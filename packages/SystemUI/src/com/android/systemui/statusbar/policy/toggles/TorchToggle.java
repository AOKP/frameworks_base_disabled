/*
 * Copyright (C) 2010 The Android Open Source Project
 * Copyright 2011 Colin McDonough
 * 
 * Modified for AOKP by Mike Wilson (Zaphod-Beeblebrox)
 * 
 * Licensed under the Apache License, Version 2.0 (the "License");
 * you may not use this file except in compliance with the License.
 * You may obtain a copy of the License at
 *
 *      http://www.apache.org/licenses/LICENSE-2.0
 *
 * Unless required by applicable law or agreed to in writing, software
 * distributed under the License is distributed on an "AS IS" BASIS,
 * WITHOUT WARRANTIES OR CONDITIONS OF ANY KIND, either express or implied.
 * See the License for the specific language governing permissions and
 * limitations under the License.
 */

package com.android.systemui.statusbar.policy.toggles;

import android.content.Context;
import android.content.Intent;
import android.util.Log;
import android.content.SharedPreferences;
import android.content.SharedPreferences.OnSharedPreferenceChangeListener;
import android.app.PendingIntent;
import com.roman.romcontrol.service;
import com.android.systemui.R;

/**
 * TODO: Fix the WakeLock
 */
public class TorchToggle extends Toggle implements OnSharedPreferenceChangeListener {

    private static final String TAG = "TorchToggle";
    
    public static final String KEY_TORCH_ON = "torch_on";
    public static final String INTENT_TORCH_ON = "com.aokp.romcontrol.INTENT_TORCH_ON";
    public static final String INTENT_TORCH_OFF = "com.aokp.romcontrol.INTENT_TORCH_OFF";

    private boolean mIsTorchOn;
    private Context mContext;
    
    SharedPreferences prefs;
    
    PendingIntent torchIntent;
    
    public TorchToggle(Context context) {
        super(context);
        setLabel(R.string.toggle_torch);
        setIcon(R.drawable.toggle_torch);
        mContext = context;
        prefs = mContext.getSharedPreferences("torch", Context.MODE_WORLD_READABLE);
        prefs.registerOnSharedPreferenceChangeListener(this);
    }

    @Override
    protected void updateInternalToggleState() {
<<<<<<< HEAD
        mToggle.setChecked(mIsTorchOn);
        if (mToggle.isChecked())
        	setIcon(R.drawable.toggle_torch);
        else
        	setIcon(R.drawable.toggle_torch_off);
=======
        Log.d(TAG, "Updating TorchToggleState");
        if (mIsTorchOn) {
            if (mTorch == null) {
                onCheckChanged(true); // It looks like we are 'on' but don't have a torch reference
                                      // .. try to restart?
            }
        } else {
            if (mTorch != null) {
                mTorch.finish(); // looks like we are 'off', but still have a torch .. finish it.
            }
        }
>>>>>>> f2ace147
    }

    @Override
    protected void onCheckChanged(boolean isChecked) {
        if (isChecked) {
<<<<<<< HEAD
            Log.d(TAG, "Starting Torch_ON Intent");
            Intent i = new Intent(mContext, TorchService.class);
            i.setAction(TorchService.INTENT_TORCH_ON);
            torchIntent = PendingIntent.getService(mContext, 0, i,
                    0);             
        }
        else {
        	Log.d(TAG, "Starting Torch_OFF Intent");
            Intent i = new Intent(mContext, TorchService.class);
            i.setAction(TorchService.INTENT_TORCH_OFF);
            torchIntent = PendingIntent.getService(mContext, 0, i,
                    0);  
=======
            Log.d(TAG, "Starting Torch Intent");
            Intent intent = new Intent(mContext, Torch.class);
            intent.setFlags(Intent.FLAG_ACTIVITY_NEW_TASK);
            mContext.startActivity(intent);
            mIsTorchOn = true;
            runawayflag = 0;
        }
        else {
            if (mTorch != null) {
                Log.d(TAG, "Destroying Torch");
                mTorch.finish();
            } else {
                Log.d(TAG, "Tried to destroy Torch that was NULL!"); // I'm going to try a little
                                                                     // recursion here.
                if (++runawayflag > 10) {
                    Log.d(TAG, "Tried 10 times to get Torch!"); // I don't want an uncontrolled
                                                                // loop.
                } else {
                    mTorch = Torch.getTorch(); // let's try to get torch and retry the procedure
                    onCheckChanged(false); // I love recursion!
                }
            }
            mIsTorchOn = false;
>>>>>>> f2ace147
        }
    }

    @Override
    protected boolean onLongPress() {
        return false;
    }

    public void onSharedPreferenceChanged(SharedPreferences sharedPreferences,String key) 
    {
      mIsTorchOn = sharedPreferences.getBoolean(KEY_TORCH_ON,false);
      updateInternalToggleState();
    }
}<|MERGE_RESOLUTION|>--- conflicted
+++ resolved
@@ -57,31 +57,16 @@
 
     @Override
     protected void updateInternalToggleState() {
-<<<<<<< HEAD
         mToggle.setChecked(mIsTorchOn);
         if (mToggle.isChecked())
         	setIcon(R.drawable.toggle_torch);
         else
         	setIcon(R.drawable.toggle_torch_off);
-=======
-        Log.d(TAG, "Updating TorchToggleState");
-        if (mIsTorchOn) {
-            if (mTorch == null) {
-                onCheckChanged(true); // It looks like we are 'on' but don't have a torch reference
-                                      // .. try to restart?
-            }
-        } else {
-            if (mTorch != null) {
-                mTorch.finish(); // looks like we are 'off', but still have a torch .. finish it.
-            }
-        }
->>>>>>> f2ace147
     }
 
     @Override
     protected void onCheckChanged(boolean isChecked) {
         if (isChecked) {
-<<<<<<< HEAD
             Log.d(TAG, "Starting Torch_ON Intent");
             Intent i = new Intent(mContext, TorchService.class);
             i.setAction(TorchService.INTENT_TORCH_ON);
@@ -94,31 +79,6 @@
             i.setAction(TorchService.INTENT_TORCH_OFF);
             torchIntent = PendingIntent.getService(mContext, 0, i,
                     0);  
-=======
-            Log.d(TAG, "Starting Torch Intent");
-            Intent intent = new Intent(mContext, Torch.class);
-            intent.setFlags(Intent.FLAG_ACTIVITY_NEW_TASK);
-            mContext.startActivity(intent);
-            mIsTorchOn = true;
-            runawayflag = 0;
-        }
-        else {
-            if (mTorch != null) {
-                Log.d(TAG, "Destroying Torch");
-                mTorch.finish();
-            } else {
-                Log.d(TAG, "Tried to destroy Torch that was NULL!"); // I'm going to try a little
-                                                                     // recursion here.
-                if (++runawayflag > 10) {
-                    Log.d(TAG, "Tried 10 times to get Torch!"); // I don't want an uncontrolled
-                                                                // loop.
-                } else {
-                    mTorch = Torch.getTorch(); // let's try to get torch and retry the procedure
-                    onCheckChanged(false); // I love recursion!
-                }
-            }
-            mIsTorchOn = false;
->>>>>>> f2ace147
         }
     }
 
