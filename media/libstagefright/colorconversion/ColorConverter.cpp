/*
 * Copyright (C) 2009 The Android Open Source Project
 * Copyright (c) 2011, Code Aurora Forum. All rights reserved.
 *
 * Licensed under the Apache License, Version 2.0 (the "License");
 * you may not use this file except in compliance with the License.
 * You may obtain a copy of the License at
 *
 *      http://www.apache.org/licenses/LICENSE-2.0
 *
 * Unless required by applicable law or agreed to in writing, software
 * distributed under the License is distributed on an "AS IS" BASIS,
 * WITHOUT WARRANTIES OR CONDITIONS OF ANY KIND, either express or implied.
 * See the License for the specific language governing permissions and
 * limitations under the License.
 */

//#define LOG_NDEBUG 0
#define LOG_TAG "ColorConverter"
#include <utils/Log.h>

#include <media/stagefright/ColorConverter.h>
#include <media/stagefright/MediaDebug.h>
#include <media/stagefright/MediaErrors.h>

#ifdef QCOM_HARDWARE
#include <dlfcn.h>
#include <OMX_QCOMExtns.h>
#include <QOMX_AudioExtensions.h>
#endif

namespace android {

ColorConverter::ColorConverter(
        OMX_COLOR_FORMATTYPE from, OMX_COLOR_FORMATTYPE to)
    : mSrcFormat(from),
      mDstFormat(to),
      mClip(NULL) {
}

ColorConverter::~ColorConverter() {
    delete[] mClip;
    mClip = NULL;
}

bool ColorConverter::isValid() const {
    if (mDstFormat != OMX_COLOR_Format16bitRGB565) {
        return false;
    }

    switch (mSrcFormat) {
        case OMX_COLOR_FormatYUV420Planar:
        case OMX_COLOR_FormatCbYCrY:
        case OMX_QCOM_COLOR_FormatYVU420SemiPlanar:
        case OMX_COLOR_FormatYUV420SemiPlanar:
        case OMX_TI_COLOR_FormatYUV420PackedSemiPlanar:
#ifdef QCOM_HARDWARE
        case QOMX_COLOR_FormatYUV420PackedSemiPlanar64x32Tile2m8ka:
#endif
            return true;

        default:
            return false;
    }
}

ColorConverter::BitmapParams::BitmapParams(
        void *bits,
        size_t width, size_t height,
        size_t cropLeft, size_t cropTop,
        size_t cropRight, size_t cropBottom)
    : mBits(bits),
      mWidth(width),
      mHeight(height),
      mCropLeft(cropLeft),
      mCropTop(cropTop),
      mCropRight(cropRight),
      mCropBottom(cropBottom) {
}

size_t ColorConverter::BitmapParams::cropWidth() const {
    return mCropRight - mCropLeft + 1;
}

size_t ColorConverter::BitmapParams::cropHeight() const {
    return mCropBottom - mCropTop + 1;
}

status_t ColorConverter::convert(
        const void *srcBits,
        size_t srcWidth, size_t srcHeight,
        size_t srcCropLeft, size_t srcCropTop,
        size_t srcCropRight, size_t srcCropBottom,
        void *dstBits,
        size_t dstWidth, size_t dstHeight,
        size_t dstCropLeft, size_t dstCropTop,
        size_t dstCropRight, size_t dstCropBottom) {
    if (mDstFormat != OMX_COLOR_Format16bitRGB565) {
        return ERROR_UNSUPPORTED;
    }

    BitmapParams src(
            const_cast<void *>(srcBits),
            srcWidth, srcHeight,
            srcCropLeft, srcCropTop, srcCropRight, srcCropBottom);

    BitmapParams dst(
            dstBits,
            dstWidth, dstHeight,
            dstCropLeft, dstCropTop, dstCropRight, dstCropBottom);

    status_t err;

    switch (mSrcFormat) {
        case OMX_COLOR_FormatYUV420Planar:
            err = convertYUV420Planar(src, dst);
            break;

        case OMX_COLOR_FormatCbYCrY:
            err = convertCbYCrY(src, dst);
            break;

        case OMX_QCOM_COLOR_FormatYVU420SemiPlanar:
            err = convertQCOMYUV420SemiPlanar(src, dst);
            break;

        case OMX_COLOR_FormatYUV420SemiPlanar:
            err = convertYUV420SemiPlanar(src, dst);
            break;

        case OMX_TI_COLOR_FormatYUV420PackedSemiPlanar:
            err = convertTIYUV420PackedSemiPlanar(src, dst);
            break;

#ifdef QCOM_HARDWARE
        case QOMX_COLOR_FormatYUV420PackedSemiPlanar64x32Tile2m8ka:
            {
                void * lib = dlopen("libmm-color-convertor.so", RTLD_NOW);
                typedef int (*convertFn)(ColorConvertParams src, ColorConvertParams dst, uint8_t *adjustedClip);

                convertFn convertNV12Tile = (convertFn)dlsym(lib, "_Z7convertN7android18ColorConvertParamsES0_Ph");

                struct ColorConvertParams srcTemp;
                srcTemp.width = srcWidth;
                srcTemp.height = srcHeight;
                srcTemp.cropWidth = src.cropWidth();
                srcTemp.cropHeight = src.cropHeight();
                srcTemp.cropLeft = src.mCropLeft;
                srcTemp.cropRight = src.mCropRight;
                srcTemp.cropTop = src.mCropTop;
                srcTemp.cropBottom = src.mCropBottom;
                srcTemp.data = src.mBits;
                srcTemp.colorFormat = YCbCr420Tile;
                srcTemp.flags = 0;

                struct ColorConvertParams dstTemp;
                dstTemp.width = dstWidth;
                dstTemp.height = dstHeight;
                dstTemp.cropWidth = dst.cropWidth();
                dstTemp.cropHeight = dst.cropHeight();
                dstTemp.cropLeft = dst.mCropLeft;
                dstTemp.cropRight = dst.mCropRight;
                dstTemp.cropTop = dst.mCropTop;
                dstTemp.cropBottom = dst.mCropBottom;
                dstTemp.data = dst.mBits;
                dstTemp.colorFormat = RGB565;
                dstTemp.flags = 0;

                uint8_t * adjustedClip = initClip();
                err = convertNV12Tile(srcTemp, dstTemp, adjustedClip);
                dlclose(lib);
            }
            break;
#endif
        default:
        {
            CHECK(!"Should not be here. Unknown color conversion.");
            break;
        }
    }

    return err;
}

#ifdef OMAP_ENHANCEMENT
status_t ColorConverter::convertInterlacedBuffer(
        const void *srcBits,
        size_t srcWidth, size_t srcHeight,
        size_t srcCropLeft, size_t srcCropTop,
        size_t srcCropRight, size_t srcCropBottom,
<<<<<<< HEAD
        OMX_TI_INTERLACETYPE buff_layout,
=======
        OMX_INTERLACETYPE buff_layout,
>>>>>>> e1b6ef91
        void *dstBits,
        size_t dstWidth, size_t dstHeight,
        size_t dstCropLeft, size_t dstCropTop,
        size_t dstCropRight, size_t dstCropBottom) {
    if (mDstFormat != OMX_COLOR_Format16bitRGB565) {
        return ERROR_UNSUPPORTED;
    }
    if (buff_layout != OMX_InterlaceFrameTopFieldFirst &&
        buff_layout != OMX_InterlaceFrameBottomFieldFirst) {
        return ERROR_UNSUPPORTED;
    }

    BitmapParams src(
            const_cast<void *>(srcBits),
            srcWidth, srcHeight,
            srcCropLeft, srcCropTop, srcCropRight, srcCropBottom);

    BitmapParams dst(
            dstBits,
            dstWidth, dstHeight,
            dstCropLeft, dstCropTop, dstCropRight, dstCropBottom);

    status_t err;

    switch (mSrcFormat) {
        case OMX_TI_COLOR_FormatYUV420PackedSemiPlanar:
            err = convertTIYUV420PackedSemiPlanarInterlaced(src, dst);
            break;

        default:
        {
            CHECK(!"Should not be here. Unknown color conversion.");
            break;
        }
    }

    return err;
}
#endif
<<<<<<< HEAD

=======
>>>>>>> e1b6ef91
status_t ColorConverter::convertCbYCrY(
        const BitmapParams &src, const BitmapParams &dst) {
    // XXX Untested

    uint8_t *kAdjustedClip = initClip();

    if (!((src.mCropLeft & 1) == 0
        && src.cropWidth() == dst.cropWidth()
        && src.cropHeight() == dst.cropHeight())) {
        return ERROR_UNSUPPORTED;
    }

    uint32_t *dst_ptr = (uint32_t *)dst.mBits
        + (dst.mCropTop * dst.mWidth + dst.mCropLeft) / 2;

    const uint8_t *src_ptr = (const uint8_t *)src.mBits
        + (src.mCropTop * dst.mWidth + src.mCropLeft) * 2;

    for (size_t y = 0; y < src.cropHeight(); ++y) {
        for (size_t x = 0; x < src.cropWidth(); x += 2) {
            signed y1 = (signed)src_ptr[2 * x + 1] - 16;
            signed y2 = (signed)src_ptr[2 * x + 3] - 16;
            signed u = (signed)src_ptr[2 * x] - 128;
            signed v = (signed)src_ptr[2 * x + 2] - 128;

            signed u_b = u * 517;
            signed u_g = -u * 100;
            signed v_g = -v * 208;
            signed v_r = v * 409;

            signed tmp1 = y1 * 298;
            signed b1 = (tmp1 + u_b) / 256;
            signed g1 = (tmp1 + v_g + u_g) / 256;
            signed r1 = (tmp1 + v_r) / 256;

            signed tmp2 = y2 * 298;
            signed b2 = (tmp2 + u_b) / 256;
            signed g2 = (tmp2 + v_g + u_g) / 256;
            signed r2 = (tmp2 + v_r) / 256;

            uint32_t rgb1 =
                ((kAdjustedClip[r1] >> 3) << 11)
                | ((kAdjustedClip[g1] >> 2) << 5)
                | (kAdjustedClip[b1] >> 3);

            uint32_t rgb2 =
                ((kAdjustedClip[r2] >> 3) << 11)
                | ((kAdjustedClip[g2] >> 2) << 5)
                | (kAdjustedClip[b2] >> 3);

            dst_ptr[x / 2] = (rgb2 << 16) | rgb1;
        }

        src_ptr += src.mWidth * 2;
        dst_ptr += dst.mWidth / 2;
    }

    return OK;
}

status_t ColorConverter::convertYUV420Planar(
        const BitmapParams &src, const BitmapParams &dst) {
    if (!((src.mCropLeft & 1) == 0
            && src.cropWidth() == dst.cropWidth()
            && src.cropHeight() == dst.cropHeight())) {
        return ERROR_UNSUPPORTED;
    }

    uint8_t *kAdjustedClip = initClip();

    uint16_t *dst_ptr = (uint16_t *)dst.mBits
        + dst.mCropTop * dst.mWidth + dst.mCropLeft;

    const uint8_t *src_y =
        (const uint8_t *)src.mBits + src.mCropTop * src.mWidth + src.mCropLeft;

    const uint8_t *src_u =
        (const uint8_t *)src_y + src.mWidth * src.mHeight
        + src.mCropTop * (src.mWidth / 2) + src.mCropLeft / 2;

    const uint8_t *src_v =
        src_u + (src.mWidth / 2) * (src.mHeight / 2);

    for (size_t y = 0; y < src.cropHeight(); ++y) {
        for (size_t x = 0; x < src.cropWidth(); x += 2) {
            // B = 1.164 * (Y - 16) + 2.018 * (U - 128)
            // G = 1.164 * (Y - 16) - 0.813 * (V - 128) - 0.391 * (U - 128)
            // R = 1.164 * (Y - 16) + 1.596 * (V - 128)

            // B = 298/256 * (Y - 16) + 517/256 * (U - 128)
            // G = .................. - 208/256 * (V - 128) - 100/256 * (U - 128)
            // R = .................. + 409/256 * (V - 128)

            // min_B = (298 * (- 16) + 517 * (- 128)) / 256 = -277
            // min_G = (298 * (- 16) - 208 * (255 - 128) - 100 * (255 - 128)) / 256 = -172
            // min_R = (298 * (- 16) + 409 * (- 128)) / 256 = -223

            // max_B = (298 * (255 - 16) + 517 * (255 - 128)) / 256 = 534
            // max_G = (298 * (255 - 16) - 208 * (- 128) - 100 * (- 128)) / 256 = 432
            // max_R = (298 * (255 - 16) + 409 * (255 - 128)) / 256 = 481

            // clip range -278 .. 535

            signed y1 = (signed)src_y[x] - 16;
            signed y2 = (signed)src_y[x + 1] - 16;

            signed u = (signed)src_u[x / 2] - 128;
            signed v = (signed)src_v[x / 2] - 128;

            signed u_b = u * 517;
            signed u_g = -u * 100;
            signed v_g = -v * 208;
            signed v_r = v * 409;

            signed tmp1 = y1 * 298;
            signed b1 = (tmp1 + u_b) / 256;
            signed g1 = (tmp1 + v_g + u_g) / 256;
            signed r1 = (tmp1 + v_r) / 256;

            signed tmp2 = y2 * 298;
            signed b2 = (tmp2 + u_b) / 256;
            signed g2 = (tmp2 + v_g + u_g) / 256;
            signed r2 = (tmp2 + v_r) / 256;

            uint32_t rgb1 =
                ((kAdjustedClip[r1] >> 3) << 11)
                | ((kAdjustedClip[g1] >> 2) << 5)
                | (kAdjustedClip[b1] >> 3);

            uint32_t rgb2 =
                ((kAdjustedClip[r2] >> 3) << 11)
                | ((kAdjustedClip[g2] >> 2) << 5)
                | (kAdjustedClip[b2] >> 3);

            if (x + 1 < src.cropWidth()) {
                *(uint32_t *)(&dst_ptr[x]) = (rgb2 << 16) | rgb1;
            } else {
                dst_ptr[x] = rgb1;
            }
        }

        src_y += src.mWidth;

        if (y & 1) {
            src_u += src.mWidth / 2;
            src_v += src.mWidth / 2;
        }

        dst_ptr += dst.mWidth;
    }

    return OK;
}

status_t ColorConverter::convertQCOMYUV420SemiPlanar(
        const BitmapParams &src, const BitmapParams &dst) {
    uint8_t *kAdjustedClip = initClip();

    if (!((dst.mWidth & 3) == 0
            && (src.mCropLeft & 1) == 0
            && src.cropWidth() == dst.cropWidth()
            && src.cropHeight() == dst.cropHeight())) {
        return ERROR_UNSUPPORTED;
    }

    uint32_t *dst_ptr = (uint32_t *)dst.mBits
        + (dst.mCropTop * dst.mWidth + dst.mCropLeft) / 2;

    const uint8_t *src_y =
        (const uint8_t *)src.mBits + src.mCropTop * src.mWidth + src.mCropLeft;

    const uint8_t *src_u =
        (const uint8_t *)src_y + src.mWidth * src.mHeight
        + src.mCropTop * src.mWidth + src.mCropLeft;

    for (size_t y = 0; y < src.cropHeight(); ++y) {
        for (size_t x = 0; x < src.cropWidth(); x += 2) {
            signed y1 = (signed)src_y[x] - 16;
            signed y2 = (signed)src_y[x + 1] - 16;

            signed u = (signed)src_u[x & ~1] - 128;
            signed v = (signed)src_u[(x & ~1) + 1] - 128;

            signed u_b = u * 517;
            signed u_g = -u * 100;
            signed v_g = -v * 208;
            signed v_r = v * 409;

            signed tmp1 = y1 * 298;
            signed b1 = (tmp1 + u_b) / 256;
            signed g1 = (tmp1 + v_g + u_g) / 256;
            signed r1 = (tmp1 + v_r) / 256;

            signed tmp2 = y2 * 298;
            signed b2 = (tmp2 + u_b) / 256;
            signed g2 = (tmp2 + v_g + u_g) / 256;
            signed r2 = (tmp2 + v_r) / 256;

            uint32_t rgb1 =
                ((kAdjustedClip[b1] >> 3) << 11)
                | ((kAdjustedClip[g1] >> 2) << 5)
                | (kAdjustedClip[r1] >> 3);

            uint32_t rgb2 =
                ((kAdjustedClip[b2] >> 3) << 11)
                | ((kAdjustedClip[g2] >> 2) << 5)
                | (kAdjustedClip[r2] >> 3);

            dst_ptr[x / 2] = (rgb2 << 16) | rgb1;
        }

        src_y += src.mWidth;

        if (y & 1) {
            src_u += src.mWidth;
        }

        dst_ptr += dst.mWidth / 2;
    }

    return OK;
}

status_t ColorConverter::convertYUV420SemiPlanar(
        const BitmapParams &src, const BitmapParams &dst) {
    // XXX Untested

    uint8_t *kAdjustedClip = initClip();
<<<<<<< HEAD

=======
>>>>>>> e1b6ef91
#ifdef OMAP_ENHANCEMENT
    if (!((dst.mWidth & 1) == 0
#else
    if (!((dst.mWidth & 3) == 0
#endif
            && (src.mCropLeft & 1) == 0
            && src.cropWidth() == dst.cropWidth()
            && src.cropHeight() == dst.cropHeight())) {
        return ERROR_UNSUPPORTED;
    }

    uint32_t *dst_ptr = (uint32_t *)dst.mBits
        + (dst.mCropTop * dst.mWidth + dst.mCropLeft) / 2;

    const uint8_t *src_y =
        (const uint8_t *)src.mBits + src.mCropTop * src.mWidth + src.mCropLeft;

    const uint8_t *src_u =
        (const uint8_t *)src_y + src.mWidth * src.mHeight
        + src.mCropTop * src.mWidth + src.mCropLeft;

    for (size_t y = 0; y < src.cropHeight(); ++y) {
        for (size_t x = 0; x < src.cropWidth(); x += 2) {
            signed y1 = (signed)src_y[x] - 16;
            signed y2 = (signed)src_y[x + 1] - 16;

            signed v = (signed)src_u[x & ~1] - 128;
            signed u = (signed)src_u[(x & ~1) + 1] - 128;

            signed u_b = u * 517;
            signed u_g = -u * 100;
            signed v_g = -v * 208;
            signed v_r = v * 409;

            signed tmp1 = y1 * 298;
            signed b1 = (tmp1 + u_b) / 256;
            signed g1 = (tmp1 + v_g + u_g) / 256;
            signed r1 = (tmp1 + v_r) / 256;

            signed tmp2 = y2 * 298;
            signed b2 = (tmp2 + u_b) / 256;
            signed g2 = (tmp2 + v_g + u_g) / 256;
            signed r2 = (tmp2 + v_r) / 256;

            uint32_t rgb1 =
                ((kAdjustedClip[b1] >> 3) << 11)
                | ((kAdjustedClip[g1] >> 2) << 5)
                | (kAdjustedClip[r1] >> 3);

            uint32_t rgb2 =
                ((kAdjustedClip[b2] >> 3) << 11)
                | ((kAdjustedClip[g2] >> 2) << 5)
                | (kAdjustedClip[r2] >> 3);

            dst_ptr[x / 2] = (rgb2 << 16) | rgb1;
        }

        src_y += src.mWidth;

        if (y & 1) {
            src_u += src.mWidth;
        }

        dst_ptr += dst.mWidth / 2;
    }

    return OK;
}

status_t ColorConverter::convertTIYUV420PackedSemiPlanar(
        const BitmapParams &src, const BitmapParams &dst) {
    uint8_t *kAdjustedClip = initClip();
<<<<<<< HEAD

=======
>>>>>>> e1b6ef91
#ifdef OMAP_ENHANCEMENT
    if (!((dst.mWidth & 1) == 0
#else
    if (!((dst.mWidth & 3) == 0
#endif
            && (src.mCropLeft & 1) == 0
            && src.cropWidth() == dst.cropWidth()
            && src.cropHeight() == dst.cropHeight())) {
        return ERROR_UNSUPPORTED;
    }

    uint32_t *dst_ptr = (uint32_t *)dst.mBits
        + (dst.mCropTop * dst.mWidth + dst.mCropLeft) / 2;

    const uint8_t *src_y = (const uint8_t *)src.mBits;

    const uint8_t *src_u =
        (const uint8_t *)src_y + src.mWidth * (src.mHeight - src.mCropTop / 2);

    for (size_t y = 0; y < src.cropHeight(); ++y) {
        for (size_t x = 0; x < src.cropWidth(); x += 2) {
            signed y1 = (signed)src_y[x] - 16;
            signed y2 = (signed)src_y[x + 1] - 16;

            signed u = (signed)src_u[x & ~1] - 128;
            signed v = (signed)src_u[(x & ~1) + 1] - 128;

            signed u_b = u * 517;
            signed u_g = -u * 100;
            signed v_g = -v * 208;
            signed v_r = v * 409;

            signed tmp1 = y1 * 298;
            signed b1 = (tmp1 + u_b) / 256;
            signed g1 = (tmp1 + v_g + u_g) / 256;
            signed r1 = (tmp1 + v_r) / 256;

            signed tmp2 = y2 * 298;
            signed b2 = (tmp2 + u_b) / 256;
            signed g2 = (tmp2 + v_g + u_g) / 256;
            signed r2 = (tmp2 + v_r) / 256;

            uint32_t rgb1 =
                ((kAdjustedClip[r1] >> 3) << 11)
                | ((kAdjustedClip[g1] >> 2) << 5)
                | (kAdjustedClip[b1] >> 3);

            uint32_t rgb2 =
                ((kAdjustedClip[r2] >> 3) << 11)
                | ((kAdjustedClip[g2] >> 2) << 5)
                | (kAdjustedClip[b2] >> 3);

            dst_ptr[x / 2] = (rgb2 << 16) | rgb1;
        }

        src_y += src.mWidth;

        if (y & 1) {
            src_u += src.mWidth;
        }

        dst_ptr += dst.mWidth / 2;
    }

    return OK;
}

#ifdef OMAP_ENHANCEMENT
status_t ColorConverter::convertTIYUV420PackedSemiPlanarInterlaced(
        const BitmapParams &src, const BitmapParams &dst) {
    uint8_t *kAdjustedClip = initClip();

    if (!((dst.mWidth & 1) == 0
            && (src.mCropLeft & 1) == 0
            && src.cropWidth() == dst.cropWidth())) {
        return ERROR_UNSUPPORTED;
    }

    uint32_t *dst_ptr = (uint32_t *)dst.mBits
        + (dst.mCropTop * dst.mWidth + dst.mCropLeft) / 2;

    const uint8_t *src_y = (const uint8_t *)src.mBits;

    const uint8_t *src_u =
        (const uint8_t *)src_y + src.mWidth * (src.mHeight - src.mCropTop / 2);
    /* Duplicate the top field while color conversion */
    for (size_t y = 0; y < src.cropHeight(); ++y) {
            for (size_t x = 0; x < src.cropWidth(); x += 2) {
                signed y1 = (signed)src_y[x] - 16;
                signed y2 = (signed)src_y[x + 1] - 16;

                signed u = (signed)src_u[x & ~1] - 128;
                signed v = (signed)src_u[(x & ~1) + 1] - 128;

                signed u_b = u * 517;
                signed u_g = -u * 100;
                signed v_g = -v * 208;
                signed v_r = v * 409;
<<<<<<< HEAD
=======

>>>>>>> e1b6ef91
                signed tmp1 = y1 * 298;
                signed b1 = (tmp1 + u_b) / 256;
                signed g1 = (tmp1 + v_g + u_g) / 256;
                signed r1 = (tmp1 + v_r) / 256;

                signed tmp2 = y2 * 298;
                signed b2 = (tmp2 + u_b) / 256;
                signed g2 = (tmp2 + v_g + u_g) / 256;
                signed r2 = (tmp2 + v_r) / 256;

                uint32_t rgb1 =
                    ((kAdjustedClip[r1] >> 3) << 11)
                    | ((kAdjustedClip[g1] >> 2) << 5)
                    | (kAdjustedClip[b1] >> 3);

                uint32_t rgb2 =
                    ((kAdjustedClip[r2] >> 3) << 11)
                    | ((kAdjustedClip[g2] >> 2) << 5)
                    | (kAdjustedClip[b2] >> 3);

                dst_ptr[x / 2] = (rgb2 << 16) | rgb1;

                dst_ptr[dst.mWidth/2 + x / 2] = (rgb2 << 16) | rgb1;
            }

        src_y += src.mWidth;

        if(y&1){
           src_u += src.mWidth;
        }

        dst_ptr += dst.mWidth/2 *2;
    }

    return OK;
}
#endif

uint8_t *ColorConverter::initClip() {
    static const signed kClipMin = -278;
    static const signed kClipMax = 535;

    if (mClip == NULL) {
        mClip = new uint8_t[kClipMax - kClipMin + 1];

        for (signed i = kClipMin; i <= kClipMax; ++i) {
            mClip[i - kClipMin] = (i < 0) ? 0 : (i > 255) ? 255 : (uint8_t)i;
        }
    }

    return &mClip[-kClipMin];
}

}  // namespace android<|MERGE_RESOLUTION|>--- conflicted
+++ resolved
@@ -188,11 +188,7 @@
         size_t srcWidth, size_t srcHeight,
         size_t srcCropLeft, size_t srcCropTop,
         size_t srcCropRight, size_t srcCropBottom,
-<<<<<<< HEAD
-        OMX_TI_INTERLACETYPE buff_layout,
-=======
         OMX_INTERLACETYPE buff_layout,
->>>>>>> e1b6ef91
         void *dstBits,
         size_t dstWidth, size_t dstHeight,
         size_t dstCropLeft, size_t dstCropTop,
@@ -232,10 +228,6 @@
     return err;
 }
 #endif
-<<<<<<< HEAD
-
-=======
->>>>>>> e1b6ef91
 status_t ColorConverter::convertCbYCrY(
         const BitmapParams &src, const BitmapParams &dst) {
     // XXX Untested
@@ -464,10 +456,6 @@
     // XXX Untested
 
     uint8_t *kAdjustedClip = initClip();
-<<<<<<< HEAD
-
-=======
->>>>>>> e1b6ef91
 #ifdef OMAP_ENHANCEMENT
     if (!((dst.mWidth & 1) == 0
 #else
@@ -540,10 +528,6 @@
 status_t ColorConverter::convertTIYUV420PackedSemiPlanar(
         const BitmapParams &src, const BitmapParams &dst) {
     uint8_t *kAdjustedClip = initClip();
-<<<<<<< HEAD
-
-=======
->>>>>>> e1b6ef91
 #ifdef OMAP_ENHANCEMENT
     if (!((dst.mWidth & 1) == 0
 #else
@@ -642,10 +626,7 @@
                 signed u_g = -u * 100;
                 signed v_g = -v * 208;
                 signed v_r = v * 409;
-<<<<<<< HEAD
-=======
-
->>>>>>> e1b6ef91
+
                 signed tmp1 = y1 * 298;
                 signed b1 = (tmp1 + u_b) / 256;
                 signed g1 = (tmp1 + v_g + u_g) / 256;
