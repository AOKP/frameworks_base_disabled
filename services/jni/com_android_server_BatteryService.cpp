--- conflicted
+++ resolved
@@ -293,13 +293,6 @@
                 snprintf(path, sizeof(path), "%s/%s/present", POWER_SUPPLY_PATH, name);
                 if (access(path, R_OK) == 0)
                     gPaths.batteryPresentPath = strdup(path);
-<<<<<<< HEAD
-                // 1% battery mod
-                snprintf(path, sizeof(path), "%s/%s/charge_counter", POWER_SUPPLY_PATH, name);
-                //snprintf(path, sizeof(path), "%s/%s/capacity", POWER_SUPPLY_PATH, name);
-                if (access(path, R_OK) == 0)
-                    gPaths.batteryCapacityPath = strdup(path);
-=======
 
                 /* For some weird, unknown reason Motorola phones provide
                 * capacity information only in 10% steps in the 'capacity'
@@ -321,7 +314,6 @@
                    if (access(path, R_OK) == 0)
                        gPaths.batteryCapacityPath = strdup(path);
                 }
->>>>>>> e1b6ef91
 
                 snprintf(path, sizeof(path), "%s/%s/voltage_now", POWER_SUPPLY_PATH, name);
                 if (access(path, R_OK) == 0) {
