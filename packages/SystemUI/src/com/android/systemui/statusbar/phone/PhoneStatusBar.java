--- conflicted
+++ resolved
@@ -379,16 +379,6 @@
         mSettingsButton.setOnLongClickListener(mSettingsLongClickListener);
         mScrollView = (ScrollView) expanded.findViewById(R.id.scroll);
 
-<<<<<<< HEAD
-=======
-        //LiquidControl quick access
-        mLiquidButton = expanded.findViewById(R.id.liquid_button);
-        mLiquidButton.setOnClickListener(mLiquidButtonListener);
-
-        //lanuch clock or calender app when we click on the date
-        mDateView.setOnClickListener(mDateListener);
-
->>>>>>> 251c831a
         mQuickToggles = (TogglesView) expanded.findViewById(R.id.quick_toggles);
         mTicker = new MyTicker(context, sb);
 
