/*
 * Copyright (C) 2007 The Android Open Source Project
 *
 * Licensed under the Apache License, Version 2.0 (the "License");
 * you may not use this file except in compliance with the License.
 * You may obtain a copy of the License at
 *
 *      http://www.apache.org/licenses/LICENSE-2.0
 *
 * Unless required by applicable law or agreed to in writing, software
 * distributed under the License is distributed on an "AS IS" BASIS,
 * WITHOUT WARRANTIES OR CONDITIONS OF ANY KIND, either express or implied.
 * See the License for the specific language governing permissions and
 * limitations under the License.
 */

package com.android.server;

import com.android.internal.statusbar.StatusBarNotification;

import android.app.ActivityManagerNative;
import android.app.IActivityManager;
import android.app.INotificationManager;
import android.app.ITransientNotification;
import android.app.Notification;
import android.app.NotificationGroup;
import android.app.NotificationManager;
import android.app.PendingIntent;
import android.app.Profile;
import android.app.ProfileGroup;
import android.app.ProfileManager;
import android.app.StatusBarManager;
import android.content.BroadcastReceiver;
import android.content.ContentResolver;
import android.content.Context;
import android.content.Intent;
import android.content.IntentFilter;
import android.content.pm.ApplicationInfo;
import android.content.pm.PackageManager;
import android.content.pm.PackageManager.NameNotFoundException;
import android.content.res.Resources;
import android.database.ContentObserver;
import android.media.AudioManager;
import android.net.Uri;
import android.os.Binder;
import android.os.Bundle;
import android.os.Handler;
import android.os.IBinder;
import android.os.Message;
import android.os.Process;
import android.os.RemoteException;
import android.os.Vibrator;
import android.provider.Settings;
import android.telephony.TelephonyManager;
import android.text.TextUtils;
import android.util.EventLog;
import android.util.Log;
import android.util.Slog;
import android.view.accessibility.AccessibilityEvent;
import android.view.accessibility.AccessibilityManager;
import android.widget.Toast;

import java.io.FileDescriptor;
import java.io.PrintWriter;
import java.util.ArrayList;
import java.util.Arrays;
import java.util.HashMap;
import java.util.Calendar;

/** {@hide} */
public class NotificationManagerService extends INotificationManager.Stub
{
    private static final String TAG = "NotificationService";
    private static final boolean DBG = false;

    private static final int MAX_PACKAGE_NOTIFICATIONS = 50;

    // message codes
    private static final int MESSAGE_TIMEOUT = 2;

    private static final int LONG_DELAY = 3500; // 3.5 seconds
    private static final int SHORT_DELAY = 2000; // 2 seconds

    private static final long[] DEFAULT_VIBRATE_PATTERN = {
            0, 250, 250, 250
    };

    private static final int DEFAULT_STREAM_TYPE = AudioManager.STREAM_NOTIFICATION;

    final Context mContext;
    final IActivityManager mAm;
    final IBinder mForegroundToken = new Binder();

    private WorkerHandler mHandler;
    private StatusBarManagerService mStatusBar;
    private LightsService.Light mNotificationLight;
    private LightsService.Light mAttentionLight;

    private int mDefaultNotificationColor;
    private int mDefaultNotificationLedOn;
    private int mDefaultNotificationLedOff;

    private NotificationRecord mSoundNotification;
    private NotificationPlayer mSound;
    private boolean mSystemReady;
    private int mDisabledNotifications;

    private NotificationRecord mVibrateNotification;
    private Vibrator mVibrator = new Vibrator();

    // for enabling and disabling notification pulse behavior
    private boolean mScreenOn = true;
    private boolean mWasScreenOn = false;
    private boolean mInCall = false;
    private boolean mNotificationPulseEnabled;

    private final ArrayList<NotificationRecord> mNotificationList =
            new ArrayList<NotificationRecord>();

    private ArrayList<ToastRecord> mToastQueue;

    private ArrayList<NotificationRecord> mLights = new ArrayList<NotificationRecord>();
    private NotificationRecord mLedNotification;

    private boolean mQuietHoursEnabled = false;
    // Minutes from midnight when quiet hours begin.
    private int mQuietHoursStart = 0;
    // Minutes from midnight when quiet hours end.
    private int mQuietHoursEnd = 0;
    // Don't play sounds.
    private boolean mQuietHoursMute = true;
    // Don't vibrate.
    private boolean mQuietHoursStill = true;
    // Dim LED if hardware supports it.
    private boolean mQuietHoursDim = true;

    private static String idDebugString(Context baseContext, String packageName, int id) {
        Context c = null;

        if (packageName != null) {
            try {
                c = baseContext.createPackageContext(packageName, 0);
            } catch (NameNotFoundException e) {
                c = baseContext;
            }
        } else {
            c = baseContext;
        }

        String pkg;
        String type;
        String name;

        Resources r = c.getResources();
        try {
            return r.getResourceName(id);
        } catch (Resources.NotFoundException e) {
            return "<name unknown>";
        }
    }

    private static final class NotificationRecord
    {
        final String pkg;
        final String tag;
        final int id;
        final int uid;
        final int initialPid;
        final int priority;
        final Notification notification;
        IBinder statusBarKey;

        NotificationRecord(String pkg, String tag, int id, int uid, int initialPid, int priority,
                Notification notification)
        {
            this.pkg = pkg;
            this.tag = tag;
            this.id = id;
            this.uid = uid;
            this.initialPid = initialPid;
            this.priority = priority;
            this.notification = notification;
        }

        void dump(PrintWriter pw, String prefix, Context baseContext) {
            pw.println(prefix + this);
            pw.println(prefix + "  icon=0x" + Integer.toHexString(notification.icon)
                    + " / " + idDebugString(baseContext, this.pkg, notification.icon));
            pw.println(prefix + "  contentIntent=" + notification.contentIntent);
            pw.println(prefix + "  deleteIntent=" + notification.deleteIntent);
            pw.println(prefix + "  tickerText=" + notification.tickerText);
            pw.println(prefix + "  contentView=" + notification.contentView);
            pw.println(prefix + "  defaults=0x" + Integer.toHexString(notification.defaults));
            pw.println(prefix + "  flags=0x" + Integer.toHexString(notification.flags));
            pw.println(prefix + "  sound=" + notification.sound);
            pw.println(prefix + "  vibrate=" + Arrays.toString(notification.vibrate));
            pw.println(prefix + "  ledARGB=0x" + Integer.toHexString(notification.ledARGB)
                    + " ledOnMS=" + notification.ledOnMS
                    + " ledOffMS=" + notification.ledOffMS);
        }

        @Override
        public final String toString()
        {
            return "NotificationRecord{"
                    + Integer.toHexString(System.identityHashCode(this))
                    + " pkg=" + pkg
                    + " id=" + Integer.toHexString(id)
                    + " tag=" + tag
                    + " pri=" + priority
                    + "}";
        }
    }

    private static final class ToastRecord
    {
        final int pid;
        final String pkg;
        final ITransientNotification callback;
        int duration;

        ToastRecord(int pid, String pkg, ITransientNotification callback, int duration)
        {
            this.pid = pid;
            this.pkg = pkg;
            this.callback = callback;
            this.duration = duration;
        }

        void update(int duration) {
            this.duration = duration;
        }

        void dump(PrintWriter pw, String prefix) {
            pw.println(prefix + this);
        }

        @Override
        public final String toString()
        {
            return "ToastRecord{"
                    + Integer.toHexString(System.identityHashCode(this))
                    + " pkg=" + pkg
                    + " callback=" + callback
                    + " duration=" + duration;
        }
    }

    private StatusBarManagerService.NotificationCallbacks mNotificationCallbacks = new StatusBarManagerService.NotificationCallbacks() {

        public void onSetDisabled(int status) {
            synchronized (mNotificationList) {
                mDisabledNotifications = status;
                if ((mDisabledNotifications & StatusBarManager.DISABLE_NOTIFICATION_ALERTS) != 0) {
                    // cancel whatever's going on
                    long identity = Binder.clearCallingIdentity();
                    try {
                        mSound.stop();
                    }
                    finally {
                        Binder.restoreCallingIdentity(identity);
                    }

                    identity = Binder.clearCallingIdentity();
                    try {
                        mVibrator.cancel();
                    }
                    finally {
                        Binder.restoreCallingIdentity(identity);
                    }
                }
            }
        }

        public void onClearAll() {
            cancelAll();
        }

        public void onNotificationClick(String pkg, String tag, int id) {
            cancelNotification(pkg, tag, id, Notification.FLAG_AUTO_CANCEL,
                    Notification.FLAG_FOREGROUND_SERVICE, false);
        }

        public void onNotificationClear(String pkg, String tag, int id) {
            cancelNotification(pkg, tag, id, 0,
                    Notification.FLAG_ONGOING_EVENT | Notification.FLAG_FOREGROUND_SERVICE,
                    true);
        }

        public void onPanelRevealed() {
            synchronized (mNotificationList) {
                // sound
                mSoundNotification = null;
                long identity = Binder.clearCallingIdentity();
                try {
                    mSound.stop();
                }
                finally {
                    Binder.restoreCallingIdentity(identity);
                }

                // vibrate
                mVibrateNotification = null;
                identity = Binder.clearCallingIdentity();
                try {
                    mVibrator.cancel();
                }
                finally {
                    Binder.restoreCallingIdentity(identity);
                }

                // light
                mLights.clear();
                mLedNotification = null;
                updateLightsLocked();
            }
        }

        public void onNotificationError(String pkg, String tag, int id,
                int uid, int initialPid, String message) {
            Slog.d(TAG, "onNotification error pkg=" + pkg + " tag=" + tag + " id=" + id
                    + "; will crashApplication(uid=" + uid + ", pid=" + initialPid + ")");
            cancelNotification(pkg, tag, id, 0, 0, false);
            long ident = Binder.clearCallingIdentity();
            try {
                ActivityManagerNative.getDefault().crashApplication(uid, initialPid, pkg,
                        "Bad notification posted from package " + pkg
                                + ": " + message);
            } catch (RemoteException e) {
            }
            Binder.restoreCallingIdentity(ident);
        }
    };

    private BroadcastReceiver mIntentReceiver = new BroadcastReceiver() {
        @Override
        public void onReceive(Context context, Intent intent) {
            String action = intent.getAction();

            boolean queryRestart = false;

						boolean ledScreenOn = Settings.Secure.getInt(
							mContext.getContentResolver(),
							Settings.Secure.LED_SCREEN_ON, 0) == 1;

            if (action.equals(Intent.ACTION_PACKAGE_REMOVED)
                    || action.equals(Intent.ACTION_PACKAGE_RESTARTED)
                    || action.equals(Intent.ACTION_PACKAGE_CHANGED)
                    || (queryRestart = action.equals(Intent.ACTION_QUERY_PACKAGE_RESTART))
                    || action.equals(Intent.ACTION_EXTERNAL_APPLICATIONS_UNAVAILABLE)) {
                String pkgList[] = null;
                if (action.equals(Intent.ACTION_EXTERNAL_APPLICATIONS_UNAVAILABLE)) {
                    pkgList = intent.getStringArrayExtra(Intent.EXTRA_CHANGED_PACKAGE_LIST);
                } else if (queryRestart) {
                    pkgList = intent.getStringArrayExtra(Intent.EXTRA_PACKAGES);
                } else {
                    Uri uri = intent.getData();
                    if (uri == null) {
                        return;
                    }
                    String pkgName = uri.getSchemeSpecificPart();
                    if (pkgName == null) {
                        return;
                    }
                    pkgList = new String[] {
                        pkgName
                    };
                }
                if (pkgList != null && (pkgList.length > 0)) {
                    for (String pkgName : pkgList) {
                        cancelAllNotificationsInt(pkgName, 0, 0, !queryRestart);
                    }
                }
            } else if (action.equals(Intent.ACTION_SCREEN_ON)) {
                // Keep track of screen on/off state, but do not turn off the notification light
                // until user passes through the lock screen or views the notification.
                mScreenOn = true;
            } else if (action.equals(Intent.ACTION_SCREEN_OFF)) {
                mScreenOn = false;
                mWasScreenOn = true;
                updateLightsLocked();
            } else if (action.equals(TelephonyManager.ACTION_PHONE_STATE_CHANGED)) {
                mInCall = (intent.getStringExtra(TelephonyManager.EXTRA_STATE).equals(
                        TelephonyManager.EXTRA_STATE_OFFHOOK));
                updateNotificationPulse();
            } else if (action.equals(Intent.ACTION_USER_PRESENT) && !ledScreenOn) {
                // turn off LED when user passes through lock screen
                mNotificationLight.turnOff();
            }
        }
    };

    class LEDSettingsObserver extends ContentObserver {
        LEDSettingsObserver(Handler handler) {
            super(handler);
        }

        void observe() {
            ContentResolver resolver = mContext.getContentResolver();
            resolver.registerContentObserver(Settings.System.getUriFor(
                    Settings.System.NOTIFICATION_LIGHT_PULSE), false, this);
            resolver.registerContentObserver(Settings.System.getUriFor(
                    Settings.System.NOTIFICATION_LIGHT_OFF), false, this);
            resolver.registerContentObserver(Settings.System.getUriFor(
                    Settings.System.NOTIFICATION_LIGHT_ON), false, this);
            resolver.registerContentObserver(Settings.System.getUriFor(
                    Settings.System.NOTIFICATION_LIGHT_COLOR), false, this);
            update();
        }

        @Override
        public void onChange(boolean selfChange) {
            update();
        }

        public void update() {
            ContentResolver resolver = mContext.getContentResolver();
            boolean pulseEnabled = Settings.System.getInt(resolver,
                    Settings.System.NOTIFICATION_LIGHT_PULSE, 0) != 0;
            if (mNotificationPulseEnabled != pulseEnabled) {
                mNotificationPulseEnabled = pulseEnabled;
                updateNotificationPulse();
            }

            Resources resources = mContext.getResources();
            mDefaultNotificationColor = Settings.System
                    .getInt(mContext.getContentResolver(),
                            Settings.System.NOTIFICATION_LIGHT_COLOR,
                            resources.getColor(
                                    com.android.internal.R.color.config_defaultNotificationColor));

            mDefaultNotificationLedOff = Settings.System
                    .getInt(mContext.getContentResolver(),
                            Settings.System.NOTIFICATION_LIGHT_OFF,
                            resources.getInteger(com.android.internal.R.integer.config_defaultNotificationLedOff));

            mDefaultNotificationLedOn = Settings.System
                    .getInt(mContext.getContentResolver(),
                            Settings.System.NOTIFICATION_LIGHT_ON,
                            resources
                                    .getInteger(com.android.internal.R.integer.config_defaultNotificationLedOn));

        }
    }

    class QuietHoursSettingsObserver extends ContentObserver {
        QuietHoursSettingsObserver(Handler handler) {
            super(handler);
        }

        void observe() {
            ContentResolver resolver = mContext.getContentResolver();
            resolver.registerContentObserver(Settings.System.getUriFor(
                    Settings.System.QUIET_HOURS_ENABLED), false, this);
            resolver.registerContentObserver(Settings.System.getUriFor(
                    Settings.System.QUIET_HOURS_START), false, this);
            resolver.registerContentObserver(Settings.System.getUriFor(
                    Settings.System.QUIET_HOURS_END), false, this);
            resolver.registerContentObserver(Settings.System.getUriFor(
                    Settings.System.QUIET_HOURS_MUTE), false, this);
            resolver.registerContentObserver(Settings.System.getUriFor(
                    Settings.System.QUIET_HOURS_STILL), false, this);
            resolver.registerContentObserver(Settings.System.getUriFor(
                    Settings.System.QUIET_HOURS_DIM), false, this);
            update();
        }

        @Override public void onChange(boolean selfChange) {
            update();
            updateNotificationPulse();
        }

        public void update() {
            ContentResolver resolver = mContext.getContentResolver();
            mQuietHoursEnabled = Settings.System.getInt(resolver,
                    Settings.System.QUIET_HOURS_ENABLED, 0) != 0;
            mQuietHoursStart = Settings.System.getInt(resolver,
                    Settings.System.QUIET_HOURS_START, 0);
            mQuietHoursEnd = Settings.System.getInt(resolver,
                    Settings.System.QUIET_HOURS_END, 0);
            mQuietHoursMute = Settings.System.getInt(resolver,
                    Settings.System.QUIET_HOURS_MUTE, 0) != 0;
            mQuietHoursStill = Settings.System.getInt(resolver,
                    Settings.System.QUIET_HOURS_STILL, 0) != 0;
            mQuietHoursDim = Settings.System.getInt(resolver,
                    Settings.System.QUIET_HOURS_DIM, 0) != 0;
        }
    }

    NotificationManagerService(Context context, StatusBarManagerService statusBar,
            LightsService lights)
    {
        super();
        mContext = context;
        mAm = ActivityManagerNative.getDefault();
        mSound = new NotificationPlayer(TAG);
        mSound.setUsesWakeLock(context);
        mToastQueue = new ArrayList<ToastRecord>();
        mHandler = new WorkerHandler();

        mStatusBar = statusBar;
        statusBar.setNotificationCallbacks(mNotificationCallbacks);

        mNotificationLight = lights.getLight(LightsService.LIGHT_ID_NOTIFICATIONS);
        mAttentionLight = lights.getLight(LightsService.LIGHT_ID_ATTENTION);

        // Don't start allowing notifications until the setup wizard has run once.
        // After that, including subsequent boots, init with notifications turned on.
        // This works on the first boot because the setup wizard will toggle this
        // flag at least once and we'll go back to 0 after that.
        if (0 == Settings.Secure.getInt(mContext.getContentResolver(),
                Settings.Secure.DEVICE_PROVISIONED, 0)) {
            mDisabledNotifications = StatusBarManager.DISABLE_NOTIFICATION_ALERTS;
        }

        // register for various Intents
        IntentFilter filter = new IntentFilter();
        filter.addAction(Intent.ACTION_SCREEN_ON);
        filter.addAction(Intent.ACTION_SCREEN_OFF);
        filter.addAction(TelephonyManager.ACTION_PHONE_STATE_CHANGED);
        filter.addAction(Intent.ACTION_USER_PRESENT);
        mContext.registerReceiver(mIntentReceiver, filter);
        IntentFilter pkgFilter = new IntentFilter();
        pkgFilter.addAction(Intent.ACTION_PACKAGE_REMOVED);
        pkgFilter.addAction(Intent.ACTION_PACKAGE_CHANGED);
        pkgFilter.addAction(Intent.ACTION_PACKAGE_RESTARTED);
        pkgFilter.addAction(Intent.ACTION_QUERY_PACKAGE_RESTART);
        pkgFilter.addDataScheme("package");
        mContext.registerReceiver(mIntentReceiver, pkgFilter);
        IntentFilter sdFilter = new IntentFilter(Intent.ACTION_EXTERNAL_APPLICATIONS_UNAVAILABLE);
        mContext.registerReceiver(mIntentReceiver, sdFilter);

        LEDSettingsObserver ledObserver = new LEDSettingsObserver(mHandler);
        ledObserver.observe();
        QuietHoursSettingsObserver qhObserver = new QuietHoursSettingsObserver(mHandler);
        qhObserver.observe();
    }

    void systemReady() {
        // no beeping until we're basically done booting
        mSystemReady = true;
    }

    // Toasts
    // ============================================================================
    public void enqueueToast(String pkg, ITransientNotification callback, int duration)
    {
        if (DBG)
            Slog.i(TAG, "enqueueToast pkg=" + pkg + " callback=" + callback + " duration="
                    + duration);

        if (pkg == null || callback == null) {
            Slog.e(TAG, "Not doing toast. pkg=" + pkg + " callback=" + callback);
            return;
        }

        synchronized (mToastQueue) {
            int callingPid = Binder.getCallingPid();
            long callingId = Binder.clearCallingIdentity();
            try {
                ToastRecord record;
                int index = indexOfToastLocked(pkg, callback);
                // If it's already in the queue, we update it in place, we don't
                // move it to the end of the queue.
                if (index >= 0) {
                    record = mToastQueue.get(index);
                    record.update(duration);
                } else {
                    // Limit the number of toasts that any given package except the android
                    // package can enqueue. Prevents DOS attacks and deals with leaks.
                    if (!"android".equals(pkg)) {
                        int count = 0;
                        final int N = mToastQueue.size();
                        for (int i = 0; i < N; i++) {
                            final ToastRecord r = mToastQueue.get(i);
                            if (r.pkg.equals(pkg)) {
                                count++;
                                if (count >= MAX_PACKAGE_NOTIFICATIONS) {
                                    Slog.e(TAG, "Package has already posted " + count
                                            + " toasts. Not showing more. Package=" + pkg);
                                    return;
                                }
                            }
                        }
                    }

                    record = new ToastRecord(callingPid, pkg, callback, duration);
                    mToastQueue.add(record);
                    index = mToastQueue.size() - 1;
                    keepProcessAliveLocked(callingPid);
                }
                // If it's at index 0, it's the current toast. It doesn't matter if it's
                // new or just been updated. Call back and tell it to show itself.
                // If the callback fails, this will remove it from the list, so don't
                // assume that it's valid after this.
                if (index == 0) {
                    showNextToastLocked();
                }
            } finally {
                Binder.restoreCallingIdentity(callingId);
            }
        }
    }

    public void cancelToast(String pkg, ITransientNotification callback) {
        Slog.i(TAG, "cancelToast pkg=" + pkg + " callback=" + callback);

        if (pkg == null || callback == null) {
            Slog.e(TAG, "Not cancelling notification. pkg=" + pkg + " callback=" + callback);
            return;
        }

        synchronized (mToastQueue) {
            long callingId = Binder.clearCallingIdentity();
            try {
                int index = indexOfToastLocked(pkg, callback);
                if (index >= 0) {
                    cancelToastLocked(index);
                } else {
                    Slog.w(TAG, "Toast already cancelled. pkg=" + pkg + " callback=" + callback);
                }
            } finally {
                Binder.restoreCallingIdentity(callingId);
            }
        }
    }

    private void showNextToastLocked() {
        ToastRecord record = mToastQueue.get(0);
        while (record != null) {
            if (DBG)
                Slog.d(TAG, "Show pkg=" + record.pkg + " callback=" + record.callback);
            try {
                record.callback.show();
                scheduleTimeoutLocked(record, false);
                return;
            } catch (RemoteException e) {
                Slog.w(TAG, "Object died trying to show notification " + record.callback
                        + " in package " + record.pkg);
                // remove it from the list and let the process die
                int index = mToastQueue.indexOf(record);
                if (index >= 0) {
                    mToastQueue.remove(index);
                }
                keepProcessAliveLocked(record.pid);
                if (mToastQueue.size() > 0) {
                    record = mToastQueue.get(0);
                } else {
                    record = null;
                }
            }
        }
    }

    private void cancelToastLocked(int index) {
        ToastRecord record = mToastQueue.get(index);
        try {
            record.callback.hide();
        } catch (RemoteException e) {
            Slog.w(TAG, "Object died trying to hide notification " + record.callback
                    + " in package " + record.pkg);
            // don't worry about this, we're about to remove it from
            // the list anyway
        }
        mToastQueue.remove(index);
        keepProcessAliveLocked(record.pid);
        if (mToastQueue.size() > 0) {
            // Show the next one. If the callback fails, this will remove
            // it from the list, so don't assume that the list hasn't changed
            // after this point.
            showNextToastLocked();
        }
    }

    private void scheduleTimeoutLocked(ToastRecord r, boolean immediate)
    {
        Message m = Message.obtain(mHandler, MESSAGE_TIMEOUT, r);
        long delay = immediate ? 0 : (r.duration == Toast.LENGTH_LONG ? LONG_DELAY : SHORT_DELAY);
        mHandler.removeCallbacksAndMessages(r);
        mHandler.sendMessageDelayed(m, delay);
    }

    private void handleTimeout(ToastRecord record)
    {
        if (DBG)
            Slog.d(TAG, "Timeout pkg=" + record.pkg + " callback=" + record.callback);
        synchronized (mToastQueue) {
            int index = indexOfToastLocked(record.pkg, record.callback);
            if (index >= 0) {
                cancelToastLocked(index);
            }
        }
    }

    // lock on mToastQueue
    private int indexOfToastLocked(String pkg, ITransientNotification callback)
    {
        IBinder cbak = callback.asBinder();
        ArrayList<ToastRecord> list = mToastQueue;
        int len = list.size();
        for (int i = 0; i < len; i++) {
            ToastRecord r = list.get(i);
            if (r.pkg.equals(pkg) && r.callback.asBinder() == cbak) {
                return i;
            }
        }
        return -1;
    }

    // lock on mToastQueue
    private void keepProcessAliveLocked(int pid)
    {
        int toastCount = 0; // toasts from this pid
        ArrayList<ToastRecord> list = mToastQueue;
        int N = list.size();
        for (int i = 0; i < N; i++) {
            ToastRecord r = list.get(i);
            if (r.pid == pid) {
                toastCount++;
            }
        }
        try {
            mAm.setProcessForeground(mForegroundToken, pid, toastCount > 0);
        } catch (RemoteException e) {
            // Shouldn't happen.
        }
    }

    private final class WorkerHandler extends Handler
    {
        @Override
        public void handleMessage(Message msg)
        {
            switch (msg.what)
            {
                case MESSAGE_TIMEOUT:
                    handleTimeout((ToastRecord) msg.obj);
                    break;
            }
        }
    }

    // Notifications
    // ============================================================================
    @Deprecated
    public void enqueueNotification(String pkg, int id, Notification notification, int[] idOut)
    {
        enqueueNotificationWithTag(pkg, null /* tag */, id, notification, idOut);
    }

    public void enqueueNotificationWithTag(String pkg, String tag, int id,
            Notification notification,
            int[] idOut)
    {
        enqueueNotificationInternal(pkg, Binder.getCallingUid(), Binder.getCallingPid(),
                tag, id, notification, idOut);
    }

    public void enqueueNotificationWithTagPriority(String pkg, String tag, int id, int priority,
            Notification notification, int[] idOut)
    {
        enqueueNotificationInternal(pkg, Binder.getCallingUid(), Binder.getCallingPid(),
                tag, id, priority, notification, idOut);
    }

    // Not exposed via Binder; for system use only (otherwise malicious apps could spoof the
    // uid/pid of another application)
    public void enqueueNotificationInternal(String pkg, int callingUid, int callingPid,
            String tag, int id, Notification notification, int[] idOut)
    {
        enqueueNotificationInternal(pkg, callingUid, callingPid, tag, id,
                ((notification.flags & Notification.FLAG_ONGOING_EVENT) != 0)
                        ? StatusBarNotification.PRIORITY_ONGOING
                        : StatusBarNotification.PRIORITY_NORMAL,
                notification, idOut);
    }

    public void enqueueNotificationInternal(String pkg, int callingUid, int callingPid,
            String tag, int id, int priority, Notification notification, int[] idOut)
    {
        checkIncomingCall(pkg);

        // Limit the number of notifications that any given package except the android
        // package can enqueue. Prevents DOS attacks and deals with leaks.
        if (!"android".equals(pkg)) {
            synchronized (mNotificationList) {
                int count = 0;
                final int N = mNotificationList.size();
                for (int i = 0; i < N; i++) {
                    final NotificationRecord r = mNotificationList.get(i);
                    if (r.pkg.equals(pkg)) {
                        count++;
                        if (count >= MAX_PACKAGE_NOTIFICATIONS) {
                            Slog.e(TAG, "Package has already posted " + count
                                    + " notifications.  Not showing more.  package=" + pkg);
                            return;
                        }
                    }
                }
            }
        }

        // This conditional is a dirty hack to limit the logging done on
        // behalf of the download manager without affecting other apps.
        if (!pkg.equals("com.android.providers.downloads")
                || Log.isLoggable("DownloadManager", Log.VERBOSE)) {
            EventLog.writeEvent(EventLogTags.NOTIFICATION_ENQUEUE, pkg, id, tag,
                    notification.toString());
        }

        if (pkg == null || notification == null) {
            throw new IllegalArgumentException("null not allowed: pkg=" + pkg
                    + " id=" + id + " notification=" + notification);
        }
        if (notification.icon != 0) {
            if (notification.contentView == null) {
                throw new IllegalArgumentException("contentView required: pkg=" + pkg
                        + " id=" + id + " notification=" + notification);
            }
        }

        synchronized (mNotificationList) {
            final boolean inQuietHours = inQuietHours();

            NotificationRecord r = new NotificationRecord(pkg, tag, id, 
                    callingUid, callingPid, 
                    priority,
                    notification);
            NotificationRecord old = null;

            int index = indexOfNotificationLocked(pkg, tag, id);
            if (index < 0) {
                mNotificationList.add(r);
            } else {
                old = mNotificationList.remove(index);
                mNotificationList.add(index, r);
                // Make sure we don't lose the foreground service state.
                if (old != null) {
                    notification.flags |=
                            old.notification.flags & Notification.FLAG_FOREGROUND_SERVICE;
                }
            }

            // Ensure if this is a foreground service that the proper additional
            // flags are set.
            if ((notification.flags & Notification.FLAG_FOREGROUND_SERVICE) != 0) {
                notification.flags |= Notification.FLAG_ONGOING_EVENT
                        | Notification.FLAG_NO_CLEAR;
            }

            if (notification.icon != 0) {
                StatusBarNotification n = new StatusBarNotification(pkg, id, tag,
                        r.uid, r.initialPid, notification);
                n.priority = r.priority;

                if (old != null && old.statusBarKey != null) {
                    r.statusBarKey = old.statusBarKey;
                    long identity = Binder.clearCallingIdentity();
                    try {
                        mStatusBar.updateNotification(r.statusBarKey, n);
                    } finally {
                        Binder.restoreCallingIdentity(identity);
                    }
                } else {
                    long identity = Binder.clearCallingIdentity();
                    try {
                        r.statusBarKey = mStatusBar.addNotification(n);
<<<<<<< HEAD
                        mAttentionLight.pulse();
                    } finally {
=======
                        if ((n.notification.flags & Notification.FLAG_SHOW_LIGHTS) != 0) {
                            mAttentionLight.pulse();
                        }
                    }
                    finally {
>>>>>>> df331873
                        Binder.restoreCallingIdentity(identity);
                    }
                }
                sendAccessibilityEvent(notification, pkg);
            } else {
                Slog.e(TAG, "Ignoring notification with icon==0: " + notification);
                if (old != null && old.statusBarKey != null) {
                    long identity = Binder.clearCallingIdentity();
                    try {
                        mStatusBar.removeNotification(old.statusBarKey);
                    } finally {
                        Binder.restoreCallingIdentity(identity);
                    }
                }
            }

            try {
                final ProfileManager profileManager =
                        (ProfileManager) mContext.getSystemService(Context.PROFILE_SERVICE);

                ProfileGroup group = profileManager.getActiveProfileGroup(pkg);
                notification = group.processNotification(notification);
            } catch(Throwable th) {
                Log.e(TAG, "An error occurred profiling the notification.", th);
            }

            // If we're not supposed to beep, vibrate, etc. then don't.
            if (((mDisabledNotifications & StatusBarManager.DISABLE_NOTIFICATION_ALERTS) == 0)
                    && (!(old != null
                    && (notification.flags & Notification.FLAG_ONLY_ALERT_ONCE) != 0))
                    && mSystemReady) {

                final AudioManager audioManager = (AudioManager) mContext
                        .getSystemService(Context.AUDIO_SERVICE);
                // sound
                final boolean useDefaultSound =
                    (notification.defaults & Notification.DEFAULT_SOUND) != 0;
                if (!(inQuietHours && mQuietHoursMute)
                        && (useDefaultSound || notification.sound != null)) {
                    Uri uri;
                    if (useDefaultSound) {
                        uri = Settings.System.DEFAULT_NOTIFICATION_URI;
                    } else {
                        uri = notification.sound;
                    }
                    boolean looping = (notification.flags & Notification.FLAG_INSISTENT) != 0;
                    int audioStreamType;
                    if (notification.audioStreamType >= 0) {
                        audioStreamType = notification.audioStreamType;
                    } else {
                        audioStreamType = DEFAULT_STREAM_TYPE;
                    }
                    mSoundNotification = r;
                    // do not play notifications if stream volume is 0
                    // (typically because ringer mode is silent).
                    if (audioManager.getStreamVolume(audioStreamType) != 0) {
                        long identity = Binder.clearCallingIdentity();
                        try {
                            mSound.play(mContext, uri, looping, audioStreamType);
                        } finally {
                            Binder.restoreCallingIdentity(identity);
                        }
                    }
                }

                // vibrate
                final boolean useDefaultVibrate =
                    (notification.defaults & Notification.DEFAULT_VIBRATE) != 0;
                if (!(inQuietHours && mQuietHoursStill)
                        && (useDefaultVibrate || notification.vibrate != null)
                        && audioManager.shouldVibrate(AudioManager.VIBRATE_TYPE_NOTIFICATION)) {
                    mVibrateNotification = r;

                    mVibrator.vibrate(useDefaultVibrate ? DEFAULT_VIBRATE_PATTERN
                            : notification.vibrate,
                            ((notification.flags & Notification.FLAG_INSISTENT) != 0) ? 0 : -1);
                }
            }

            // this option doesn't shut off the lights

            // light
            // the most recent thing gets the light
            mLights.remove(old);
            if (mLedNotification == old) {
                mLedNotification = null;
            }
            // Slog.i(TAG, "notification.lights="
            // + ((old.notification.lights.flags & Notification.FLAG_SHOW_LIGHTS) != 0));
            if ((notification.flags & Notification.FLAG_SHOW_LIGHTS) != 0) {
                mLights.add(r);
                updateLightsLocked();
            } else {
                if (old != null
                        && ((old.notification.flags & Notification.FLAG_SHOW_LIGHTS) != 0)) {
                    updateLightsLocked();
                }
            }
        }

        idOut[0] = id;
    }

    private boolean inQuietHours() {
        if (mQuietHoursEnabled && (mQuietHoursStart != mQuietHoursEnd)) {
            // Get the date in "quiet hours" format.
            Calendar calendar = Calendar.getInstance();
            int minutes = calendar.get(Calendar.HOUR_OF_DAY) * 60 + calendar.get(Calendar.MINUTE);
            if (mQuietHoursEnd < mQuietHoursStart) {
                // Starts at night, ends in the morning.
                return (minutes > mQuietHoursStart) || (minutes < mQuietHoursEnd);
            } else {
                return (minutes > mQuietHoursStart) && (minutes < mQuietHoursEnd);
            }
        }
        return false;
    }

    private void sendAccessibilityEvent(Notification notification, CharSequence packageName) {
        AccessibilityManager manager = AccessibilityManager.getInstance(mContext);
        if (!manager.isEnabled()) {
            return;
        }

        AccessibilityEvent event =
                AccessibilityEvent.obtain(AccessibilityEvent.TYPE_NOTIFICATION_STATE_CHANGED);
        event.setPackageName(packageName);
        event.setClassName(Notification.class.getName());
        event.setParcelableData(notification);
        CharSequence tickerText = notification.tickerText;
        if (!TextUtils.isEmpty(tickerText)) {
            event.getText().add(tickerText);
        }

        manager.sendAccessibilityEvent(event);
    }

    private void cancelNotificationLocked(NotificationRecord r, boolean sendDelete) {
        // tell the app
        if (sendDelete) {
            if (r.notification.deleteIntent != null) {
                try {
                    r.notification.deleteIntent.send();
                } catch (PendingIntent.CanceledException ex) {
                    // do nothing - there's no relevant way to recover, and
                    // no reason to let this propagate
                    Slog.w(TAG, "canceled PendingIntent for " + r.pkg, ex);
                }
            }
        }

        // status bar
        if (r.notification.icon != 0) {
            long identity = Binder.clearCallingIdentity();
            try {
                mStatusBar.removeNotification(r.statusBarKey);
            } finally {
                Binder.restoreCallingIdentity(identity);
            }
            r.statusBarKey = null;
        }

        // sound
        if (mSoundNotification == r) {
            mSoundNotification = null;
            long identity = Binder.clearCallingIdentity();
            try {
                mSound.stop();
            } finally {
                Binder.restoreCallingIdentity(identity);
            }
        }

        // vibrate
        if (mVibrateNotification == r) {
            mVibrateNotification = null;
            long identity = Binder.clearCallingIdentity();
            try {
                mVibrator.cancel();
            } finally {
                Binder.restoreCallingIdentity(identity);
            }
        }

        // light
        mLights.remove(r);
        if (mLedNotification == r) {
            mLedNotification = null;
        }
    }

    /**
     * Cancels a notification ONLY if it has all of the {@code mustHaveFlags} and none of the
     * {@code mustNotHaveFlags}.
     */
    private void cancelNotification(String pkg, String tag, int id, int mustHaveFlags,
            int mustNotHaveFlags, boolean sendDelete) {
        EventLog.writeEvent(EventLogTags.NOTIFICATION_CANCEL, pkg, id, tag,
                mustHaveFlags, mustNotHaveFlags);

        synchronized (mNotificationList) {
            int index = indexOfNotificationLocked(pkg, tag, id);
            if (index >= 0) {
                NotificationRecord r = mNotificationList.get(index);

                if ((r.notification.flags & mustHaveFlags) != mustHaveFlags) {
                    return;
                }
                if ((r.notification.flags & mustNotHaveFlags) != 0) {
                    return;
                }

                mNotificationList.remove(index);

                cancelNotificationLocked(r, sendDelete);
                updateLightsLocked();
            }
        }
    }

    /**
     * Cancels all notifications from a given package that have all of the {@code mustHaveFlags}.
     */
    boolean cancelAllNotificationsInt(String pkg, int mustHaveFlags,
            int mustNotHaveFlags, boolean doit) {
        EventLog.writeEvent(EventLogTags.NOTIFICATION_CANCEL_ALL, pkg, mustHaveFlags,
                mustNotHaveFlags);

        synchronized (mNotificationList) {
            final int N = mNotificationList.size();
            boolean canceledSomething = false;
            for (int i = N - 1; i >= 0; --i) {
                NotificationRecord r = mNotificationList.get(i);
                if ((r.notification.flags & mustHaveFlags) != mustHaveFlags) {
                    continue;
                }
                if ((r.notification.flags & mustNotHaveFlags) != 0) {
                    continue;
                }
                if (!r.pkg.equals(pkg)) {
                    continue;
                }
                canceledSomething = true;
                if (!doit) {
                    return true;
                }
                mNotificationList.remove(i);
                cancelNotificationLocked(r, false);
            }
            if (canceledSomething) {
                updateLightsLocked();
            }
            return canceledSomething;
        }
    }

    @Deprecated
    public void cancelNotification(String pkg, int id) {
        cancelNotificationWithTag(pkg, null /* tag */, id);
    }

    public void cancelNotificationWithTag(String pkg, String tag, int id) {
        checkIncomingCall(pkg);
        // Don't allow client applications to cancel foreground service notis.
        cancelNotification(pkg, tag, id, 0,
                Binder.getCallingUid() == Process.SYSTEM_UID
                        ? 0 : Notification.FLAG_FOREGROUND_SERVICE, false);
    }

    public void cancelAllNotifications(String pkg) {
        checkIncomingCall(pkg);

        // Calling from user space, don't allow the canceling of actively
        // running foreground services.
        cancelAllNotificationsInt(pkg, 0, Notification.FLAG_FOREGROUND_SERVICE, true);
    }

    void checkIncomingCall(String pkg) {
        int uid = Binder.getCallingUid();
        if (uid == Process.SYSTEM_UID || uid == 0) {
            return;
        }
        try {
            ApplicationInfo ai = mContext.getPackageManager().getApplicationInfo(
                    pkg, 0);
            if (ai.uid != uid) {
                throw new SecurityException("Calling uid " + uid + " gave package"
                        + pkg + " which is owned by uid " + ai.uid);
            }
        } catch (PackageManager.NameNotFoundException e) {
            throw new SecurityException("Unknown package " + pkg);
        }
    }

    void cancelAll() {
        synchronized (mNotificationList) {
            final int N = mNotificationList.size();
            for (int i = N - 1; i >= 0; i--) {
                NotificationRecord r = mNotificationList.get(i);

                if ((r.notification.flags & (Notification.FLAG_ONGOING_EVENT
                | Notification.FLAG_NO_CLEAR)) == 0) {
                    mNotificationList.remove(i);
                    cancelNotificationLocked(r, true);
                }
            }

            updateLightsLocked();
        }
    }

    // lock on mNotificationList
    private void updateLightsLocked()
    {
        // Get Liquid Control "flash when screen ON" flag
        boolean ledScreenOn = Settings.Secure.getInt(
          mContext.getContentResolver(),
          Settings.Secure.LED_SCREEN_ON, 0) == 1;

        // handle notification lights
        if (mLedNotification == null) {
            // get next notification, if any
            int n = mLights.size();
            if (n > 0) {
                mLedNotification = mLights.get(n - 1);
            }
        }

        boolean wasScreenOn = mWasScreenOn;
        mWasScreenOn = false;

        if (mLedNotification == null) {
            mNotificationLight.turnOff();
            return;
        }

        // We can assume that if the user turned the screen off while there was
        // still an active notification then they wanted to keep the notification
        // for later. In this case we shouldn't flash the notification light.
        // For special notifications that automatically turn the screen on (such
        // as missed calls), we use this flag to force the notification light
        // even if the screen was turned off.
        boolean forceWithScreenOff = (mLedNotification.notification.flags &
                Notification.FLAG_FORCE_LED_SCREEN_OFF) != 0;

        // Don't flash while we are in a call or screen is on
		// Depending on Liquid Control "Screen ON flash" flag
        // Don't flash while we are in a call, screen is on or we are in quiet hours with light dimmed
        if (mLedNotification == null || mInCall || (mScreenOn && !ledScreenOn)
        || (inQuietHours() && mQuietHoursDim) || (wasScreenOn && !forceWithScreenOff)) {
            mNotificationLight.turnOff();
        } else {
            int ledARGB = mLedNotification.notification.ledARGB;
            int ledOnMS = mLedNotification.notification.ledOnMS;
            int ledOffMS = mLedNotification.notification.ledOffMS;
            if ((mLedNotification.notification.defaults & Notification.DEFAULT_LIGHTS) != 0) {
                ledARGB = mDefaultNotificationColor;
                ledOnMS = mDefaultNotificationLedOn;
                ledOffMS = mDefaultNotificationLedOff;
            }
            if (mNotificationPulseEnabled) {
                // pulse repeatedly
                mNotificationLight.setFlashing(ledARGB, LightsService.LIGHT_FLASH_TIMED,
                        ledOnMS, ledOffMS);
            }
        }
    }

    // lock on mNotificationList
    private int indexOfNotificationLocked(String pkg, String tag, int id)
    {
        ArrayList<NotificationRecord> list = mNotificationList;
        final int len = list.size();
        for (int i = 0; i < len; i++) {
            NotificationRecord r = list.get(i);
            if (tag == null) {
                if (r.tag != null) {
                    continue;
                }
            } else {
                if (!tag.equals(r.tag)) {
                    continue;
                }
            }
            if (r.id == id && r.pkg.equals(pkg)) {
                return i;
            }
        }
        return -1;
    }

    private void updateNotificationPulse() {
        synchronized (mNotificationList) {
            updateLightsLocked();
        }
    }

    // ======================================================================
    @Override
    protected void dump(FileDescriptor fd, PrintWriter pw, String[] args) {
        if (mContext.checkCallingOrSelfPermission(android.Manifest.permission.DUMP)
                != PackageManager.PERMISSION_GRANTED) {
            pw.println("Permission Denial: can't dump NotificationManager from from pid="
                    + Binder.getCallingPid()
                    + ", uid=" + Binder.getCallingUid());
            return;
        }

        pw.println("Current Notification Manager state:");

        int N;

        synchronized (mToastQueue) {
            N = mToastQueue.size();
            if (N > 0) {
                pw.println("  Toast Queue:");
                for (int i = 0; i < N; i++) {
                    mToastQueue.get(i).dump(pw, "    ");
                }
                pw.println("  ");
            }

        }

        synchronized (mNotificationList) {
            N = mNotificationList.size();
            if (N > 0) {
                pw.println("  Notification List:");
                for (int i = 0; i < N; i++) {
                    mNotificationList.get(i).dump(pw, "    ", mContext);
                }
                pw.println("  ");
            }

            N = mLights.size();
            if (N > 0) {
                pw.println("  Lights List:");
                for (int i = 0; i < N; i++) {
                    mLights.get(i).dump(pw, "    ", mContext);
                }
                pw.println("  ");
            }

            pw.println("  mSoundNotification=" + mSoundNotification);
            pw.println("  mSound=" + mSound);
            pw.println("  mVibrateNotification=" + mVibrateNotification);
            pw.println("  mDisabledNotifications=0x" + Integer.toHexString(mDisabledNotifications));
            pw.println("  mSystemReady=" + mSystemReady);
        }
    }
}<|MERGE_RESOLUTION|>--- conflicted
+++ resolved
@@ -865,16 +865,12 @@
                     long identity = Binder.clearCallingIdentity();
                     try {
                         r.statusBarKey = mStatusBar.addNotification(n);
-<<<<<<< HEAD
                         mAttentionLight.pulse();
                     } finally {
-=======
                         if ((n.notification.flags & Notification.FLAG_SHOW_LIGHTS) != 0) {
                             mAttentionLight.pulse();
                         }
-                    }
-                    finally {
->>>>>>> df331873
+                    } finally {
                         Binder.restoreCallingIdentity(identity);
                     }
                 }
