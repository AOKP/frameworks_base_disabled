/*
 * Copyright (C) 2006 The Android Open Source Project
 *
 * Licensed under the Apache License, Version 2.0 (the "License");
 * you may not use this file except in compliance with the License.
 * You may obtain a copy of the License at
 *
 *      http://www.apache.org/licenses/LICENSE-2.0
 *
 * Unless required by applicable law or agreed to in writing, software
 * distributed under the License is distributed on an "AS IS" BASIS,
 * WITHOUT WARRANTIES OR CONDITIONS OF ANY KIND, either express or implied.
 * See the License for the specific language governing permissions and
 * limitations under the License.
 */

package android.app;

import android.content.ComponentName;
import android.content.Intent;
import android.content.IntentFilter;
import android.content.IIntentSender;
import android.content.IIntentReceiver;
import android.content.IntentSender;
import android.content.pm.ApplicationInfo;
import android.content.pm.ConfigurationInfo;
import android.content.pm.IPackageDataObserver;
import android.content.res.Configuration;
import android.graphics.Bitmap;
import android.net.Uri;
import android.os.Binder;
import android.os.Bundle;
import android.os.Debug;
import android.os.Parcelable;
import android.os.ParcelFileDescriptor;
import android.os.RemoteException;
import android.os.IBinder;
import android.os.Parcel;
import android.os.ServiceManager;
import android.os.StrictMode;
import android.text.TextUtils;
import android.util.Config;
import android.util.Log;

import java.util.ArrayList;
import java.util.List;

/** {@hide} */
public abstract class ActivityManagerNative extends Binder implements IActivityManager
{
    /**
     * Cast a Binder object into an activity manager interface, generating
     * a proxy if needed.
     */
    static public IActivityManager asInterface(IBinder obj)
    {
        if (obj == null) {
            return null;
        }
        IActivityManager in =
            (IActivityManager)obj.queryLocalInterface(descriptor);
        if (in != null) {
            return in;
        }
        
        return new ActivityManagerProxy(obj);
    }
    
    /**
     * Retrieve the system's default/global activity manager.
     */
    static public IActivityManager getDefault()
    {
        if (gDefault != null) {
            //if (Config.LOGV) Log.v(
            //    "ActivityManager", "returning cur default = " + gDefault);
            return gDefault;
        }
        IBinder b = ServiceManager.getService("activity");
        if (Config.LOGV) Log.v(
            "ActivityManager", "default service binder = " + b);
        gDefault = asInterface(b);
        if (Config.LOGV) Log.v(
            "ActivityManager", "default service = " + gDefault);
        return gDefault;
    }

    /**
     * Convenience for checking whether the system is ready.  For internal use only.
     */
    static public boolean isSystemReady() {
        if (!sSystemReady) {
            sSystemReady = getDefault().testIsSystemReady();
        }
        return sSystemReady;
    }
    static boolean sSystemReady = false;
    
    /**
     * Convenience for sending a sticky broadcast.  For internal use only.
     * If you don't care about permission, use null.
     */
    static public void broadcastStickyIntent(Intent intent, String permission)
    {
        try {
            getDefault().broadcastIntent(
                null, intent, null, null, Activity.RESULT_OK, null, null,
                null /*permission*/, false, true);
        } catch (RemoteException ex) {
        }
    }

    static public void noteWakeupAlarm(PendingIntent ps) {
        try {
            getDefault().noteWakeupAlarm(ps.getTarget());
        } catch (RemoteException ex) {
        }
    }

    public ActivityManagerNative()
    {
        attachInterface(this, descriptor);
    }
    
    public boolean onTransact(int code, Parcel data, Parcel reply, int flags)
            throws RemoteException {
        switch (code) {
        case START_ACTIVITY_TRANSACTION:
        {
            data.enforceInterface(IActivityManager.descriptor);
            IBinder b = data.readStrongBinder();
            IApplicationThread app = ApplicationThreadNative.asInterface(b);
            Intent intent = Intent.CREATOR.createFromParcel(data);
            String resolvedType = data.readString();
            Uri[] grantedUriPermissions = data.createTypedArray(Uri.CREATOR);
            int grantedMode = data.readInt();
            IBinder resultTo = data.readStrongBinder();
            String resultWho = data.readString();    
            int requestCode = data.readInt();
            boolean onlyIfNeeded = data.readInt() != 0;
            boolean debug = data.readInt() != 0;
            int result = startActivity(app, intent, resolvedType,
                    grantedUriPermissions, grantedMode, resultTo, resultWho,
                    requestCode, onlyIfNeeded, debug);
            reply.writeNoException();
            reply.writeInt(result);
            return true;
        }

        case START_ACTIVITY_AND_WAIT_TRANSACTION:
        {
            data.enforceInterface(IActivityManager.descriptor);
            IBinder b = data.readStrongBinder();
            IApplicationThread app = ApplicationThreadNative.asInterface(b);
            Intent intent = Intent.CREATOR.createFromParcel(data);
            String resolvedType = data.readString();
            Uri[] grantedUriPermissions = data.createTypedArray(Uri.CREATOR);
            int grantedMode = data.readInt();
            IBinder resultTo = data.readStrongBinder();
            String resultWho = data.readString();    
            int requestCode = data.readInt();
            boolean onlyIfNeeded = data.readInt() != 0;
            boolean debug = data.readInt() != 0;
            WaitResult result = startActivityAndWait(app, intent, resolvedType,
                    grantedUriPermissions, grantedMode, resultTo, resultWho,
                    requestCode, onlyIfNeeded, debug);
            reply.writeNoException();
            result.writeToParcel(reply, 0);
            return true;
        }

        case START_ACTIVITY_WITH_CONFIG_TRANSACTION:
        {
            data.enforceInterface(IActivityManager.descriptor);
            IBinder b = data.readStrongBinder();
            IApplicationThread app = ApplicationThreadNative.asInterface(b);
            Intent intent = Intent.CREATOR.createFromParcel(data);
            String resolvedType = data.readString();
            Uri[] grantedUriPermissions = data.createTypedArray(Uri.CREATOR);
            int grantedMode = data.readInt();
            IBinder resultTo = data.readStrongBinder();
            String resultWho = data.readString();    
            int requestCode = data.readInt();
            boolean onlyIfNeeded = data.readInt() != 0;
            boolean debug = data.readInt() != 0;
            Configuration config = Configuration.CREATOR.createFromParcel(data);
            int result = startActivityWithConfig(app, intent, resolvedType,
                    grantedUriPermissions, grantedMode, resultTo, resultWho,
                    requestCode, onlyIfNeeded, debug, config);
            reply.writeNoException();
            reply.writeInt(result);
            return true;
        }

        case START_ACTIVITY_INTENT_SENDER_TRANSACTION:
        {
            data.enforceInterface(IActivityManager.descriptor);
            IBinder b = data.readStrongBinder();
            IApplicationThread app = ApplicationThreadNative.asInterface(b);
            IntentSender intent = IntentSender.CREATOR.createFromParcel(data);
            Intent fillInIntent = null;
            if (data.readInt() != 0) {
                fillInIntent = Intent.CREATOR.createFromParcel(data);
            }
            String resolvedType = data.readString();
            IBinder resultTo = data.readStrongBinder();
            String resultWho = data.readString();    
            int requestCode = data.readInt();
            int flagsMask = data.readInt();
            int flagsValues = data.readInt();
            int result = startActivityIntentSender(app, intent,
                    fillInIntent, resolvedType, resultTo, resultWho,
                    requestCode, flagsMask, flagsValues);
            reply.writeNoException();
            reply.writeInt(result);
            return true;
        }
        
        case START_NEXT_MATCHING_ACTIVITY_TRANSACTION:
        {
            data.enforceInterface(IActivityManager.descriptor);
            IBinder callingActivity = data.readStrongBinder();
            Intent intent = Intent.CREATOR.createFromParcel(data);
            boolean result = startNextMatchingActivity(callingActivity, intent);
            reply.writeNoException();
            reply.writeInt(result ? 1 : 0);
            return true;
        }
        
        case FINISH_ACTIVITY_TRANSACTION: {
            data.enforceInterface(IActivityManager.descriptor);
            IBinder token = data.readStrongBinder();
            Intent resultData = null;
            int resultCode = data.readInt();
            if (data.readInt() != 0) {
                resultData = Intent.CREATOR.createFromParcel(data);
            }
            boolean res = finishActivity(token, resultCode, resultData);
            reply.writeNoException();
            reply.writeInt(res ? 1 : 0);
            return true;
        }

        case FINISH_SUB_ACTIVITY_TRANSACTION: {
            data.enforceInterface(IActivityManager.descriptor);
            IBinder token = data.readStrongBinder();
            String resultWho = data.readString();    
            int requestCode = data.readInt();
            finishSubActivity(token, resultWho, requestCode);
            reply.writeNoException();
            return true;
        }

        case WILL_ACTIVITY_BE_VISIBLE_TRANSACTION: {
            data.enforceInterface(IActivityManager.descriptor);
            IBinder token = data.readStrongBinder();
            boolean res = willActivityBeVisible(token);
            reply.writeNoException();
            reply.writeInt(res ? 1 : 0);
            return true;
        }

        case REGISTER_RECEIVER_TRANSACTION:
        {
            data.enforceInterface(IActivityManager.descriptor);
            IBinder b = data.readStrongBinder();
            IApplicationThread app =
                b != null ? ApplicationThreadNative.asInterface(b) : null;
            b = data.readStrongBinder();
            IIntentReceiver rec
                = b != null ? IIntentReceiver.Stub.asInterface(b) : null;
            IntentFilter filter = IntentFilter.CREATOR.createFromParcel(data);
            String perm = data.readString();
            Intent intent = registerReceiver(app, rec, filter, perm);
            reply.writeNoException();
            if (intent != null) {
                reply.writeInt(1);
                intent.writeToParcel(reply, 0);
            } else {
                reply.writeInt(0);
            }
            return true;
        }

        case UNREGISTER_RECEIVER_TRANSACTION:
        {
            data.enforceInterface(IActivityManager.descriptor);
            IBinder b = data.readStrongBinder();
            if (b == null) {
                return true;
            }
            IIntentReceiver rec = IIntentReceiver.Stub.asInterface(b);
            unregisterReceiver(rec);
            reply.writeNoException();
            return true;
        }

        case BROADCAST_INTENT_TRANSACTION:
        {
            data.enforceInterface(IActivityManager.descriptor);
            IBinder b = data.readStrongBinder();
            IApplicationThread app =
                b != null ? ApplicationThreadNative.asInterface(b) : null;
            Intent intent = Intent.CREATOR.createFromParcel(data);
            String resolvedType = data.readString();
            b = data.readStrongBinder();
            IIntentReceiver resultTo =
                b != null ? IIntentReceiver.Stub.asInterface(b) : null;
            int resultCode = data.readInt();
            String resultData = data.readString();
            Bundle resultExtras = data.readBundle();
            String perm = data.readString();
            boolean serialized = data.readInt() != 0;
            boolean sticky = data.readInt() != 0;
            int res = broadcastIntent(app, intent, resolvedType, resultTo,
                    resultCode, resultData, resultExtras, perm,
                    serialized, sticky);
            reply.writeNoException();
            reply.writeInt(res);
            return true;
        }

        case UNBROADCAST_INTENT_TRANSACTION:
        {
            data.enforceInterface(IActivityManager.descriptor);
            IBinder b = data.readStrongBinder();
            IApplicationThread app = b != null ? ApplicationThreadNative.asInterface(b) : null;
            Intent intent = Intent.CREATOR.createFromParcel(data);
            unbroadcastIntent(app, intent);
            reply.writeNoException();
            return true;
        }

        case FINISH_RECEIVER_TRANSACTION: {
            data.enforceInterface(IActivityManager.descriptor);
            IBinder who = data.readStrongBinder();
            int resultCode = data.readInt();
            String resultData = data.readString();
            Bundle resultExtras = data.readBundle();
            boolean resultAbort = data.readInt() != 0;
            if (who != null) {
                finishReceiver(who, resultCode, resultData, resultExtras, resultAbort);
            }
            reply.writeNoException();
            return true;
        }

        case SET_PERSISTENT_TRANSACTION: {
            data.enforceInterface(IActivityManager.descriptor);
            IBinder token = data.readStrongBinder();
            boolean isPersistent = data.readInt() != 0;
            if (token != null) {
                setPersistent(token, isPersistent);
            }
            reply.writeNoException();
            return true;
        }

        case ATTACH_APPLICATION_TRANSACTION: {
            data.enforceInterface(IActivityManager.descriptor);
            IApplicationThread app = ApplicationThreadNative.asInterface(
                    data.readStrongBinder());
            if (app != null) {
                attachApplication(app);
            }
            reply.writeNoException();
            return true;
        }

        case ACTIVITY_IDLE_TRANSACTION: {
            data.enforceInterface(IActivityManager.descriptor);
            IBinder token = data.readStrongBinder();
            Configuration config = null;
            if (data.readInt() != 0) {
                config = Configuration.CREATOR.createFromParcel(data);
            }
            if (token != null) {
                activityIdle(token, config);
            }
            reply.writeNoException();
            return true;
        }

        case ACTIVITY_PAUSED_TRANSACTION: {
            data.enforceInterface(IActivityManager.descriptor);
            IBinder token = data.readStrongBinder();
            Bundle map = data.readBundle();
            activityPaused(token, map);
            reply.writeNoException();
            return true;
        }

        case ACTIVITY_STOPPED_TRANSACTION: {
            data.enforceInterface(IActivityManager.descriptor);
            IBinder token = data.readStrongBinder();
            Bitmap thumbnail = data.readInt() != 0
                ? Bitmap.CREATOR.createFromParcel(data) : null;
            CharSequence description = TextUtils.CHAR_SEQUENCE_CREATOR.createFromParcel(data);
            activityStopped(token, thumbnail, description);
            reply.writeNoException();
            return true;
        }

        case ACTIVITY_DESTROYED_TRANSACTION: {
            data.enforceInterface(IActivityManager.descriptor);
            IBinder token = data.readStrongBinder();
            activityDestroyed(token);
            reply.writeNoException();
            return true;
        }

        case GET_CALLING_PACKAGE_TRANSACTION: {
            data.enforceInterface(IActivityManager.descriptor);
            IBinder token = data.readStrongBinder();
            String res = token != null ? getCallingPackage(token) : null;
            reply.writeNoException();
            reply.writeString(res);
            return true;
        }

        case GET_CALLING_ACTIVITY_TRANSACTION: {
            data.enforceInterface(IActivityManager.descriptor);
            IBinder token = data.readStrongBinder();
            ComponentName cn = getCallingActivity(token);
            reply.writeNoException();
            ComponentName.writeToParcel(cn, reply);
            return true;
        }

        case GET_TASKS_TRANSACTION: {
            data.enforceInterface(IActivityManager.descriptor);
            int maxNum = data.readInt();
            int fl = data.readInt();
            IBinder receiverBinder = data.readStrongBinder();
            IThumbnailReceiver receiver = receiverBinder != null
                ? IThumbnailReceiver.Stub.asInterface(receiverBinder)
                : null;
            List list = getTasks(maxNum, fl, receiver);
            reply.writeNoException();
            int N = list != null ? list.size() : -1;
            reply.writeInt(N);
            int i;
            for (i=0; i<N; i++) {
                ActivityManager.RunningTaskInfo info =
                        (ActivityManager.RunningTaskInfo)list.get(i);
                info.writeToParcel(reply, 0);
            }
            return true;
        }

        case GET_RECENT_TASKS_TRANSACTION: {
            data.enforceInterface(IActivityManager.descriptor);
            int maxNum = data.readInt();
            int fl = data.readInt();
            List<ActivityManager.RecentTaskInfo> list = getRecentTasks(maxNum,
                    fl);
            reply.writeNoException();
            reply.writeTypedList(list);
            return true;
        }
        
        case GET_SERVICES_TRANSACTION: {
            data.enforceInterface(IActivityManager.descriptor);
            int maxNum = data.readInt();
            int fl = data.readInt();
            List list = getServices(maxNum, fl);
            reply.writeNoException();
            int N = list != null ? list.size() : -1;
            reply.writeInt(N);
            int i;
            for (i=0; i<N; i++) {
                ActivityManager.RunningServiceInfo info =
                        (ActivityManager.RunningServiceInfo)list.get(i);
                info.writeToParcel(reply, 0);
            }
            return true;
        }

        case GET_PROCESSES_IN_ERROR_STATE_TRANSACTION: {
            data.enforceInterface(IActivityManager.descriptor);
            List<ActivityManager.ProcessErrorStateInfo> list = getProcessesInErrorState();
            reply.writeNoException();
            reply.writeTypedList(list);
            return true;
        }
        
        case GET_RUNNING_APP_PROCESSES_TRANSACTION: {
            data.enforceInterface(IActivityManager.descriptor);
            List<ActivityManager.RunningAppProcessInfo> list = getRunningAppProcesses();
            reply.writeNoException();
            reply.writeTypedList(list);
            return true;
        }

        case GET_RUNNING_EXTERNAL_APPLICATIONS_TRANSACTION: {
            data.enforceInterface(IActivityManager.descriptor);
            List<ApplicationInfo> list = getRunningExternalApplications();
            reply.writeNoException();
            reply.writeTypedList(list);
            return true;
        }

        case MOVE_TASK_TO_FRONT_TRANSACTION: {
            data.enforceInterface(IActivityManager.descriptor);
            int task = data.readInt();
            moveTaskToFront(task);
            reply.writeNoException();
            return true;
        }

        case MOVE_TASK_TO_BACK_TRANSACTION: {
            data.enforceInterface(IActivityManager.descriptor);
            int task = data.readInt();
            moveTaskToBack(task);
            reply.writeNoException();
            return true;
        }

        case MOVE_ACTIVITY_TASK_TO_BACK_TRANSACTION: {
            data.enforceInterface(IActivityManager.descriptor);
            IBinder token = data.readStrongBinder();
            boolean nonRoot = data.readInt() != 0;
            boolean res = moveActivityTaskToBack(token, nonRoot);
            reply.writeNoException();
            reply.writeInt(res ? 1 : 0);
            return true;
        }

        case MOVE_TASK_BACKWARDS_TRANSACTION: {
            data.enforceInterface(IActivityManager.descriptor);
            int task = data.readInt();
            moveTaskBackwards(task);
            reply.writeNoException();
            return true;
        }

        case GET_TASK_FOR_ACTIVITY_TRANSACTION: {
            data.enforceInterface(IActivityManager.descriptor);
            IBinder token = data.readStrongBinder();
            boolean onlyRoot = data.readInt() != 0;
            int res = token != null
                ? getTaskForActivity(token, onlyRoot) : -1;
                reply.writeNoException();
            reply.writeInt(res);
            return true;
        }

        case FINISH_OTHER_INSTANCES_TRANSACTION: {
            data.enforceInterface(IActivityManager.descriptor);
            IBinder token = data.readStrongBinder();
            ComponentName className = ComponentName.readFromParcel(data);
            finishOtherInstances(token, className);
            reply.writeNoException();
            return true;
        }

        case REPORT_THUMBNAIL_TRANSACTION: {
            data.enforceInterface(IActivityManager.descriptor);
            IBinder token = data.readStrongBinder();
            Bitmap thumbnail = data.readInt() != 0
                ? Bitmap.CREATOR.createFromParcel(data) : null;
            CharSequence description = TextUtils.CHAR_SEQUENCE_CREATOR.createFromParcel(data);
            reportThumbnail(token, thumbnail, description);
            reply.writeNoException();
            return true;
        }

        case GET_CONTENT_PROVIDER_TRANSACTION: {
            data.enforceInterface(IActivityManager.descriptor);
            IBinder b = data.readStrongBinder();
            IApplicationThread app = ApplicationThreadNative.asInterface(b);
            String name = data.readString();
            ContentProviderHolder cph = getContentProvider(app, name);
            reply.writeNoException();
            if (cph != null) {
                reply.writeInt(1);
                cph.writeToParcel(reply, 0);
            } else {
                reply.writeInt(0);
            }
            return true;
        }

        case PUBLISH_CONTENT_PROVIDERS_TRANSACTION: {
            data.enforceInterface(IActivityManager.descriptor);
            IBinder b = data.readStrongBinder();
            IApplicationThread app = ApplicationThreadNative.asInterface(b);
            ArrayList<ContentProviderHolder> providers =
                data.createTypedArrayList(ContentProviderHolder.CREATOR);
            publishContentProviders(app, providers);
            reply.writeNoException();
            return true;
        }

        case REMOVE_CONTENT_PROVIDER_TRANSACTION: {
            data.enforceInterface(IActivityManager.descriptor);
            IBinder b = data.readStrongBinder();
            IApplicationThread app = ApplicationThreadNative.asInterface(b);
            String name = data.readString();
            removeContentProvider(app, name);
            reply.writeNoException();
            return true;
        }
        
        case GET_RUNNING_SERVICE_CONTROL_PANEL_TRANSACTION: {
            data.enforceInterface(IActivityManager.descriptor);
            ComponentName comp = ComponentName.CREATOR.createFromParcel(data);
            PendingIntent pi = getRunningServiceControlPanel(comp);
            reply.writeNoException();
            PendingIntent.writePendingIntentOrNullToParcel(pi, reply);
            return true;
        }

        case START_SERVICE_TRANSACTION: {
            data.enforceInterface(IActivityManager.descriptor);
            IBinder b = data.readStrongBinder();
            IApplicationThread app = ApplicationThreadNative.asInterface(b);
            Intent service = Intent.CREATOR.createFromParcel(data);
            String resolvedType = data.readString();
            ComponentName cn = startService(app, service, resolvedType);
            reply.writeNoException();
            ComponentName.writeToParcel(cn, reply);
            return true;
        }

        case STOP_SERVICE_TRANSACTION: {
            data.enforceInterface(IActivityManager.descriptor);
            IBinder b = data.readStrongBinder();
            IApplicationThread app = ApplicationThreadNative.asInterface(b);
            Intent service = Intent.CREATOR.createFromParcel(data);
            String resolvedType = data.readString();
            int res = stopService(app, service, resolvedType);
            reply.writeNoException();
            reply.writeInt(res);
            return true;
        }

        case STOP_SERVICE_TOKEN_TRANSACTION: {
            data.enforceInterface(IActivityManager.descriptor);
            ComponentName className = ComponentName.readFromParcel(data);
            IBinder token = data.readStrongBinder();
            int startId = data.readInt();
            boolean res = stopServiceToken(className, token, startId);
            reply.writeNoException();
            reply.writeInt(res ? 1 : 0);
            return true;
        }

        case SET_SERVICE_FOREGROUND_TRANSACTION: {
            data.enforceInterface(IActivityManager.descriptor);
            ComponentName className = ComponentName.readFromParcel(data);
            IBinder token = data.readStrongBinder();
            int id = data.readInt();
            Notification notification = null;
            if (data.readInt() != 0) {
                notification = Notification.CREATOR.createFromParcel(data);
            }
            boolean removeNotification = data.readInt() != 0;
            setServiceForeground(className, token, id, notification, removeNotification);
            reply.writeNoException();
            return true;
        }

        case BIND_SERVICE_TRANSACTION: {
            data.enforceInterface(IActivityManager.descriptor);
            IBinder b = data.readStrongBinder();
            IApplicationThread app = ApplicationThreadNative.asInterface(b);
            IBinder token = data.readStrongBinder();
            Intent service = Intent.CREATOR.createFromParcel(data);
            String resolvedType = data.readString();
            b = data.readStrongBinder();
            int fl = data.readInt();
            IServiceConnection conn = IServiceConnection.Stub.asInterface(b);
            int res = bindService(app, token, service, resolvedType, conn, fl);
            reply.writeNoException();
            reply.writeInt(res);
            return true;
        }

        case UNBIND_SERVICE_TRANSACTION: {
            data.enforceInterface(IActivityManager.descriptor);
            IBinder b = data.readStrongBinder();
            IServiceConnection conn = IServiceConnection.Stub.asInterface(b);
            boolean res = unbindService(conn);
            reply.writeNoException();
            reply.writeInt(res ? 1 : 0);
            return true;
        }

        case PUBLISH_SERVICE_TRANSACTION: {
            data.enforceInterface(IActivityManager.descriptor);
            IBinder token = data.readStrongBinder();
            Intent intent = Intent.CREATOR.createFromParcel(data);
            IBinder service = data.readStrongBinder();
            publishService(token, intent, service);
            reply.writeNoException();
            return true;
        }

        case UNBIND_FINISHED_TRANSACTION: {
            data.enforceInterface(IActivityManager.descriptor);
            IBinder token = data.readStrongBinder();
            Intent intent = Intent.CREATOR.createFromParcel(data);
            boolean doRebind = data.readInt() != 0;
            unbindFinished(token, intent, doRebind);
            reply.writeNoException();
            return true;
        }

        case SERVICE_DONE_EXECUTING_TRANSACTION: {
            data.enforceInterface(IActivityManager.descriptor);
            IBinder token = data.readStrongBinder();
            int type = data.readInt();
            int startId = data.readInt();
            int res = data.readInt();
            serviceDoneExecuting(token, type, startId, res);
            reply.writeNoException();
            return true;
        }

        case START_INSTRUMENTATION_TRANSACTION: {
            data.enforceInterface(IActivityManager.descriptor);
            ComponentName className = ComponentName.readFromParcel(data);
            String profileFile = data.readString();
            int fl = data.readInt();
            Bundle arguments = data.readBundle();
            IBinder b = data.readStrongBinder();
            IInstrumentationWatcher w = IInstrumentationWatcher.Stub.asInterface(b);
            boolean res = startInstrumentation(className, profileFile, fl, arguments, w);
            reply.writeNoException();
            reply.writeInt(res ? 1 : 0);
            return true;
        }


        case FINISH_INSTRUMENTATION_TRANSACTION: {
            data.enforceInterface(IActivityManager.descriptor);
            IBinder b = data.readStrongBinder();
            IApplicationThread app = ApplicationThreadNative.asInterface(b);
            int resultCode = data.readInt();
            Bundle results = data.readBundle();
            finishInstrumentation(app, resultCode, results);
            reply.writeNoException();
            return true;
        }

        case GET_CONFIGURATION_TRANSACTION: {
            data.enforceInterface(IActivityManager.descriptor);
            Configuration config = getConfiguration();
            reply.writeNoException();
            config.writeToParcel(reply, 0);
            return true;
        }

        case UPDATE_CONFIGURATION_TRANSACTION: {
            data.enforceInterface(IActivityManager.descriptor);
            Configuration config = Configuration.CREATOR.createFromParcel(data);
            updateConfiguration(config);
            reply.writeNoException();
            return true;
        }

        case SET_REQUESTED_ORIENTATION_TRANSACTION: {
            data.enforceInterface(IActivityManager.descriptor);
            IBinder token = data.readStrongBinder();
            int requestedOrientation = data.readInt();
            setRequestedOrientation(token, requestedOrientation);
            reply.writeNoException();
            return true;
        }

        case GET_REQUESTED_ORIENTATION_TRANSACTION: {
            data.enforceInterface(IActivityManager.descriptor);
            IBinder token = data.readStrongBinder();
            int req = getRequestedOrientation(token);
            reply.writeNoException();
            reply.writeInt(req);
            return true;
        }

        case GET_ACTIVITY_CLASS_FOR_TOKEN_TRANSACTION: {
            data.enforceInterface(IActivityManager.descriptor);
            IBinder token = data.readStrongBinder();
            ComponentName cn = getActivityClassForToken(token);
            reply.writeNoException();
            ComponentName.writeToParcel(cn, reply);
            return true;
        }

        case GET_PACKAGE_FOR_TOKEN_TRANSACTION: {
            data.enforceInterface(IActivityManager.descriptor);
            IBinder token = data.readStrongBinder();
            reply.writeNoException();
            reply.writeString(getPackageForToken(token));
            return true;
        }

        case GET_INTENT_SENDER_TRANSACTION: {
            data.enforceInterface(IActivityManager.descriptor);
            int type = data.readInt();
            String packageName = data.readString();
            IBinder token = data.readStrongBinder();
            String resultWho = data.readString();
            int requestCode = data.readInt();
            Intent requestIntent = data.readInt() != 0
                    ? Intent.CREATOR.createFromParcel(data) : null;
            String requestResolvedType = data.readString();
            int fl = data.readInt();
            IIntentSender res = getIntentSender(type, packageName, token,
                    resultWho, requestCode, requestIntent,
                    requestResolvedType, fl);
            reply.writeNoException();
            reply.writeStrongBinder(res != null ? res.asBinder() : null);
            return true;
        }

        case CANCEL_INTENT_SENDER_TRANSACTION: {
            data.enforceInterface(IActivityManager.descriptor);
            IIntentSender r = IIntentSender.Stub.asInterface(
                data.readStrongBinder());
            cancelIntentSender(r);
            reply.writeNoException();
            return true;
        }

        case GET_PACKAGE_FOR_INTENT_SENDER_TRANSACTION: {
            data.enforceInterface(IActivityManager.descriptor);
            IIntentSender r = IIntentSender.Stub.asInterface(
                data.readStrongBinder());
            String res = getPackageForIntentSender(r);
            reply.writeNoException();
            reply.writeString(res);
            return true;
        }

        case SET_PROCESS_LIMIT_TRANSACTION: {
            data.enforceInterface(IActivityManager.descriptor);
            int max = data.readInt();
            setProcessLimit(max);
            reply.writeNoException();
            return true;
        }

        case GET_PROCESS_LIMIT_TRANSACTION: {
            data.enforceInterface(IActivityManager.descriptor);
            int limit = getProcessLimit();
            reply.writeNoException();
            reply.writeInt(limit);
            return true;
        }

        case SET_PROCESS_FOREGROUND_TRANSACTION: {
            data.enforceInterface(IActivityManager.descriptor);
            IBinder token = data.readStrongBinder();
            int pid = data.readInt();
            boolean isForeground = data.readInt() != 0;
            setProcessForeground(token, pid, isForeground);
            reply.writeNoException();
            return true;
        }

        case CHECK_PERMISSION_TRANSACTION: {
            data.enforceInterface(IActivityManager.descriptor);
            String perm = data.readString();
            int pid = data.readInt();
            int uid = data.readInt();
            int res = checkPermission(perm, pid, uid);
            reply.writeNoException();
            reply.writeInt(res);
            return true;
        }

        case CHECK_URI_PERMISSION_TRANSACTION: {
            data.enforceInterface(IActivityManager.descriptor);
            Uri uri = Uri.CREATOR.createFromParcel(data);
            int pid = data.readInt();
            int uid = data.readInt();
            int mode = data.readInt();
            int res = checkUriPermission(uri, pid, uid, mode);
            reply.writeNoException();
            reply.writeInt(res);
            return true;
        }
        
        case CLEAR_APP_DATA_TRANSACTION: {
            data.enforceInterface(IActivityManager.descriptor);            
            String packageName = data.readString();
            IPackageDataObserver observer = IPackageDataObserver.Stub.asInterface(
                    data.readStrongBinder());
            boolean res = clearApplicationUserData(packageName, observer);
            reply.writeNoException();
            reply.writeInt(res ? 1 : 0);
            return true;
        }
        
        case GRANT_URI_PERMISSION_TRANSACTION: {
            data.enforceInterface(IActivityManager.descriptor);
            IBinder b = data.readStrongBinder();
            IApplicationThread app = ApplicationThreadNative.asInterface(b);
            String targetPkg = data.readString();
            Uri uri = Uri.CREATOR.createFromParcel(data);
            int mode = data.readInt();
            grantUriPermission(app, targetPkg, uri, mode);
            reply.writeNoException();
            return true;
        }
        
        case REVOKE_URI_PERMISSION_TRANSACTION: {
            data.enforceInterface(IActivityManager.descriptor);
            IBinder b = data.readStrongBinder();
            IApplicationThread app = ApplicationThreadNative.asInterface(b);
            Uri uri = Uri.CREATOR.createFromParcel(data);
            int mode = data.readInt();
            revokeUriPermission(app, uri, mode);
            reply.writeNoException();
            return true;
        }
        
        case SHOW_WAITING_FOR_DEBUGGER_TRANSACTION: {
            data.enforceInterface(IActivityManager.descriptor);
            IBinder b = data.readStrongBinder();
            IApplicationThread app = ApplicationThreadNative.asInterface(b);
            boolean waiting = data.readInt() != 0;
            showWaitingForDebugger(app, waiting);
            reply.writeNoException();
            return true;
        }

        case GET_MEMORY_INFO_TRANSACTION: {
            data.enforceInterface(IActivityManager.descriptor);
            ActivityManager.MemoryInfo mi = new ActivityManager.MemoryInfo();
            getMemoryInfo(mi);
            reply.writeNoException();
            mi.writeToParcel(reply, 0);
            return true;
        }

        case UNHANDLED_BACK_TRANSACTION: {
            data.enforceInterface(IActivityManager.descriptor);
            unhandledBack();
            reply.writeNoException();
            return true;
        }

        case OPEN_CONTENT_URI_TRANSACTION: {
            data.enforceInterface(IActivityManager.descriptor);
            Uri uri = Uri.parse(data.readString());
            ParcelFileDescriptor pfd = openContentUri(uri);
            reply.writeNoException();
            if (pfd != null) {
                reply.writeInt(1);
                pfd.writeToParcel(reply, Parcelable.PARCELABLE_WRITE_RETURN_VALUE);
            } else {
                reply.writeInt(0);
            }
            return true;
        }
        
        case GOING_TO_SLEEP_TRANSACTION: {
            data.enforceInterface(IActivityManager.descriptor);
            goingToSleep();
            reply.writeNoException();
            return true;
        }

        case WAKING_UP_TRANSACTION: {
            data.enforceInterface(IActivityManager.descriptor);
            wakingUp();
            reply.writeNoException();
            return true;
        }

        case SET_DEBUG_APP_TRANSACTION: {
            data.enforceInterface(IActivityManager.descriptor);
            String pn = data.readString();
            boolean wfd = data.readInt() != 0;
            boolean per = data.readInt() != 0;
            setDebugApp(pn, wfd, per);
            reply.writeNoException();
            return true;
        }

        case SET_ALWAYS_FINISH_TRANSACTION: {
            data.enforceInterface(IActivityManager.descriptor);
            boolean enabled = data.readInt() != 0;
            setAlwaysFinish(enabled);
            reply.writeNoException();
            return true;
        }

        case SET_ACTIVITY_CONTROLLER_TRANSACTION: {
            data.enforceInterface(IActivityManager.descriptor);
            IActivityController watcher = IActivityController.Stub.asInterface(
                    data.readStrongBinder());
            setActivityController(watcher);
            return true;
        }

        case ENTER_SAFE_MODE_TRANSACTION: {
            data.enforceInterface(IActivityManager.descriptor);
            enterSafeMode();
            reply.writeNoException();
            return true;
        }

        case NOTE_WAKEUP_ALARM_TRANSACTION: {
            data.enforceInterface(IActivityManager.descriptor);
            IIntentSender is = IIntentSender.Stub.asInterface(
                    data.readStrongBinder());
            noteWakeupAlarm(is);
            reply.writeNoException();
            return true;
        }

        case KILL_PIDS_TRANSACTION: {
            data.enforceInterface(IActivityManager.descriptor);
            int[] pids = data.createIntArray();
            String reason = data.readString();
            boolean res = killPids(pids, reason);
            reply.writeNoException();
            reply.writeInt(res ? 1 : 0);
            return true;
        }

        case START_RUNNING_TRANSACTION: {
            data.enforceInterface(IActivityManager.descriptor);
            String pkg = data.readString();
            String cls = data.readString();
            String action = data.readString();
            String indata = data.readString();
            startRunning(pkg, cls, action, indata);
            reply.writeNoException();
            return true;
        }

        case HANDLE_APPLICATION_CRASH_TRANSACTION: {
            data.enforceInterface(IActivityManager.descriptor);
            IBinder app = data.readStrongBinder();
            ApplicationErrorReport.CrashInfo ci = new ApplicationErrorReport.CrashInfo(data);
            handleApplicationCrash(app, ci);
            reply.writeNoException();
            return true;
        }

        case HANDLE_APPLICATION_WTF_TRANSACTION: {
            data.enforceInterface(IActivityManager.descriptor);
            IBinder app = data.readStrongBinder();
            String tag = data.readString();
            ApplicationErrorReport.CrashInfo ci = new ApplicationErrorReport.CrashInfo(data);
            boolean res = handleApplicationWtf(app, tag, ci);
            reply.writeNoException();
            reply.writeInt(res ? 1 : 0);
            return true;
        }

        case HANDLE_APPLICATION_STRICT_MODE_VIOLATION_TRANSACTION: {
            data.enforceInterface(IActivityManager.descriptor);
            IBinder app = data.readStrongBinder();
            int violationMask = data.readInt();
            StrictMode.ViolationInfo info = new StrictMode.ViolationInfo(data);
            handleApplicationStrictModeViolation(app, violationMask, info);
            reply.writeNoException();
            return true;
        }

        case SIGNAL_PERSISTENT_PROCESSES_TRANSACTION: {
            data.enforceInterface(IActivityManager.descriptor);
            int sig = data.readInt();
            signalPersistentProcesses(sig);
            reply.writeNoException();
            return true;
        }

        case KILL_BACKGROUND_PROCESSES_TRANSACTION: {
            data.enforceInterface(IActivityManager.descriptor);
            String packageName = data.readString();
            killBackgroundProcesses(packageName);
            reply.writeNoException();
            return true;
        }
        
        case FORCE_STOP_PACKAGE_TRANSACTION: {
            data.enforceInterface(IActivityManager.descriptor);
            String packageName = data.readString();
            forceStopPackage(packageName);
            reply.writeNoException();
            return true;
        }
        
        case GET_DEVICE_CONFIGURATION_TRANSACTION: {
            data.enforceInterface(IActivityManager.descriptor);
            ConfigurationInfo config = getDeviceConfigurationInfo();
            reply.writeNoException();
            config.writeToParcel(reply, 0);
            return true;
        }
        
        case PROFILE_CONTROL_TRANSACTION: {
            data.enforceInterface(IActivityManager.descriptor);
            String process = data.readString();
            boolean start = data.readInt() != 0;
            String path = data.readString();
            ParcelFileDescriptor fd = data.readInt() != 0
                    ? data.readFileDescriptor() : null;
            boolean res = profileControl(process, start, path, fd);
            reply.writeNoException();
            reply.writeInt(res ? 1 : 0);
            return true;
        }
        
        case SHUTDOWN_TRANSACTION: {
            data.enforceInterface(IActivityManager.descriptor);
            boolean res = shutdown(data.readInt());
            reply.writeNoException();
            reply.writeInt(res ? 1 : 0);
            return true;
        }
        
        case STOP_APP_SWITCHES_TRANSACTION: {
            data.enforceInterface(IActivityManager.descriptor);
            stopAppSwitches();
            reply.writeNoException();
            return true;
        }
        
        case RESUME_APP_SWITCHES_TRANSACTION: {
            data.enforceInterface(IActivityManager.descriptor);
            resumeAppSwitches();
            reply.writeNoException();
            return true;
        }
        
        case PEEK_SERVICE_TRANSACTION: {
            data.enforceInterface(IActivityManager.descriptor);
            Intent service = Intent.CREATOR.createFromParcel(data);
            String resolvedType = data.readString();
            IBinder binder = peekService(service, resolvedType);
            reply.writeNoException();
            reply.writeStrongBinder(binder);
            return true;
        }
        
        case START_BACKUP_AGENT_TRANSACTION: {
            data.enforceInterface(IActivityManager.descriptor);
            ApplicationInfo info = ApplicationInfo.CREATOR.createFromParcel(data);
            int backupRestoreMode = data.readInt();
            boolean success = bindBackupAgent(info, backupRestoreMode);
            reply.writeNoException();
            reply.writeInt(success ? 1 : 0);
            return true;
        }

        case BACKUP_AGENT_CREATED_TRANSACTION: {
            data.enforceInterface(IActivityManager.descriptor);
            String packageName = data.readString();
            IBinder agent = data.readStrongBinder();
            backupAgentCreated(packageName, agent);
            reply.writeNoException();
            return true;
        }

        case UNBIND_BACKUP_AGENT_TRANSACTION: {
            data.enforceInterface(IActivityManager.descriptor);
            ApplicationInfo info = ApplicationInfo.CREATOR.createFromParcel(data);
            unbindBackupAgent(info);
            reply.writeNoException();
            return true;
        }
        
        case REGISTER_ACTIVITY_WATCHER_TRANSACTION: {
            data.enforceInterface(IActivityManager.descriptor);
            IActivityWatcher watcher = IActivityWatcher.Stub.asInterface(
                    data.readStrongBinder());
            registerActivityWatcher(watcher);
            return true;
        }
        
        case UNREGISTER_ACTIVITY_WATCHER_TRANSACTION: {
            data.enforceInterface(IActivityManager.descriptor);
            IActivityWatcher watcher = IActivityWatcher.Stub.asInterface(
                    data.readStrongBinder());
            unregisterActivityWatcher(watcher);
            return true;
        }
        
        case START_ACTIVITY_IN_PACKAGE_TRANSACTION:
        {
            data.enforceInterface(IActivityManager.descriptor);
            int uid = data.readInt();
            Intent intent = Intent.CREATOR.createFromParcel(data);
            String resolvedType = data.readString();
            IBinder resultTo = data.readStrongBinder();
            String resultWho = data.readString();    
            int requestCode = data.readInt();
            boolean onlyIfNeeded = data.readInt() != 0;
            int result = startActivityInPackage(uid, intent, resolvedType,
                    resultTo, resultWho, requestCode, onlyIfNeeded);
            reply.writeNoException();
            reply.writeInt(result);
            return true;
        }
        
        case KILL_APPLICATION_WITH_UID_TRANSACTION: {
            data.enforceInterface(IActivityManager.descriptor);
            String pkg = data.readString();
            int uid = data.readInt();
            killApplicationWithUid(pkg, uid);
            reply.writeNoException();
            return true;
        }
        
        case CLOSE_SYSTEM_DIALOGS_TRANSACTION: {
            data.enforceInterface(IActivityManager.descriptor);
            String reason = data.readString();
            closeSystemDialogs(reason);
            reply.writeNoException();
            return true;
        }
        
        case GET_PROCESS_MEMORY_INFO_TRANSACTION: {
            data.enforceInterface(IActivityManager.descriptor);
            int[] pids = data.createIntArray();
            Debug.MemoryInfo[] res =  getProcessMemoryInfo(pids);
            reply.writeNoException();
            reply.writeTypedArray(res, Parcelable.PARCELABLE_WRITE_RETURN_VALUE);
            return true;
        }

        case KILL_APPLICATION_PROCESS_TRANSACTION: {
            data.enforceInterface(IActivityManager.descriptor);
            String processName = data.readString();
            int uid = data.readInt();
            killApplicationProcess(processName, uid);
            reply.writeNoException();
            return true;
        }
        
        case OVERRIDE_PENDING_TRANSITION_TRANSACTION: {
            data.enforceInterface(IActivityManager.descriptor);
            IBinder token = data.readStrongBinder();
            String packageName = data.readString();
            int enterAnim = data.readInt();
            int exitAnim = data.readInt();
            overridePendingTransition(token, packageName, enterAnim, exitAnim);
            reply.writeNoException();
            return true;
        }
        
        case IS_USER_A_MONKEY_TRANSACTION: {
            data.enforceInterface(IActivityManager.descriptor);
            boolean areThey = isUserAMonkey();
            reply.writeNoException();
            reply.writeInt(areThey ? 1 : 0);
            return true;
        }
        
        case FINISH_HEAVY_WEIGHT_APP_TRANSACTION: {
            data.enforceInterface(IActivityManager.descriptor);
            finishHeavyWeightApp();
            reply.writeNoException();
            return true;
        }

        case IS_IMMERSIVE_TRANSACTION: {
            data.enforceInterface(IActivityManager.descriptor);
            IBinder token = data.readStrongBinder();
            boolean isit = isImmersive(token);
            reply.writeNoException();
            reply.writeInt(isit ? 1 : 0);
            return true;
        }

        case SET_IMMERSIVE_TRANSACTION: {
            data.enforceInterface(IActivityManager.descriptor);
            IBinder token = data.readStrongBinder();
            boolean imm = data.readInt() == 1;
            setImmersive(token, imm);
            reply.writeNoException();
            return true;
        }
        
        case IS_TOP_ACTIVITY_IMMERSIVE_TRANSACTION: {
            data.enforceInterface(IActivityManager.descriptor);
            boolean isit = isTopActivityImmersive();
            reply.writeNoException();
            reply.writeInt(isit ? 1 : 0);
            return true;
        }

        case CRASH_APPLICATION_TRANSACTION: {
            data.enforceInterface(IActivityManager.descriptor);
            int uid = data.readInt();
            int initialPid = data.readInt();
            String packageName = data.readString();
            String message = data.readString();
            crashApplication(uid, initialPid, packageName, message);
            reply.writeNoException();
            return true;
        }

<<<<<<< HEAD
        case DUMP_HEAP_TRANSACTION: {
            data.enforceInterface(IActivityManager.descriptor);
            String process = data.readString();
            boolean managed = data.readInt() != 0;
            String path = data.readString();
            ParcelFileDescriptor fd = data.readInt() != 0
                    ? data.readFileDescriptor() : null;
            boolean res = dumpHeap(process, managed, path, fd);
            reply.writeNoException();
            reply.writeInt(res ? 1 : 0);
=======
        case NEW_URI_PERMISSION_OWNER_TRANSACTION: {
            data.enforceInterface(IActivityManager.descriptor);
            String name = data.readString();
            IBinder perm = newUriPermissionOwner(name);
            reply.writeNoException();
            reply.writeStrongBinder(perm);
            return true;
        }

        case GRANT_URI_PERMISSION_FROM_OWNER_TRANSACTION: {
            data.enforceInterface(IActivityManager.descriptor);
            IBinder owner = data.readStrongBinder();
            int fromUid = data.readInt();
            String targetPkg = data.readString();
            Uri uri = Uri.CREATOR.createFromParcel(data);
            int mode = data.readInt();
            grantUriPermissionFromOwner(owner, fromUid, targetPkg, uri, mode);
            reply.writeNoException();
            return true;
        }

        case REVOKE_URI_PERMISSION_FROM_OWNER_TRANSACTION: {
            data.enforceInterface(IActivityManager.descriptor);
            IBinder owner = data.readStrongBinder();
            Uri uri = null;
            if (data.readInt() != 0) {
                Uri.CREATOR.createFromParcel(data);
            }
            int mode = data.readInt();
            revokeUriPermissionFromOwner(owner, uri, mode);
            reply.writeNoException();
>>>>>>> 66d633d2
            return true;
        }

        }
        
        return super.onTransact(code, data, reply, flags);
    }

    public IBinder asBinder()
    {
        return this;
    }

    private static IActivityManager gDefault;
}

class ActivityManagerProxy implements IActivityManager
{
    public ActivityManagerProxy(IBinder remote)
    {
        mRemote = remote;
    }
    
    public IBinder asBinder()
    {
        return mRemote;
    }
    
    public int startActivity(IApplicationThread caller, Intent intent,
            String resolvedType, Uri[] grantedUriPermissions, int grantedMode,
            IBinder resultTo, String resultWho,
            int requestCode, boolean onlyIfNeeded,
            boolean debug) throws RemoteException {
        Parcel data = Parcel.obtain();
        Parcel reply = Parcel.obtain();
        data.writeInterfaceToken(IActivityManager.descriptor);
        data.writeStrongBinder(caller != null ? caller.asBinder() : null);
        intent.writeToParcel(data, 0);
        data.writeString(resolvedType);
        data.writeTypedArray(grantedUriPermissions, 0);
        data.writeInt(grantedMode);
        data.writeStrongBinder(resultTo);
        data.writeString(resultWho);
        data.writeInt(requestCode);
        data.writeInt(onlyIfNeeded ? 1 : 0);
        data.writeInt(debug ? 1 : 0);
        mRemote.transact(START_ACTIVITY_TRANSACTION, data, reply, 0);
        reply.readException();
        int result = reply.readInt();
        reply.recycle();
        data.recycle();
        return result;
    }
    public WaitResult startActivityAndWait(IApplicationThread caller, Intent intent,
            String resolvedType, Uri[] grantedUriPermissions, int grantedMode,
            IBinder resultTo, String resultWho,
            int requestCode, boolean onlyIfNeeded,
            boolean debug) throws RemoteException {
        Parcel data = Parcel.obtain();
        Parcel reply = Parcel.obtain();
        data.writeInterfaceToken(IActivityManager.descriptor);
        data.writeStrongBinder(caller != null ? caller.asBinder() : null);
        intent.writeToParcel(data, 0);
        data.writeString(resolvedType);
        data.writeTypedArray(grantedUriPermissions, 0);
        data.writeInt(grantedMode);
        data.writeStrongBinder(resultTo);
        data.writeString(resultWho);
        data.writeInt(requestCode);
        data.writeInt(onlyIfNeeded ? 1 : 0);
        data.writeInt(debug ? 1 : 0);
        mRemote.transact(START_ACTIVITY_AND_WAIT_TRANSACTION, data, reply, 0);
        reply.readException();
        WaitResult result = WaitResult.CREATOR.createFromParcel(reply);
        reply.recycle();
        data.recycle();
        return result;
    }
    public int startActivityWithConfig(IApplicationThread caller, Intent intent,
            String resolvedType, Uri[] grantedUriPermissions, int grantedMode,
            IBinder resultTo, String resultWho,
            int requestCode, boolean onlyIfNeeded,
            boolean debug, Configuration config) throws RemoteException {
        Parcel data = Parcel.obtain();
        Parcel reply = Parcel.obtain();
        data.writeInterfaceToken(IActivityManager.descriptor);
        data.writeStrongBinder(caller != null ? caller.asBinder() : null);
        intent.writeToParcel(data, 0);
        data.writeString(resolvedType);
        data.writeTypedArray(grantedUriPermissions, 0);
        data.writeInt(grantedMode);
        data.writeStrongBinder(resultTo);
        data.writeString(resultWho);
        data.writeInt(requestCode);
        data.writeInt(onlyIfNeeded ? 1 : 0);
        data.writeInt(debug ? 1 : 0);
        config.writeToParcel(data, 0);
        mRemote.transact(START_ACTIVITY_TRANSACTION, data, reply, 0);
        reply.readException();
        int result = reply.readInt();
        reply.recycle();
        data.recycle();
        return result;
    }
    public int startActivityIntentSender(IApplicationThread caller,
            IntentSender intent, Intent fillInIntent, String resolvedType,
            IBinder resultTo, String resultWho, int requestCode,
            int flagsMask, int flagsValues) throws RemoteException {
        Parcel data = Parcel.obtain();
        Parcel reply = Parcel.obtain();
        data.writeInterfaceToken(IActivityManager.descriptor);
        data.writeStrongBinder(caller != null ? caller.asBinder() : null);
        intent.writeToParcel(data, 0);
        if (fillInIntent != null) {
            data.writeInt(1);
            fillInIntent.writeToParcel(data, 0);
        } else {
            data.writeInt(0);
        }
        data.writeString(resolvedType);
        data.writeStrongBinder(resultTo);
        data.writeString(resultWho);
        data.writeInt(requestCode);
        data.writeInt(flagsMask);
        data.writeInt(flagsValues);
        mRemote.transact(START_ACTIVITY_INTENT_SENDER_TRANSACTION, data, reply, 0);
        reply.readException();
        int result = reply.readInt();
        reply.recycle();
        data.recycle();
        return result;
    }
    public boolean startNextMatchingActivity(IBinder callingActivity,
            Intent intent) throws RemoteException {
        Parcel data = Parcel.obtain();
        Parcel reply = Parcel.obtain();
        data.writeInterfaceToken(IActivityManager.descriptor);
        data.writeStrongBinder(callingActivity);
        intent.writeToParcel(data, 0);
        mRemote.transact(START_NEXT_MATCHING_ACTIVITY_TRANSACTION, data, reply, 0);
        reply.readException();
        int result = reply.readInt();
        reply.recycle();
        data.recycle();
        return result != 0;
    }
    public boolean finishActivity(IBinder token, int resultCode, Intent resultData)
            throws RemoteException {
        Parcel data = Parcel.obtain();
        Parcel reply = Parcel.obtain();
        data.writeInterfaceToken(IActivityManager.descriptor);
        data.writeStrongBinder(token);
        data.writeInt(resultCode);
        if (resultData != null) {
            data.writeInt(1);
            resultData.writeToParcel(data, 0);
        } else {
            data.writeInt(0);
        }
        mRemote.transact(FINISH_ACTIVITY_TRANSACTION, data, reply, 0);
        reply.readException();
        boolean res = reply.readInt() != 0;
        data.recycle();
        reply.recycle();
        return res;
    }
    public void finishSubActivity(IBinder token, String resultWho, int requestCode) throws RemoteException
    {
        Parcel data = Parcel.obtain();
        Parcel reply = Parcel.obtain();
        data.writeInterfaceToken(IActivityManager.descriptor);
        data.writeStrongBinder(token);
        data.writeString(resultWho);
        data.writeInt(requestCode);
        mRemote.transact(FINISH_SUB_ACTIVITY_TRANSACTION, data, reply, 0);
        reply.readException();
        data.recycle();
        reply.recycle();
    }
    public boolean willActivityBeVisible(IBinder token) throws RemoteException {
        Parcel data = Parcel.obtain();
        Parcel reply = Parcel.obtain();
        data.writeInterfaceToken(IActivityManager.descriptor);
        data.writeStrongBinder(token);
        mRemote.transact(WILL_ACTIVITY_BE_VISIBLE_TRANSACTION, data, reply, 0);
        reply.readException();
        boolean res = reply.readInt() != 0;
        data.recycle();
        reply.recycle();
        return res;
    }
    public Intent registerReceiver(IApplicationThread caller,
            IIntentReceiver receiver,
            IntentFilter filter, String perm) throws RemoteException
    {
        Parcel data = Parcel.obtain();
        Parcel reply = Parcel.obtain();
        data.writeInterfaceToken(IActivityManager.descriptor);
        data.writeStrongBinder(caller != null ? caller.asBinder() : null);
        data.writeStrongBinder(receiver != null ? receiver.asBinder() : null);
        filter.writeToParcel(data, 0);
        data.writeString(perm);
        mRemote.transact(REGISTER_RECEIVER_TRANSACTION, data, reply, 0);
        reply.readException();
        Intent intent = null;
        int haveIntent = reply.readInt();
        if (haveIntent != 0) {
            intent = Intent.CREATOR.createFromParcel(reply);
        }
        reply.recycle();
        data.recycle();
        return intent;
    }
    public void unregisterReceiver(IIntentReceiver receiver) throws RemoteException
    {
        Parcel data = Parcel.obtain();
        Parcel reply = Parcel.obtain();
        data.writeInterfaceToken(IActivityManager.descriptor);
        data.writeStrongBinder(receiver.asBinder());
        mRemote.transact(UNREGISTER_RECEIVER_TRANSACTION, data, reply, 0);
        reply.readException();
        data.recycle();
        reply.recycle();
    }
    public int broadcastIntent(IApplicationThread caller,
            Intent intent, String resolvedType,  IIntentReceiver resultTo,
            int resultCode, String resultData, Bundle map,
            String requiredPermission, boolean serialized,
            boolean sticky) throws RemoteException
    {
        Parcel data = Parcel.obtain();
        Parcel reply = Parcel.obtain();
        data.writeInterfaceToken(IActivityManager.descriptor);
        data.writeStrongBinder(caller != null ? caller.asBinder() : null);
        intent.writeToParcel(data, 0);
        data.writeString(resolvedType);
        data.writeStrongBinder(resultTo != null ? resultTo.asBinder() : null);
        data.writeInt(resultCode);
        data.writeString(resultData);
        data.writeBundle(map);
        data.writeString(requiredPermission);
        data.writeInt(serialized ? 1 : 0);
        data.writeInt(sticky ? 1 : 0);
        mRemote.transact(BROADCAST_INTENT_TRANSACTION, data, reply, 0);
        reply.readException();
        int res = reply.readInt();
        reply.recycle();
        data.recycle();
        return res;
    }
    public void unbroadcastIntent(IApplicationThread caller, Intent intent) throws RemoteException
    {
        Parcel data = Parcel.obtain();
        Parcel reply = Parcel.obtain();
        data.writeInterfaceToken(IActivityManager.descriptor);
        data.writeStrongBinder(caller != null ? caller.asBinder() : null);
        intent.writeToParcel(data, 0);
        mRemote.transact(UNBROADCAST_INTENT_TRANSACTION, data, reply, 0);
        reply.readException();
        data.recycle();
        reply.recycle();
    }
    public void finishReceiver(IBinder who, int resultCode, String resultData, Bundle map, boolean abortBroadcast) throws RemoteException
    {
        Parcel data = Parcel.obtain();
        Parcel reply = Parcel.obtain();
        data.writeInterfaceToken(IActivityManager.descriptor);
        data.writeStrongBinder(who);
        data.writeInt(resultCode);
        data.writeString(resultData);
        data.writeBundle(map);
        data.writeInt(abortBroadcast ? 1 : 0);
        mRemote.transact(FINISH_RECEIVER_TRANSACTION, data, reply, IBinder.FLAG_ONEWAY);
        reply.readException();
        data.recycle();
        reply.recycle();
    }
    public void setPersistent(IBinder token, boolean isPersistent) throws RemoteException
    {
        Parcel data = Parcel.obtain();
        Parcel reply = Parcel.obtain();
        data.writeInterfaceToken(IActivityManager.descriptor);
        data.writeStrongBinder(token);
        data.writeInt(isPersistent ? 1 : 0);
        mRemote.transact(SET_PERSISTENT_TRANSACTION, data, reply, 0);
        reply.readException();
        data.recycle();
        reply.recycle();
    }
    public void attachApplication(IApplicationThread app) throws RemoteException
    {
        Parcel data = Parcel.obtain();
        Parcel reply = Parcel.obtain();
        data.writeInterfaceToken(IActivityManager.descriptor);
        data.writeStrongBinder(app.asBinder());
        mRemote.transact(ATTACH_APPLICATION_TRANSACTION, data, reply, 0);
        reply.readException();
        data.recycle();
        reply.recycle();
    }
    public void activityIdle(IBinder token, Configuration config) throws RemoteException
    {
        Parcel data = Parcel.obtain();
        Parcel reply = Parcel.obtain();
        data.writeInterfaceToken(IActivityManager.descriptor);
        data.writeStrongBinder(token);
        if (config != null) {
            data.writeInt(1);
            config.writeToParcel(data, 0);
        } else {
            data.writeInt(0);
        }
        mRemote.transact(ACTIVITY_IDLE_TRANSACTION, data, reply, IBinder.FLAG_ONEWAY);
        reply.readException();
        data.recycle();
        reply.recycle();
    }
    public void activityPaused(IBinder token, Bundle state) throws RemoteException
    {
        Parcel data = Parcel.obtain();
        Parcel reply = Parcel.obtain();
        data.writeInterfaceToken(IActivityManager.descriptor);
        data.writeStrongBinder(token);
        data.writeBundle(state);
        mRemote.transact(ACTIVITY_PAUSED_TRANSACTION, data, reply, 0);
        reply.readException();
        data.recycle();
        reply.recycle();
    }
    public void activityStopped(IBinder token,
                                Bitmap thumbnail, CharSequence description) throws RemoteException
    {
        Parcel data = Parcel.obtain();
        Parcel reply = Parcel.obtain();
        data.writeInterfaceToken(IActivityManager.descriptor);
        data.writeStrongBinder(token);
        if (thumbnail != null) {
            data.writeInt(1);
            thumbnail.writeToParcel(data, 0);
        } else {
            data.writeInt(0);
        }
        TextUtils.writeToParcel(description, data, 0);
        mRemote.transact(ACTIVITY_STOPPED_TRANSACTION, data, reply, IBinder.FLAG_ONEWAY);
        reply.readException();
        data.recycle();
        reply.recycle();
    }
    public void activityDestroyed(IBinder token) throws RemoteException
    {
        Parcel data = Parcel.obtain();
        Parcel reply = Parcel.obtain();
        data.writeInterfaceToken(IActivityManager.descriptor);
        data.writeStrongBinder(token);
        mRemote.transact(ACTIVITY_DESTROYED_TRANSACTION, data, reply, IBinder.FLAG_ONEWAY);
        reply.readException();
        data.recycle();
        reply.recycle();
    }
    public String getCallingPackage(IBinder token) throws RemoteException
    {
        Parcel data = Parcel.obtain();
        Parcel reply = Parcel.obtain();
        data.writeInterfaceToken(IActivityManager.descriptor);
        data.writeStrongBinder(token);
        mRemote.transact(GET_CALLING_PACKAGE_TRANSACTION, data, reply, 0);
        reply.readException();
        String res = reply.readString();
        data.recycle();
        reply.recycle();
        return res;
    }
    public ComponentName getCallingActivity(IBinder token)
            throws RemoteException {
        Parcel data = Parcel.obtain();
        Parcel reply = Parcel.obtain();
        data.writeInterfaceToken(IActivityManager.descriptor);
        data.writeStrongBinder(token);
        mRemote.transact(GET_CALLING_ACTIVITY_TRANSACTION, data, reply, 0);
        reply.readException();
        ComponentName res = ComponentName.readFromParcel(reply);
        data.recycle();
        reply.recycle();
        return res;
    }
    public List getTasks(int maxNum, int flags,
            IThumbnailReceiver receiver) throws RemoteException {
        Parcel data = Parcel.obtain();
        Parcel reply = Parcel.obtain();
        data.writeInterfaceToken(IActivityManager.descriptor);
        data.writeInt(maxNum);
        data.writeInt(flags);
        data.writeStrongBinder(receiver != null ? receiver.asBinder() : null);
        mRemote.transact(GET_TASKS_TRANSACTION, data, reply, 0);
        reply.readException();
        ArrayList list = null;
        int N = reply.readInt();
        if (N >= 0) {
            list = new ArrayList();
            while (N > 0) {
                ActivityManager.RunningTaskInfo info =
                        ActivityManager.RunningTaskInfo.CREATOR
                        .createFromParcel(reply);
                list.add(info);
                N--;
            }
        }
        data.recycle();
        reply.recycle();
        return list;
    }
    public List<ActivityManager.RecentTaskInfo> getRecentTasks(int maxNum,
            int flags) throws RemoteException {
        Parcel data = Parcel.obtain();
        Parcel reply = Parcel.obtain();
        data.writeInterfaceToken(IActivityManager.descriptor);
        data.writeInt(maxNum);
        data.writeInt(flags);
        mRemote.transact(GET_RECENT_TASKS_TRANSACTION, data, reply, 0);
        reply.readException();
        ArrayList<ActivityManager.RecentTaskInfo> list
            = reply.createTypedArrayList(ActivityManager.RecentTaskInfo.CREATOR);
        data.recycle();
        reply.recycle();
        return list;
    }
    public List getServices(int maxNum, int flags) throws RemoteException {
        Parcel data = Parcel.obtain();
        Parcel reply = Parcel.obtain();
        data.writeInterfaceToken(IActivityManager.descriptor);
        data.writeInt(maxNum);
        data.writeInt(flags);
        mRemote.transact(GET_SERVICES_TRANSACTION, data, reply, 0);
        reply.readException();
        ArrayList list = null;
        int N = reply.readInt();
        if (N >= 0) {
            list = new ArrayList();
            while (N > 0) {
                ActivityManager.RunningServiceInfo info =
                        ActivityManager.RunningServiceInfo.CREATOR
                        .createFromParcel(reply);
                list.add(info);
                N--;
            }
        }
        data.recycle();
        reply.recycle();
        return list;
    }
    public List<ActivityManager.ProcessErrorStateInfo> getProcessesInErrorState()
            throws RemoteException {
        Parcel data = Parcel.obtain();
        Parcel reply = Parcel.obtain();
        data.writeInterfaceToken(IActivityManager.descriptor);
        mRemote.transact(GET_PROCESSES_IN_ERROR_STATE_TRANSACTION, data, reply, 0);
        reply.readException();
        ArrayList<ActivityManager.ProcessErrorStateInfo> list
            = reply.createTypedArrayList(ActivityManager.ProcessErrorStateInfo.CREATOR);
        data.recycle();
        reply.recycle();
        return list;
    }
    public List<ActivityManager.RunningAppProcessInfo> getRunningAppProcesses()
            throws RemoteException {
        Parcel data = Parcel.obtain();
        Parcel reply = Parcel.obtain();
        data.writeInterfaceToken(IActivityManager.descriptor);
        mRemote.transact(GET_RUNNING_APP_PROCESSES_TRANSACTION, data, reply, 0);
        reply.readException();
        ArrayList<ActivityManager.RunningAppProcessInfo> list
        = reply.createTypedArrayList(ActivityManager.RunningAppProcessInfo.CREATOR);
        data.recycle();
        reply.recycle();
        return list;
    }
    public List<ApplicationInfo> getRunningExternalApplications()
            throws RemoteException {
        Parcel data = Parcel.obtain();
        Parcel reply = Parcel.obtain();
        data.writeInterfaceToken(IActivityManager.descriptor);
        mRemote.transact(GET_RUNNING_EXTERNAL_APPLICATIONS_TRANSACTION, data, reply, 0);
        reply.readException();
        ArrayList<ApplicationInfo> list
        = reply.createTypedArrayList(ApplicationInfo.CREATOR);
        data.recycle();
        reply.recycle();
        return list;
    }
    public void moveTaskToFront(int task) throws RemoteException
    {
        Parcel data = Parcel.obtain();
        Parcel reply = Parcel.obtain();
        data.writeInterfaceToken(IActivityManager.descriptor);
        data.writeInt(task);
        mRemote.transact(MOVE_TASK_TO_FRONT_TRANSACTION, data, reply, 0);
        reply.readException();
        data.recycle();
        reply.recycle();
    }
    public void moveTaskToBack(int task) throws RemoteException
    {
        Parcel data = Parcel.obtain();
        Parcel reply = Parcel.obtain();
        data.writeInterfaceToken(IActivityManager.descriptor);
        data.writeInt(task);
        mRemote.transact(MOVE_TASK_TO_BACK_TRANSACTION, data, reply, 0);
        reply.readException();
        data.recycle();
        reply.recycle();
    }
    public boolean moveActivityTaskToBack(IBinder token, boolean nonRoot)
            throws RemoteException {
        Parcel data = Parcel.obtain();
        Parcel reply = Parcel.obtain();
        data.writeInterfaceToken(IActivityManager.descriptor);
        data.writeStrongBinder(token);
        data.writeInt(nonRoot ? 1 : 0);
        mRemote.transact(MOVE_ACTIVITY_TASK_TO_BACK_TRANSACTION, data, reply, 0);
        reply.readException();
        boolean res = reply.readInt() != 0;
        data.recycle();
        reply.recycle();
        return res;
    }
    public void moveTaskBackwards(int task) throws RemoteException
    {
        Parcel data = Parcel.obtain();
        Parcel reply = Parcel.obtain();
        data.writeInterfaceToken(IActivityManager.descriptor);
        data.writeInt(task);
        mRemote.transact(MOVE_TASK_BACKWARDS_TRANSACTION, data, reply, 0);
        reply.readException();
        data.recycle();
        reply.recycle();
    }
    public int getTaskForActivity(IBinder token, boolean onlyRoot) throws RemoteException
    {
        Parcel data = Parcel.obtain();
        Parcel reply = Parcel.obtain();
        data.writeInterfaceToken(IActivityManager.descriptor);
        data.writeStrongBinder(token);
        data.writeInt(onlyRoot ? 1 : 0);
        mRemote.transact(GET_TASK_FOR_ACTIVITY_TRANSACTION, data, reply, 0);
        reply.readException();
        int res = reply.readInt();
        data.recycle();
        reply.recycle();
        return res;
    }
    public void finishOtherInstances(IBinder token, ComponentName className) throws RemoteException
    {
        Parcel data = Parcel.obtain();
        Parcel reply = Parcel.obtain();
        data.writeInterfaceToken(IActivityManager.descriptor);
        data.writeStrongBinder(token);
        ComponentName.writeToParcel(className, data);
        mRemote.transact(FINISH_OTHER_INSTANCES_TRANSACTION, data, reply, 0);
        reply.readException();
        data.recycle();
        reply.recycle();
    }
    public void reportThumbnail(IBinder token,
                                Bitmap thumbnail, CharSequence description) throws RemoteException
    {
        Parcel data = Parcel.obtain();
        Parcel reply = Parcel.obtain();
        data.writeInterfaceToken(IActivityManager.descriptor);
        data.writeStrongBinder(token);
        if (thumbnail != null) {
            data.writeInt(1);
            thumbnail.writeToParcel(data, 0);
        } else {
            data.writeInt(0);
        }
        TextUtils.writeToParcel(description, data, 0);
        mRemote.transact(REPORT_THUMBNAIL_TRANSACTION, data, reply, IBinder.FLAG_ONEWAY);
        reply.readException();
        data.recycle();
        reply.recycle();
    }
    public ContentProviderHolder getContentProvider(IApplicationThread caller,
                                                    String name) throws RemoteException
    {
        Parcel data = Parcel.obtain();
        Parcel reply = Parcel.obtain();
        data.writeInterfaceToken(IActivityManager.descriptor);
        data.writeStrongBinder(caller != null ? caller.asBinder() : null);
        data.writeString(name);
        mRemote.transact(GET_CONTENT_PROVIDER_TRANSACTION, data, reply, 0);
        reply.readException();
        int res = reply.readInt();
        ContentProviderHolder cph = null;
        if (res != 0) {
            cph = ContentProviderHolder.CREATOR.createFromParcel(reply);
        }
        data.recycle();
        reply.recycle();
        return cph;
    }
    public void publishContentProviders(IApplicationThread caller,
                                        List<ContentProviderHolder> providers) throws RemoteException
    {
        Parcel data = Parcel.obtain();
        Parcel reply = Parcel.obtain();
        data.writeInterfaceToken(IActivityManager.descriptor);
        data.writeStrongBinder(caller != null ? caller.asBinder() : null);
        data.writeTypedList(providers);
        mRemote.transact(PUBLISH_CONTENT_PROVIDERS_TRANSACTION, data, reply, 0);
        reply.readException();
        data.recycle();
        reply.recycle();
    }
    
    public void removeContentProvider(IApplicationThread caller,
            String name) throws RemoteException {
        Parcel data = Parcel.obtain();
        Parcel reply = Parcel.obtain();
        data.writeInterfaceToken(IActivityManager.descriptor);
        data.writeStrongBinder(caller != null ? caller.asBinder() : null);
        data.writeString(name);
        mRemote.transact(REMOVE_CONTENT_PROVIDER_TRANSACTION, data, reply, 0);
        reply.readException();
        data.recycle();
        reply.recycle();
    }
    
    public PendingIntent getRunningServiceControlPanel(ComponentName service)
            throws RemoteException
    {
        Parcel data = Parcel.obtain();
        Parcel reply = Parcel.obtain();
        data.writeInterfaceToken(IActivityManager.descriptor);
        service.writeToParcel(data, 0);
        mRemote.transact(GET_RUNNING_SERVICE_CONTROL_PANEL_TRANSACTION, data, reply, 0);
        reply.readException();
        PendingIntent res = PendingIntent.readPendingIntentOrNullFromParcel(reply);
        data.recycle();
        reply.recycle();
        return res;
    }
    
    public ComponentName startService(IApplicationThread caller, Intent service,
            String resolvedType) throws RemoteException
    {
        Parcel data = Parcel.obtain();
        Parcel reply = Parcel.obtain();
        data.writeInterfaceToken(IActivityManager.descriptor);
        data.writeStrongBinder(caller != null ? caller.asBinder() : null);
        service.writeToParcel(data, 0);
        data.writeString(resolvedType);
        mRemote.transact(START_SERVICE_TRANSACTION, data, reply, 0);
        reply.readException();
        ComponentName res = ComponentName.readFromParcel(reply);
        data.recycle();
        reply.recycle();
        return res;
    }
    public int stopService(IApplicationThread caller, Intent service,
            String resolvedType) throws RemoteException
    {
        Parcel data = Parcel.obtain();
        Parcel reply = Parcel.obtain();
        data.writeInterfaceToken(IActivityManager.descriptor);
        data.writeStrongBinder(caller != null ? caller.asBinder() : null);
        service.writeToParcel(data, 0);
        data.writeString(resolvedType);
        mRemote.transact(STOP_SERVICE_TRANSACTION, data, reply, 0);
        reply.readException();
        int res = reply.readInt();
        reply.recycle();
        data.recycle();
        return res;
    }
    public boolean stopServiceToken(ComponentName className, IBinder token,
            int startId) throws RemoteException {
        Parcel data = Parcel.obtain();
        Parcel reply = Parcel.obtain();
        data.writeInterfaceToken(IActivityManager.descriptor);
        ComponentName.writeToParcel(className, data);
        data.writeStrongBinder(token);
        data.writeInt(startId);
        mRemote.transact(STOP_SERVICE_TOKEN_TRANSACTION, data, reply, 0);
        reply.readException();
        boolean res = reply.readInt() != 0;
        data.recycle();
        reply.recycle();
        return res;
    }
    public void setServiceForeground(ComponentName className, IBinder token,
            int id, Notification notification, boolean removeNotification) throws RemoteException {
        Parcel data = Parcel.obtain();
        Parcel reply = Parcel.obtain();
        data.writeInterfaceToken(IActivityManager.descriptor);
        ComponentName.writeToParcel(className, data);
        data.writeStrongBinder(token);
        data.writeInt(id);
        if (notification != null) {
            data.writeInt(1);
            notification.writeToParcel(data, 0);
        } else {
            data.writeInt(0);
        }
        data.writeInt(removeNotification ? 1 : 0);
        mRemote.transact(SET_SERVICE_FOREGROUND_TRANSACTION, data, reply, 0);
        reply.readException();
        data.recycle();
        reply.recycle();
    }
    public int bindService(IApplicationThread caller, IBinder token,
            Intent service, String resolvedType, IServiceConnection connection,
            int flags) throws RemoteException {
        Parcel data = Parcel.obtain();
        Parcel reply = Parcel.obtain();
        data.writeInterfaceToken(IActivityManager.descriptor);
        data.writeStrongBinder(caller != null ? caller.asBinder() : null);
        data.writeStrongBinder(token);
        service.writeToParcel(data, 0);
        data.writeString(resolvedType);
        data.writeStrongBinder(connection.asBinder());
        data.writeInt(flags);
        mRemote.transact(BIND_SERVICE_TRANSACTION, data, reply, 0);
        reply.readException();
        int res = reply.readInt();
        data.recycle();
        reply.recycle();
        return res;
    }
    public boolean unbindService(IServiceConnection connection) throws RemoteException
    {
        Parcel data = Parcel.obtain();
        Parcel reply = Parcel.obtain();
        data.writeInterfaceToken(IActivityManager.descriptor);
        data.writeStrongBinder(connection.asBinder());
        mRemote.transact(UNBIND_SERVICE_TRANSACTION, data, reply, 0);
        reply.readException();
        boolean res = reply.readInt() != 0;
        data.recycle();
        reply.recycle();
        return res;
    }
    
    public void publishService(IBinder token,
            Intent intent, IBinder service) throws RemoteException {
        Parcel data = Parcel.obtain();
        Parcel reply = Parcel.obtain();
        data.writeInterfaceToken(IActivityManager.descriptor);
        data.writeStrongBinder(token);
        intent.writeToParcel(data, 0);
        data.writeStrongBinder(service);
        mRemote.transact(PUBLISH_SERVICE_TRANSACTION, data, reply, 0);
        reply.readException();
        data.recycle();
        reply.recycle();
    }

    public void unbindFinished(IBinder token, Intent intent, boolean doRebind)
            throws RemoteException {
        Parcel data = Parcel.obtain();
        Parcel reply = Parcel.obtain();
        data.writeInterfaceToken(IActivityManager.descriptor);
        data.writeStrongBinder(token);
        intent.writeToParcel(data, 0);
        data.writeInt(doRebind ? 1 : 0);
        mRemote.transact(UNBIND_FINISHED_TRANSACTION, data, reply, 0);
        reply.readException();
        data.recycle();
        reply.recycle();
    }

    public void serviceDoneExecuting(IBinder token, int type, int startId,
            int res) throws RemoteException {
        Parcel data = Parcel.obtain();
        Parcel reply = Parcel.obtain();
        data.writeInterfaceToken(IActivityManager.descriptor);
        data.writeStrongBinder(token);
        data.writeInt(type);
        data.writeInt(startId);
        data.writeInt(res);
        mRemote.transact(SERVICE_DONE_EXECUTING_TRANSACTION, data, reply, IBinder.FLAG_ONEWAY);
        reply.readException();
        data.recycle();
        reply.recycle();
    }
    
    public IBinder peekService(Intent service, String resolvedType) throws RemoteException {
        Parcel data = Parcel.obtain();
        Parcel reply = Parcel.obtain();
        data.writeInterfaceToken(IActivityManager.descriptor);
        service.writeToParcel(data, 0);
        data.writeString(resolvedType);
        mRemote.transact(PEEK_SERVICE_TRANSACTION, data, reply, 0);
        reply.readException();
        IBinder binder = reply.readStrongBinder();
        reply.recycle();
        data.recycle();
        return binder;
    }

    public boolean bindBackupAgent(ApplicationInfo app, int backupRestoreMode)
            throws RemoteException {
        Parcel data = Parcel.obtain();
        Parcel reply = Parcel.obtain();
        data.writeInterfaceToken(IActivityManager.descriptor);
        app.writeToParcel(data, 0);
        data.writeInt(backupRestoreMode);
        mRemote.transact(START_BACKUP_AGENT_TRANSACTION, data, reply, 0);
        reply.readException();
        boolean success = reply.readInt() != 0;
        reply.recycle();
        data.recycle();
        return success;
    }

    public void backupAgentCreated(String packageName, IBinder agent) throws RemoteException {
        Parcel data = Parcel.obtain();
        Parcel reply = Parcel.obtain();
        data.writeInterfaceToken(IActivityManager.descriptor);
        data.writeString(packageName);
        data.writeStrongBinder(agent);
        mRemote.transact(BACKUP_AGENT_CREATED_TRANSACTION, data, reply, 0);
        reply.recycle();
        data.recycle();
    }

    public void unbindBackupAgent(ApplicationInfo app) throws RemoteException {
        Parcel data = Parcel.obtain();
        Parcel reply = Parcel.obtain();
        data.writeInterfaceToken(IActivityManager.descriptor);
        app.writeToParcel(data, 0);
        mRemote.transact(UNBIND_BACKUP_AGENT_TRANSACTION, data, reply, 0);
        reply.readException();
        reply.recycle();
        data.recycle();
    }

    public boolean startInstrumentation(ComponentName className, String profileFile,
            int flags, Bundle arguments, IInstrumentationWatcher watcher)
            throws RemoteException {
        Parcel data = Parcel.obtain();
        Parcel reply = Parcel.obtain();
        data.writeInterfaceToken(IActivityManager.descriptor);
        ComponentName.writeToParcel(className, data);
        data.writeString(profileFile);
        data.writeInt(flags);
        data.writeBundle(arguments);
        data.writeStrongBinder(watcher != null ? watcher.asBinder() : null);
        mRemote.transact(START_INSTRUMENTATION_TRANSACTION, data, reply, 0);
        reply.readException();
        boolean res = reply.readInt() != 0;
        reply.recycle();
        data.recycle();
        return res;
    }

    public void finishInstrumentation(IApplicationThread target,
            int resultCode, Bundle results) throws RemoteException {
        Parcel data = Parcel.obtain();
        Parcel reply = Parcel.obtain();
        data.writeInterfaceToken(IActivityManager.descriptor);
        data.writeStrongBinder(target != null ? target.asBinder() : null);
        data.writeInt(resultCode);
        data.writeBundle(results);
        mRemote.transact(FINISH_INSTRUMENTATION_TRANSACTION, data, reply, 0);
        reply.readException();
        data.recycle();
        reply.recycle();
    }
    public Configuration getConfiguration() throws RemoteException
    {
        Parcel data = Parcel.obtain();
        Parcel reply = Parcel.obtain();
        data.writeInterfaceToken(IActivityManager.descriptor);
        mRemote.transact(GET_CONFIGURATION_TRANSACTION, data, reply, 0);
        reply.readException();
        Configuration res = Configuration.CREATOR.createFromParcel(reply);
        reply.recycle();
        data.recycle();
        return res;
    }
    public void updateConfiguration(Configuration values) throws RemoteException
    {
        Parcel data = Parcel.obtain();
        Parcel reply = Parcel.obtain();
        data.writeInterfaceToken(IActivityManager.descriptor);
        values.writeToParcel(data, 0);
        mRemote.transact(UPDATE_CONFIGURATION_TRANSACTION, data, reply, 0);
        reply.readException();
        data.recycle();
        reply.recycle();
    }
    public void setRequestedOrientation(IBinder token, int requestedOrientation)
            throws RemoteException {
        Parcel data = Parcel.obtain();
        Parcel reply = Parcel.obtain();
        data.writeInterfaceToken(IActivityManager.descriptor);
        data.writeStrongBinder(token);
        data.writeInt(requestedOrientation);
        mRemote.transact(SET_REQUESTED_ORIENTATION_TRANSACTION, data, reply, 0);
        reply.readException();
        data.recycle();
        reply.recycle();
    }
    public int getRequestedOrientation(IBinder token) throws RemoteException {
        Parcel data = Parcel.obtain();
        Parcel reply = Parcel.obtain();
        data.writeInterfaceToken(IActivityManager.descriptor);
        data.writeStrongBinder(token);
        mRemote.transact(GET_REQUESTED_ORIENTATION_TRANSACTION, data, reply, 0);
        reply.readException();
        int res = reply.readInt();
        data.recycle();
        reply.recycle();
        return res;
    }
    public ComponentName getActivityClassForToken(IBinder token)
            throws RemoteException {
        Parcel data = Parcel.obtain();
        Parcel reply = Parcel.obtain();
        data.writeInterfaceToken(IActivityManager.descriptor);
        data.writeStrongBinder(token);
        mRemote.transact(GET_ACTIVITY_CLASS_FOR_TOKEN_TRANSACTION, data, reply, 0);
        reply.readException();
        ComponentName res = ComponentName.readFromParcel(reply);
        data.recycle();
        reply.recycle();
        return res;
    }
    public String getPackageForToken(IBinder token) throws RemoteException
    {
        Parcel data = Parcel.obtain();
        Parcel reply = Parcel.obtain();
        data.writeInterfaceToken(IActivityManager.descriptor);
        data.writeStrongBinder(token);
        mRemote.transact(GET_PACKAGE_FOR_TOKEN_TRANSACTION, data, reply, 0);
        reply.readException();
        String res = reply.readString();
        data.recycle();
        reply.recycle();
        return res;
    }
    public IIntentSender getIntentSender(int type,
            String packageName, IBinder token, String resultWho,
            int requestCode, Intent intent, String resolvedType, int flags)
            throws RemoteException {
        Parcel data = Parcel.obtain();
        Parcel reply = Parcel.obtain();
        data.writeInterfaceToken(IActivityManager.descriptor);
        data.writeInt(type);
        data.writeString(packageName);
        data.writeStrongBinder(token);
        data.writeString(resultWho);
        data.writeInt(requestCode);
        if (intent != null) {
            data.writeInt(1);
            intent.writeToParcel(data, 0);
        } else {
            data.writeInt(0);
        }
        data.writeString(resolvedType);
        data.writeInt(flags);
        mRemote.transact(GET_INTENT_SENDER_TRANSACTION, data, reply, 0);
        reply.readException();
        IIntentSender res = IIntentSender.Stub.asInterface(
            reply.readStrongBinder());
        data.recycle();
        reply.recycle();
        return res;
    }
    public void cancelIntentSender(IIntentSender sender) throws RemoteException {
        Parcel data = Parcel.obtain();
        Parcel reply = Parcel.obtain();
        data.writeInterfaceToken(IActivityManager.descriptor);
        data.writeStrongBinder(sender.asBinder());
        mRemote.transact(CANCEL_INTENT_SENDER_TRANSACTION, data, reply, 0);
        reply.readException();
        data.recycle();
        reply.recycle();
    }
    public String getPackageForIntentSender(IIntentSender sender) throws RemoteException {
        Parcel data = Parcel.obtain();
        Parcel reply = Parcel.obtain();
        data.writeInterfaceToken(IActivityManager.descriptor);
        data.writeStrongBinder(sender.asBinder());
        mRemote.transact(GET_PACKAGE_FOR_INTENT_SENDER_TRANSACTION, data, reply, 0);
        reply.readException();
        String res = reply.readString();
        data.recycle();
        reply.recycle();
        return res;
    }
    public void setProcessLimit(int max) throws RemoteException
    {
        Parcel data = Parcel.obtain();
        Parcel reply = Parcel.obtain();
        data.writeInterfaceToken(IActivityManager.descriptor);
        data.writeInt(max);
        mRemote.transact(SET_PROCESS_LIMIT_TRANSACTION, data, reply, 0);
        reply.readException();
        data.recycle();
        reply.recycle();
    }
    public int getProcessLimit() throws RemoteException
    {
        Parcel data = Parcel.obtain();
        Parcel reply = Parcel.obtain();
        data.writeInterfaceToken(IActivityManager.descriptor);
        mRemote.transact(GET_PROCESS_LIMIT_TRANSACTION, data, reply, 0);
        reply.readException();
        int res = reply.readInt();
        data.recycle();
        reply.recycle();
        return res;
    }
    public void setProcessForeground(IBinder token, int pid,
            boolean isForeground) throws RemoteException {
        Parcel data = Parcel.obtain();
        Parcel reply = Parcel.obtain();
        data.writeInterfaceToken(IActivityManager.descriptor);
        data.writeStrongBinder(token);
        data.writeInt(pid);
        data.writeInt(isForeground ? 1 : 0);
        mRemote.transact(SET_PROCESS_FOREGROUND_TRANSACTION, data, reply, 0);
        reply.readException();
        data.recycle();
        reply.recycle();
    }
    public int checkPermission(String permission, int pid, int uid)
            throws RemoteException {
        Parcel data = Parcel.obtain();
        Parcel reply = Parcel.obtain();
        data.writeInterfaceToken(IActivityManager.descriptor);
        data.writeString(permission);
        data.writeInt(pid);
        data.writeInt(uid);
        mRemote.transact(CHECK_PERMISSION_TRANSACTION, data, reply, 0);
        reply.readException();
        int res = reply.readInt();
        data.recycle();
        reply.recycle();
        return res;
    }
    public boolean clearApplicationUserData(final String packageName,
            final IPackageDataObserver observer) throws RemoteException {        
        Parcel data = Parcel.obtain();
        Parcel reply = Parcel.obtain();
        data.writeInterfaceToken(IActivityManager.descriptor);
        data.writeString(packageName);
        data.writeStrongBinder(observer.asBinder());
        mRemote.transact(CLEAR_APP_DATA_TRANSACTION, data, reply, 0);
        reply.readException();
        boolean res = reply.readInt() != 0;
        data.recycle();
        reply.recycle();
        return res;
    }
    public int checkUriPermission(Uri uri, int pid, int uid, int mode) 
            throws RemoteException {
        Parcel data = Parcel.obtain();
        Parcel reply = Parcel.obtain();
        data.writeInterfaceToken(IActivityManager.descriptor);
        uri.writeToParcel(data, 0);
        data.writeInt(pid);
        data.writeInt(uid);
        data.writeInt(mode);
        mRemote.transact(CHECK_URI_PERMISSION_TRANSACTION, data, reply, 0);
        reply.readException();
        int res = reply.readInt();
        data.recycle();
        reply.recycle();
        return res;
    }
    public void grantUriPermission(IApplicationThread caller, String targetPkg,
            Uri uri, int mode) throws RemoteException {
        Parcel data = Parcel.obtain();
        Parcel reply = Parcel.obtain();
        data.writeInterfaceToken(IActivityManager.descriptor);
        data.writeStrongBinder(caller.asBinder());
        data.writeString(targetPkg);
        uri.writeToParcel(data, 0);
        data.writeInt(mode);
        mRemote.transact(GRANT_URI_PERMISSION_TRANSACTION, data, reply, 0);
        reply.readException();
        data.recycle();
        reply.recycle();
    }
    public void revokeUriPermission(IApplicationThread caller, Uri uri,
            int mode) throws RemoteException {
        Parcel data = Parcel.obtain();
        Parcel reply = Parcel.obtain();
        data.writeInterfaceToken(IActivityManager.descriptor);
        data.writeStrongBinder(caller.asBinder());
        uri.writeToParcel(data, 0);
        data.writeInt(mode);
        mRemote.transact(REVOKE_URI_PERMISSION_TRANSACTION, data, reply, 0);
        reply.readException();
        data.recycle();
        reply.recycle();
    }
    public void showWaitingForDebugger(IApplicationThread who, boolean waiting)
            throws RemoteException {
        Parcel data = Parcel.obtain();
        Parcel reply = Parcel.obtain();
        data.writeInterfaceToken(IActivityManager.descriptor);
        data.writeStrongBinder(who.asBinder());
        data.writeInt(waiting ? 1 : 0);
        mRemote.transact(SHOW_WAITING_FOR_DEBUGGER_TRANSACTION, data, reply, 0);
        reply.readException();
        data.recycle();
        reply.recycle();
    }
    public void getMemoryInfo(ActivityManager.MemoryInfo outInfo) throws RemoteException {
        Parcel data = Parcel.obtain();
        Parcel reply = Parcel.obtain();
        data.writeInterfaceToken(IActivityManager.descriptor);
        mRemote.transact(GET_MEMORY_INFO_TRANSACTION, data, reply, 0);
        reply.readException();
        outInfo.readFromParcel(reply);
        data.recycle();
        reply.recycle();
    }
    public void unhandledBack() throws RemoteException
    {
        Parcel data = Parcel.obtain();
        Parcel reply = Parcel.obtain();
        data.writeInterfaceToken(IActivityManager.descriptor);
        mRemote.transact(UNHANDLED_BACK_TRANSACTION, data, reply, 0);
        reply.readException();
        data.recycle();
        reply.recycle();
    }
    public ParcelFileDescriptor openContentUri(Uri uri) throws RemoteException
    {
        Parcel data = Parcel.obtain();
        Parcel reply = Parcel.obtain();
        data.writeInterfaceToken(IActivityManager.descriptor);
        mRemote.transact(OPEN_CONTENT_URI_TRANSACTION, data, reply, 0);
        reply.readException();
        ParcelFileDescriptor pfd = null;
        if (reply.readInt() != 0) {
            pfd = ParcelFileDescriptor.CREATOR.createFromParcel(reply);
        }
        data.recycle();
        reply.recycle();
        return pfd;
    }
    public void goingToSleep() throws RemoteException
    {
        Parcel data = Parcel.obtain();
        Parcel reply = Parcel.obtain();
        data.writeInterfaceToken(IActivityManager.descriptor);
        mRemote.transact(GOING_TO_SLEEP_TRANSACTION, data, reply, 0);
        reply.readException();
        data.recycle();
        reply.recycle();
    }
    public void wakingUp() throws RemoteException
    {
        Parcel data = Parcel.obtain();
        Parcel reply = Parcel.obtain();
        data.writeInterfaceToken(IActivityManager.descriptor);
        mRemote.transact(WAKING_UP_TRANSACTION, data, reply, 0);
        reply.readException();
        data.recycle();
        reply.recycle();
    }
    public void setDebugApp(
        String packageName, boolean waitForDebugger, boolean persistent)
        throws RemoteException
    {
        Parcel data = Parcel.obtain();
        Parcel reply = Parcel.obtain();
        data.writeInterfaceToken(IActivityManager.descriptor);
        data.writeString(packageName);
        data.writeInt(waitForDebugger ? 1 : 0);
        data.writeInt(persistent ? 1 : 0);
        mRemote.transact(SET_DEBUG_APP_TRANSACTION, data, reply, 0);
        reply.readException();
        data.recycle();
        reply.recycle();
    }
    public void setAlwaysFinish(boolean enabled) throws RemoteException
    {
        Parcel data = Parcel.obtain();
        Parcel reply = Parcel.obtain();
        data.writeInterfaceToken(IActivityManager.descriptor);
        data.writeInt(enabled ? 1 : 0);
        mRemote.transact(SET_ALWAYS_FINISH_TRANSACTION, data, reply, 0);
        reply.readException();
        data.recycle();
        reply.recycle();
    }
    public void setActivityController(IActivityController watcher) throws RemoteException
    {
        Parcel data = Parcel.obtain();
        Parcel reply = Parcel.obtain();
        data.writeInterfaceToken(IActivityManager.descriptor);
        data.writeStrongBinder(watcher != null ? watcher.asBinder() : null);
        mRemote.transact(SET_ACTIVITY_CONTROLLER_TRANSACTION, data, reply, 0);
        reply.readException();
        data.recycle();
        reply.recycle();
    }
    public void enterSafeMode() throws RemoteException {
        Parcel data = Parcel.obtain();
        data.writeInterfaceToken(IActivityManager.descriptor);
        mRemote.transact(ENTER_SAFE_MODE_TRANSACTION, data, null, 0);
        data.recycle();
    }
    public void noteWakeupAlarm(IIntentSender sender) throws RemoteException {
        Parcel data = Parcel.obtain();
        data.writeStrongBinder(sender.asBinder());
        data.writeInterfaceToken(IActivityManager.descriptor);
        mRemote.transact(NOTE_WAKEUP_ALARM_TRANSACTION, data, null, 0);
        data.recycle();
    }
    public boolean killPids(int[] pids, String reason) throws RemoteException {
        Parcel data = Parcel.obtain();
        Parcel reply = Parcel.obtain();
        data.writeInterfaceToken(IActivityManager.descriptor);
        data.writeIntArray(pids);
        data.writeString(reason);
        mRemote.transact(KILL_PIDS_TRANSACTION, data, reply, 0);
        boolean res = reply.readInt() != 0;
        data.recycle();
        reply.recycle();
        return res;
    }
    public void startRunning(String pkg, String cls, String action,
            String indata) throws RemoteException {
        Parcel data = Parcel.obtain();
        Parcel reply = Parcel.obtain();
        data.writeInterfaceToken(IActivityManager.descriptor);
        data.writeString(pkg);
        data.writeString(cls);
        data.writeString(action);
        data.writeString(indata);
        mRemote.transact(START_RUNNING_TRANSACTION, data, reply, 0);
        reply.readException();
        data.recycle();
        reply.recycle();
    }
    public boolean testIsSystemReady()
    {
        /* this base class version is never called */
        return true;
    }
    public void handleApplicationCrash(IBinder app,
            ApplicationErrorReport.CrashInfo crashInfo) throws RemoteException
    {
        Parcel data = Parcel.obtain();
        Parcel reply = Parcel.obtain();
        data.writeInterfaceToken(IActivityManager.descriptor);
        data.writeStrongBinder(app);
        crashInfo.writeToParcel(data, 0);
        mRemote.transact(HANDLE_APPLICATION_CRASH_TRANSACTION, data, reply, 0);
        reply.readException();
        reply.recycle();
        data.recycle();
    }

    public boolean handleApplicationWtf(IBinder app, String tag,
            ApplicationErrorReport.CrashInfo crashInfo) throws RemoteException
    {
        Parcel data = Parcel.obtain();
        Parcel reply = Parcel.obtain();
        data.writeInterfaceToken(IActivityManager.descriptor);
        data.writeStrongBinder(app);
        data.writeString(tag);
        crashInfo.writeToParcel(data, 0);
        mRemote.transact(HANDLE_APPLICATION_WTF_TRANSACTION, data, reply, 0);
        reply.readException();
        boolean res = reply.readInt() != 0;
        reply.recycle();
        data.recycle();
        return res;
    }

    public void handleApplicationStrictModeViolation(IBinder app,
            int violationMask,
            StrictMode.ViolationInfo info) throws RemoteException
    {
        Parcel data = Parcel.obtain();
        Parcel reply = Parcel.obtain();
        data.writeInterfaceToken(IActivityManager.descriptor);
        data.writeStrongBinder(app);
        data.writeInt(violationMask);
        info.writeToParcel(data, 0);
        mRemote.transact(HANDLE_APPLICATION_STRICT_MODE_VIOLATION_TRANSACTION, data, reply, 0);
        reply.readException();
        reply.recycle();
        data.recycle();
    }

    public void signalPersistentProcesses(int sig) throws RemoteException {
        Parcel data = Parcel.obtain();
        Parcel reply = Parcel.obtain();
        data.writeInterfaceToken(IActivityManager.descriptor);
        data.writeInt(sig);
        mRemote.transact(SIGNAL_PERSISTENT_PROCESSES_TRANSACTION, data, reply, 0);
        reply.readException();
        data.recycle();
        reply.recycle();
    }
    
    public void killBackgroundProcesses(String packageName) throws RemoteException {
        Parcel data = Parcel.obtain();
        Parcel reply = Parcel.obtain();
        data.writeInterfaceToken(IActivityManager.descriptor);
        data.writeString(packageName);
        mRemote.transact(KILL_BACKGROUND_PROCESSES_TRANSACTION, data, reply, 0);
        reply.readException();
        data.recycle();
        reply.recycle();
    }
    
    public void forceStopPackage(String packageName) throws RemoteException {
        Parcel data = Parcel.obtain();
        Parcel reply = Parcel.obtain();
        data.writeInterfaceToken(IActivityManager.descriptor);
        data.writeString(packageName);
        mRemote.transact(FORCE_STOP_PACKAGE_TRANSACTION, data, reply, 0);
        reply.readException();
        data.recycle();
        reply.recycle();
    }
    
    public ConfigurationInfo getDeviceConfigurationInfo() throws RemoteException
    {
        Parcel data = Parcel.obtain();
        Parcel reply = Parcel.obtain();
        data.writeInterfaceToken(IActivityManager.descriptor);
        mRemote.transact(GET_DEVICE_CONFIGURATION_TRANSACTION, data, reply, 0);
        reply.readException();
        ConfigurationInfo res = ConfigurationInfo.CREATOR.createFromParcel(reply);
        reply.recycle();
        data.recycle();
        return res;
    }
    
    public boolean profileControl(String process, boolean start,
            String path, ParcelFileDescriptor fd) throws RemoteException
    {
        Parcel data = Parcel.obtain();
        Parcel reply = Parcel.obtain();
        data.writeInterfaceToken(IActivityManager.descriptor);
        data.writeString(process);
        data.writeInt(start ? 1 : 0);
        data.writeString(path);
        if (fd != null) {
            data.writeInt(1);
            fd.writeToParcel(data, Parcelable.PARCELABLE_WRITE_RETURN_VALUE);
        } else {
            data.writeInt(0);
        }
        mRemote.transact(PROFILE_CONTROL_TRANSACTION, data, reply, 0);
        reply.readException();
        boolean res = reply.readInt() != 0;
        reply.recycle();
        data.recycle();
        return res;
    }
    
    public boolean shutdown(int timeout) throws RemoteException
    {
        Parcel data = Parcel.obtain();
        Parcel reply = Parcel.obtain();
        data.writeInterfaceToken(IActivityManager.descriptor);
        data.writeInt(timeout);
        mRemote.transact(SHUTDOWN_TRANSACTION, data, reply, 0);
        reply.readException();
        boolean res = reply.readInt() != 0;
        reply.recycle();
        data.recycle();
        return res;
    }
    
    public void stopAppSwitches() throws RemoteException {
        Parcel data = Parcel.obtain();
        Parcel reply = Parcel.obtain();
        data.writeInterfaceToken(IActivityManager.descriptor);
        mRemote.transact(STOP_APP_SWITCHES_TRANSACTION, data, reply, 0);
        reply.readException();
        reply.recycle();
        data.recycle();
    }
    
    public void resumeAppSwitches() throws RemoteException {
        Parcel data = Parcel.obtain();
        Parcel reply = Parcel.obtain();
        data.writeInterfaceToken(IActivityManager.descriptor);
        mRemote.transact(RESUME_APP_SWITCHES_TRANSACTION, data, reply, 0);
        reply.readException();
        reply.recycle();
        data.recycle();
    }
    
    public void registerActivityWatcher(IActivityWatcher watcher)
            throws RemoteException {
        Parcel data = Parcel.obtain();
        Parcel reply = Parcel.obtain();
        data.writeInterfaceToken(IActivityManager.descriptor);
        data.writeStrongBinder(watcher != null ? watcher.asBinder() : null);
        mRemote.transact(REGISTER_ACTIVITY_WATCHER_TRANSACTION, data, reply, 0);
        reply.readException();
        data.recycle();
        reply.recycle();
    }
    
    public void unregisterActivityWatcher(IActivityWatcher watcher)
            throws RemoteException {
        Parcel data = Parcel.obtain();
        Parcel reply = Parcel.obtain();
        data.writeInterfaceToken(IActivityManager.descriptor);
        data.writeStrongBinder(watcher != null ? watcher.asBinder() : null);
        mRemote.transact(UNREGISTER_ACTIVITY_WATCHER_TRANSACTION, data, reply, 0);
        reply.readException();
        data.recycle();
        reply.recycle();
    }
    
    public int startActivityInPackage(int uid,
            Intent intent, String resolvedType, IBinder resultTo,
            String resultWho, int requestCode, boolean onlyIfNeeded)
            throws RemoteException {
        Parcel data = Parcel.obtain();
        Parcel reply = Parcel.obtain();
        data.writeInterfaceToken(IActivityManager.descriptor);
        data.writeInt(uid);
        intent.writeToParcel(data, 0);
        data.writeString(resolvedType);
        data.writeStrongBinder(resultTo);
        data.writeString(resultWho);
        data.writeInt(requestCode);
        data.writeInt(onlyIfNeeded ? 1 : 0);
        mRemote.transact(START_ACTIVITY_IN_PACKAGE_TRANSACTION, data, reply, 0);
        reply.readException();
        int result = reply.readInt();
        reply.recycle();
        data.recycle();
        return result;
    }
    
    public void killApplicationWithUid(String pkg, int uid) throws RemoteException {
        Parcel data = Parcel.obtain();
        Parcel reply = Parcel.obtain();
        data.writeInterfaceToken(IActivityManager.descriptor);
        data.writeString(pkg);
        data.writeInt(uid);
        mRemote.transact(KILL_APPLICATION_WITH_UID_TRANSACTION, data, reply, 0);
        reply.readException();
        data.recycle();
        reply.recycle();
    }
    
    public void closeSystemDialogs(String reason) throws RemoteException {
        Parcel data = Parcel.obtain();
        Parcel reply = Parcel.obtain();
        data.writeInterfaceToken(IActivityManager.descriptor);
        data.writeString(reason);
        mRemote.transact(CLOSE_SYSTEM_DIALOGS_TRANSACTION, data, reply, 0);
        reply.readException();
        data.recycle();
        reply.recycle();
    }
    
    public Debug.MemoryInfo[] getProcessMemoryInfo(int[] pids)
            throws RemoteException {
        Parcel data = Parcel.obtain();
        Parcel reply = Parcel.obtain();
        data.writeInterfaceToken(IActivityManager.descriptor);
        data.writeIntArray(pids);
        mRemote.transact(GET_PROCESS_MEMORY_INFO_TRANSACTION, data, reply, 0);
        reply.readException();
        Debug.MemoryInfo[] res = reply.createTypedArray(Debug.MemoryInfo.CREATOR);
        data.recycle();
        reply.recycle();
        return res;
    }

    public void killApplicationProcess(String processName, int uid) throws RemoteException {
        Parcel data = Parcel.obtain();
        Parcel reply = Parcel.obtain();
        data.writeInterfaceToken(IActivityManager.descriptor);
        data.writeString(processName);
        data.writeInt(uid);
        mRemote.transact(KILL_APPLICATION_PROCESS_TRANSACTION, data, reply, 0);
        reply.readException();
        data.recycle();
        reply.recycle();
    }
        
    public void overridePendingTransition(IBinder token, String packageName,
            int enterAnim, int exitAnim) throws RemoteException {
        Parcel data = Parcel.obtain();
        Parcel reply = Parcel.obtain();
        data.writeInterfaceToken(IActivityManager.descriptor);
        data.writeStrongBinder(token);
        data.writeString(packageName);
        data.writeInt(enterAnim);
        data.writeInt(exitAnim);
        mRemote.transact(OVERRIDE_PENDING_TRANSITION_TRANSACTION, data, reply, 0);
        reply.readException();
        data.recycle();
        reply.recycle();
    }
    
    public boolean isUserAMonkey() throws RemoteException {
        Parcel data = Parcel.obtain();
        Parcel reply = Parcel.obtain();
        data.writeInterfaceToken(IActivityManager.descriptor);
        mRemote.transact(IS_USER_A_MONKEY_TRANSACTION, data, reply, 0);
        reply.readException();
        boolean res = reply.readInt() != 0;
        data.recycle();
        reply.recycle();
        return res;
    }
    
    public void finishHeavyWeightApp() throws RemoteException {
        Parcel data = Parcel.obtain();
        Parcel reply = Parcel.obtain();
        data.writeInterfaceToken(IActivityManager.descriptor);
        mRemote.transact(FINISH_HEAVY_WEIGHT_APP_TRANSACTION, data, reply, 0);
        reply.readException();
        data.recycle();
        reply.recycle();
    }
    
    public void setImmersive(IBinder token, boolean immersive)
            throws RemoteException {
        Parcel data = Parcel.obtain();
        Parcel reply = Parcel.obtain();
        data.writeInterfaceToken(IActivityManager.descriptor);
        data.writeStrongBinder(token);
        data.writeInt(immersive ? 1 : 0);
        mRemote.transact(SET_IMMERSIVE_TRANSACTION, data, reply, 0);
        reply.readException();
        data.recycle();
        reply.recycle();
    }

    public boolean isImmersive(IBinder token)
            throws RemoteException {
        Parcel data = Parcel.obtain();
        Parcel reply = Parcel.obtain();
        data.writeInterfaceToken(IActivityManager.descriptor);
        data.writeStrongBinder(token);
        mRemote.transact(IS_IMMERSIVE_TRANSACTION, data, reply, 0);
        reply.readException();
        boolean res = reply.readInt() == 1;
        data.recycle();
        reply.recycle();
        return res;
    }

    public boolean isTopActivityImmersive()
            throws RemoteException {
        Parcel data = Parcel.obtain();
        Parcel reply = Parcel.obtain();
        data.writeInterfaceToken(IActivityManager.descriptor);
        mRemote.transact(IS_TOP_ACTIVITY_IMMERSIVE_TRANSACTION, data, reply, 0);
        reply.readException();
        boolean res = reply.readInt() == 1;
        data.recycle();
        reply.recycle();
        return res;
    }

    public void crashApplication(int uid, int initialPid, String packageName,
            String message) throws RemoteException {
        Parcel data = Parcel.obtain();
        Parcel reply = Parcel.obtain();
        data.writeInterfaceToken(IActivityManager.descriptor);
        data.writeInt(uid);
        data.writeInt(initialPid);
        data.writeString(packageName);
        data.writeString(message);
        mRemote.transact(CRASH_APPLICATION_TRANSACTION, data, reply, 0);
        reply.readException();
        data.recycle();
        reply.recycle();
    }

<<<<<<< HEAD
    public boolean dumpHeap(String process, boolean managed,
            String path, ParcelFileDescriptor fd) throws RemoteException {
        Parcel data = Parcel.obtain();
        Parcel reply = Parcel.obtain();
        data.writeInterfaceToken(IActivityManager.descriptor);
        data.writeString(process);
        data.writeInt(managed ? 1 : 0);
        data.writeString(path);
        if (fd != null) {
            data.writeInt(1);
            fd.writeToParcel(data, Parcelable.PARCELABLE_WRITE_RETURN_VALUE);
        } else {
            data.writeInt(0);
        }
        mRemote.transact(DUMP_HEAP_TRANSACTION, data, reply, 0);
        reply.readException();
        boolean res = reply.readInt() != 0;
        reply.recycle();
        data.recycle();
        return res;
    }

=======
    public IBinder newUriPermissionOwner(String name)
            throws RemoteException {
        Parcel data = Parcel.obtain();
        Parcel reply = Parcel.obtain();
        data.writeInterfaceToken(IActivityManager.descriptor);
        data.writeString(name);
        mRemote.transact(NEW_URI_PERMISSION_OWNER_TRANSACTION, data, reply, 0);
        reply.readException();
        IBinder res = reply.readStrongBinder();
        data.recycle();
        reply.recycle();
        return res;
    }

    public void grantUriPermissionFromOwner(IBinder owner, int fromUid, String targetPkg,
            Uri uri, int mode) throws RemoteException {
        Parcel data = Parcel.obtain();
        Parcel reply = Parcel.obtain();
        data.writeInterfaceToken(IActivityManager.descriptor);
        data.writeStrongBinder(owner);
        data.writeInt(fromUid);
        data.writeString(targetPkg);
        uri.writeToParcel(data, 0);
        data.writeInt(mode);
        mRemote.transact(GRANT_URI_PERMISSION_TRANSACTION, data, reply, 0);
        reply.readException();
        data.recycle();
        reply.recycle();
    }

    public void revokeUriPermissionFromOwner(IBinder owner, Uri uri,
            int mode) throws RemoteException {
        Parcel data = Parcel.obtain();
        Parcel reply = Parcel.obtain();
        data.writeInterfaceToken(IActivityManager.descriptor);
        data.writeStrongBinder(owner);
        if (uri != null) {
            data.writeInt(1);
            uri.writeToParcel(data, 0);
        } else {
            data.writeInt(0);
        }
        data.writeInt(mode);
        mRemote.transact(REVOKE_URI_PERMISSION_TRANSACTION, data, reply, 0);
        reply.readException();
        data.recycle();
        reply.recycle();
    }
    
>>>>>>> 66d633d2
    private IBinder mRemote;
}<|MERGE_RESOLUTION|>--- conflicted
+++ resolved
@@ -1297,19 +1297,7 @@
             reply.writeNoException();
             return true;
         }
-
-<<<<<<< HEAD
-        case DUMP_HEAP_TRANSACTION: {
-            data.enforceInterface(IActivityManager.descriptor);
-            String process = data.readString();
-            boolean managed = data.readInt() != 0;
-            String path = data.readString();
-            ParcelFileDescriptor fd = data.readInt() != 0
-                    ? data.readFileDescriptor() : null;
-            boolean res = dumpHeap(process, managed, path, fd);
-            reply.writeNoException();
-            reply.writeInt(res ? 1 : 0);
-=======
+        
         case NEW_URI_PERMISSION_OWNER_TRANSACTION: {
             data.enforceInterface(IActivityManager.descriptor);
             String name = data.readString();
@@ -1341,7 +1329,19 @@
             int mode = data.readInt();
             revokeUriPermissionFromOwner(owner, uri, mode);
             reply.writeNoException();
->>>>>>> 66d633d2
+            return true;
+        }
+
+        case DUMP_HEAP_TRANSACTION: {
+            data.enforceInterface(IActivityManager.descriptor);
+            String process = data.readString();
+            boolean managed = data.readInt() != 0;
+            String path = data.readString();
+            ParcelFileDescriptor fd = data.readInt() != 0
+                    ? data.readFileDescriptor() : null;
+            boolean res = dumpHeap(process, managed, path, fd);
+            reply.writeNoException();
+            reply.writeInt(res ? 1 : 0);
             return true;
         }
 
@@ -2926,7 +2926,55 @@
         reply.recycle();
     }
 
-<<<<<<< HEAD
+    public IBinder newUriPermissionOwner(String name)
+            throws RemoteException {
+        Parcel data = Parcel.obtain();
+        Parcel reply = Parcel.obtain();
+        data.writeInterfaceToken(IActivityManager.descriptor);
+        data.writeString(name);
+        mRemote.transact(NEW_URI_PERMISSION_OWNER_TRANSACTION, data, reply, 0);
+        reply.readException();
+        IBinder res = reply.readStrongBinder();
+        data.recycle();
+        reply.recycle();
+        return res;
+    }
+
+    public void grantUriPermissionFromOwner(IBinder owner, int fromUid, String targetPkg,
+            Uri uri, int mode) throws RemoteException {
+        Parcel data = Parcel.obtain();
+        Parcel reply = Parcel.obtain();
+        data.writeInterfaceToken(IActivityManager.descriptor);
+        data.writeStrongBinder(owner);
+        data.writeInt(fromUid);
+        data.writeString(targetPkg);
+        uri.writeToParcel(data, 0);
+        data.writeInt(mode);
+        mRemote.transact(GRANT_URI_PERMISSION_TRANSACTION, data, reply, 0);
+        reply.readException();
+        data.recycle();
+        reply.recycle();
+    }
+
+    public void revokeUriPermissionFromOwner(IBinder owner, Uri uri,
+            int mode) throws RemoteException {
+        Parcel data = Parcel.obtain();
+        Parcel reply = Parcel.obtain();
+        data.writeInterfaceToken(IActivityManager.descriptor);
+        data.writeStrongBinder(owner);
+        if (uri != null) {
+            data.writeInt(1);
+            uri.writeToParcel(data, 0);
+        } else {
+            data.writeInt(0);
+        }
+        data.writeInt(mode);
+        mRemote.transact(REVOKE_URI_PERMISSION_TRANSACTION, data, reply, 0);
+        reply.readException();
+        data.recycle();
+        reply.recycle();
+    }
+
     public boolean dumpHeap(String process, boolean managed,
             String path, ParcelFileDescriptor fd) throws RemoteException {
         Parcel data = Parcel.obtain();
@@ -2948,57 +2996,6 @@
         data.recycle();
         return res;
     }
-
-=======
-    public IBinder newUriPermissionOwner(String name)
-            throws RemoteException {
-        Parcel data = Parcel.obtain();
-        Parcel reply = Parcel.obtain();
-        data.writeInterfaceToken(IActivityManager.descriptor);
-        data.writeString(name);
-        mRemote.transact(NEW_URI_PERMISSION_OWNER_TRANSACTION, data, reply, 0);
-        reply.readException();
-        IBinder res = reply.readStrongBinder();
-        data.recycle();
-        reply.recycle();
-        return res;
-    }
-
-    public void grantUriPermissionFromOwner(IBinder owner, int fromUid, String targetPkg,
-            Uri uri, int mode) throws RemoteException {
-        Parcel data = Parcel.obtain();
-        Parcel reply = Parcel.obtain();
-        data.writeInterfaceToken(IActivityManager.descriptor);
-        data.writeStrongBinder(owner);
-        data.writeInt(fromUid);
-        data.writeString(targetPkg);
-        uri.writeToParcel(data, 0);
-        data.writeInt(mode);
-        mRemote.transact(GRANT_URI_PERMISSION_TRANSACTION, data, reply, 0);
-        reply.readException();
-        data.recycle();
-        reply.recycle();
-    }
-
-    public void revokeUriPermissionFromOwner(IBinder owner, Uri uri,
-            int mode) throws RemoteException {
-        Parcel data = Parcel.obtain();
-        Parcel reply = Parcel.obtain();
-        data.writeInterfaceToken(IActivityManager.descriptor);
-        data.writeStrongBinder(owner);
-        if (uri != null) {
-            data.writeInt(1);
-            uri.writeToParcel(data, 0);
-        } else {
-            data.writeInt(0);
-        }
-        data.writeInt(mode);
-        mRemote.transact(REVOKE_URI_PERMISSION_TRANSACTION, data, reply, 0);
-        reply.readException();
-        data.recycle();
-        reply.recycle();
-    }
     
->>>>>>> 66d633d2
     private IBinder mRemote;
 }