--- conflicted
+++ resolved
@@ -599,7 +599,6 @@
         return err;
     }
 
-<<<<<<< HEAD
 #ifdef QCOM_HARDWARE
     err = mNativeWindow.get()->perform(mNativeWindow.get(),
                               NATIVE_WINDOW_SET_BUFFERS_SIZE,
@@ -612,10 +611,7 @@
     }
 #endif
 
-    LOGV("[%s] Allocating %lu buffers from a native window of size %lu on "
-=======
     ALOGV("[%s] Allocating %lu buffers from a native window of size %lu on "
->>>>>>> 42c6d163
          "output port",
          mComponentName.c_str(), def.nBufferCountActual, def.nBufferSize);
 
@@ -1248,11 +1244,7 @@
 
         if (info->mStatus != BufferInfo::OWNED_BY_US
                 && info->mStatus != BufferInfo::OWNED_BY_NATIVE_WINDOW) {
-<<<<<<< HEAD
-            LOGE("[%s] Buffer %p on port %ld still has status %d",
-=======
             ALOGV("[%s] Buffer %p on port %ld still has status %d",
->>>>>>> 42c6d163
                     mComponentName.c_str(),
                     info->mBufferID, portIndex, info->mStatus);
             return false;
