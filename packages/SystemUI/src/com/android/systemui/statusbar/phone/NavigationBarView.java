/*
 * Copyright (C) 2008 The Android Open Source Project
 *
 * Licensed under the Apache License, Version 2.0 (the "License");
 * you may not use this file except in compliance with the License.
 * You may obtain a copy of the License at
 *
 *      http://www.apache.org/licenses/LICENSE-2.0
 *
 * Unless required by applicable law or agreed to in writing, software
 * distributed under the License is distributed on an "AS IS" BASIS,
 * WITHOUT WARRANTIES OR CONDITIONS OF ANY KIND, either express or implied.
 * See the License for the specific language governing permissions and
 * limitations under the License.
 */

package com.android.systemui.statusbar.phone;

import java.io.FileDescriptor;
import java.io.PrintWriter;

import android.animation.Animator;
import android.animation.AnimatorListenerAdapter;
import android.content.ContentResolver;
import android.content.Context;
import android.content.res.Resources;
import android.database.ContentObserver;
import android.graphics.Rect;
import android.os.Handler;
<<<<<<< HEAD
=======
import android.os.Message;
>>>>>>> df331873
import android.os.ServiceManager;
import android.provider.Settings;
import android.util.AttributeSet;
import android.util.Log;
import android.util.Slog;
import android.view.Display;
import android.view.MotionEvent;
import android.view.Surface;
import android.view.View;
import android.view.ViewGroup;
import android.view.WindowManager;
import android.view.animation.AccelerateInterpolator;
import android.widget.FrameLayout;
import android.widget.ImageView;
import android.widget.LinearLayout;

import com.android.internal.statusbar.IStatusBarService;
import com.android.systemui.R;
import com.android.systemui.statusbar.policy.KeyButtonView;
import com.android.systemui.statusbar.policy.buttons.BackKeyWithKillButtonView;
import com.android.systemui.statusbar.policy.buttons.HomeKeyWithTasksButtonView;
import com.android.systemui.statusbar.policy.buttons.RecentsKey;
import com.android.systemui.statusbar.policy.buttons.SearchKeyButtonView;

public class NavigationBarView extends LinearLayout {
    final static boolean DEBUG = false;
    final static String TAG = "PhoneStatusBar/NavigationBarView";

    final static boolean DEBUG_DEADZONE = false;

    final static boolean NAVBAR_ALWAYS_AT_RIGHT = true;

    final static boolean ANIMATE_HIDE_TRANSITION = false; // turned off because it introduces
                                                          // unsightly delay when videos goes to
                                                          // full screen

    protected IStatusBarService mBarService;
    final Display mDisplay;
    View mCurrentView = null;
    View[] mRotatedViews = new View[4];

    int mBarSize;
    boolean mVertical;

    boolean mHidden, mLowProfile, mShowMenu;
    int mDisabledFlags = 0;

<<<<<<< HEAD
    public final static int SHOW_LEFT_MENU = 1;
    public final static int SHOW_RIGHT_MENU = 0;
    public final static int SHOW_BOTH_MENU = 2;
    public final static int SHOW_DONT = 4;

    public final static int VISIBILITY_SYSTEM = 0;
    public final static int VISIBILITY_SYSTEM_AND_INVIZ = 3;
    public final static int VISIBILITY_NEVER = 1;
    public final static int VISIBILITY_ALWAYS = 2;

    // constants to split from user setting
    public static final String NAV_BACK = "BACK";
    public static final String NAV_HOME = "HOME";
    public static final String NAV_MENU = "MENU";
    public static final String NAV_MENU_BIG = "MENU_BIG";
    public static final String NAV_SEARCH = "SEARCH";
    public static final String NAV_TASKS = "TASKS";
    public static final String DELIMITER = "|";

    private static final String STOCK_NAVBAR = NAV_BACK + DELIMITER + NAV_HOME + DELIMITER
            + NAV_TASKS;

    private String userNavBarButtons = STOCK_NAVBAR;

    // constants to generate keys
    public static final int KEY_BACK = 0;
    public static final int KEY_HOME = 1;
    public static final int KEY_MENU_RIGHT = 2;
    public static final int KEY_MENU_LEFT = 5;
    public static final int KEY_SEARCH = 3;
    public static final int KEY_TASKS = 4;
    public static final int KEY_MENU_BIG = 6;

    public View getSearchButton() {
        return mCurrentView.findViewById(R.id.search);
    }

=======
    // workaround for LayoutTransitions leaving the nav buttons in a weird state (bug 5549288)
    final static boolean WORKAROUND_INVALID_LAYOUT = true;
    final static int MSG_CHECK_INVALID_LAYOUT = 8686;

    private class H extends Handler {
        public void handleMessage(Message m) {
            switch (m.what) {
                case MSG_CHECK_INVALID_LAYOUT:
                    final String how = "" + m.obj;
                    final int w = getWidth();
                    final int h = getHeight();
                    final int vw = mCurrentView.getWidth();
                    final int vh = mCurrentView.getHeight();

                    if (h != vh || w != vw) {
                        Slog.w(TAG, String.format(
                            "*** Invalid layout in navigation bar (%s this=%dx%d cur=%dx%d)",
                            how, w, h, vw, vh));
                        if (WORKAROUND_INVALID_LAYOUT) {
                            requestLayout();
                        }
                    }
                    break;
            }
        }
    }

    private H mHandler = new H();

>>>>>>> df331873
    public View getRecentsButton() {
        return mCurrentView.findViewById(R.id.recent_apps);
    }

    public View getLeftMenuButton() {
        return mCurrentView.findViewById(R.id.menu_left);
    }

    public View getRightMenuButton() {
        return mCurrentView.findViewById(R.id.menu);
    }

    public View getBackButton() {
        return mCurrentView.findViewById(R.id.back);
    }

    public View getHomeButton() {
        return mCurrentView.findViewById(R.id.home);
    }

    public View getBigMenuButton() {
        return mCurrentView.findViewById(R.id.menu_big);
    }

    public NavigationBarView(Context context, AttributeSet attrs) {
        super(context, attrs);

        mHidden = false;

        mDisplay = ((WindowManager) context.getSystemService(
                Context.WINDOW_SERVICE)).getDefaultDisplay();
        mBarService = IStatusBarService.Stub.asInterface(
                ServiceManager.getService(Context.STATUS_BAR_SERVICE));

        final Resources res = mContext.getResources();
        mBarSize = res.getDimensionPixelSize(R.dimen.navigation_bar_size);
        mVertical = false;
        mShowMenu = false;
        originalHeight = getHeight();
    }

    FrameLayout rot0;
    FrameLayout rot90;

    int numKeys = 3;

    KeyButtonView largeMenuButton;

    private void makeBar(String navKeys) {
        if (navKeys == null)
            navKeys = STOCK_NAVBAR;

        ((LinearLayout) rot0.findViewById(R.id.nav_buttons)).removeAllViews();
        ((LinearLayout) rot0.findViewById(R.id.lights_out)).removeAllViews();
        ((LinearLayout) rot90.findViewById(R.id.nav_buttons)).removeAllViews();
        ((LinearLayout) rot90.findViewById(R.id.lights_out)).removeAllViews();

        String[] split = navKeys.split("\\" + DELIMITER);
        numKeys = split.length;

        for (int i = 0; i <= 1; i++) {
            boolean landscape = (i == 1);

            LinearLayout navButtonLayout = (LinearLayout) (landscape ? rot90
                    .findViewById(R.id.nav_buttons) : rot0
                    .findViewById(R.id.nav_buttons));

            LinearLayout lightsOut = (LinearLayout) (landscape ? rot90
                    .findViewById(R.id.lights_out) : rot0
                    .findViewById(R.id.lights_out));

            // add left menu
            if (currentSetting != SHOW_DONT) {
                View leftmenuKey = generateKey(landscape, KEY_MENU_LEFT);
                addButton(navButtonLayout, leftmenuKey, landscape);
                addLightsOutButton(lightsOut, leftmenuKey, landscape, true);
            }

            for (int j = 0; j < split.length; j++) {
                Log.i(TAG, "split: " + split[j]);
                View v = null;

                boolean notFound = false;
                if (split[j].equals(NAV_BACK))
                    v = generateKey(landscape, KEY_BACK);
                else if (split[j].equals(NAV_HOME))
                    v = generateKey(landscape, KEY_HOME);
                else if (split[j].equals(NAV_SEARCH))
                    v = generateKey(landscape, KEY_SEARCH);
                else if (split[j].equals(NAV_TASKS))
                    v = generateKey(landscape, KEY_TASKS);
                else if (split[j].equals(NAV_MENU_BIG))
                    v = generateKey(landscape, KEY_MENU_BIG);
                else {
                    // if we get here, this is baaaaaaaaaaaaaaaad, revert to stock setup
                    notFound = true;
                    Settings.System.putString(mContext.getContentResolver(),
                            Settings.System.NAVIGATION_BAR_BUTTONS, STOCK_NAVBAR);
                }

                if (!notFound) {
                    addButton(navButtonLayout, v, landscape);
                    addLightsOutButton(lightsOut, v, landscape, false);

                    if (j == (split.length - 1)) {
                        // which to skip
                    } else if (numKeys == 3) {
                        // add separator view here
                        View separator = new View(mContext);
                        separator.setLayoutParams(getSeparatorLayoutParams(landscape));
                        addButton(navButtonLayout, separator, landscape);
                        addLightsOutButton(lightsOut, separator, landscape, true);
                    }
                }

            }

            if (currentSetting != SHOW_DONT) {
                View rightMenuKey = generateKey(landscape, KEY_MENU_RIGHT);
                addButton(navButtonLayout, rightMenuKey, landscape);
                addLightsOutButton(lightsOut, rightMenuKey, landscape, true);
            }
        }

    }

    private void addLightsOutButton(LinearLayout root, View v, boolean landscape, boolean empty) {

        ImageView addMe = new ImageView(mContext);
        addMe.setLayoutParams(v.getLayoutParams());
        addMe.setImageResource(empty ? R.drawable.ic_sysbar_lights_out_dot_large
                : R.drawable.ic_sysbar_lights_out_dot_small);
        addMe.setScaleType(ImageView.ScaleType.CENTER);
        addMe.setVisibility(empty ? View.INVISIBLE : View.VISIBLE);

        if (landscape)
            root.addView(addMe, 0);
        else
            root.addView(addMe);

    }

    private void addButton(ViewGroup root, View addMe, boolean landscape) {
        if (landscape)
            root.addView(addMe, 0);
        else
            root.addView(addMe);
    }

    /*
     * TODO we can probably inflate each key from an XML would also be extremely useful to themers,
     * they may hate this for now
     */
    private View generateKey(boolean landscape, int keyId) {
        KeyButtonView v = null;
        Resources r = getResources();

        int btnWidth = 80;

        switch (keyId) {
            case KEY_BACK:
                v = new BackKeyWithKillButtonView(mContext, null);
                v.setLayoutParams(getLayoutParams(landscape, btnWidth));

                v.setId(R.id.back);
                v.setCode(4);
                v.setImageResource(landscape ? R.drawable.ic_sysbar_back_land
                        : R.drawable.ic_sysbar_back);
                v.setContentDescription(r.getString(R.string.accessibility_back));
                v.setGlowBackground(landscape ? R.drawable.ic_sysbar_highlight_land
                        : R.drawable.ic_sysbar_highlight);
                return v;

            case KEY_HOME:
                v = new HomeKeyWithTasksButtonView(mContext, null);
                v.setLayoutParams(getLayoutParams(landscape, btnWidth));

                v.setId(R.id.home);
                v.setCode(3);
                v.setImageResource(landscape ? R.drawable.ic_sysbar_home_land
                        : R.drawable.ic_sysbar_home);
                v.setContentDescription(r.getString(R.string.accessibility_home));
                v.setGlowBackground(landscape ? R.drawable.ic_sysbar_highlight_land
                        : R.drawable.ic_sysbar_highlight);
                return v;

            case KEY_SEARCH:
                v = new SearchKeyButtonView(mContext, null);
                v.setLayoutParams(getLayoutParams(landscape, btnWidth));

                v.setId(R.id.search);
                v.setCode(84);
                v.setImageResource(landscape ? R.drawable.ic_sysbar_search_land
                        : R.drawable.ic_sysbar_search);
                v.setGlowBackground(landscape ? R.drawable.ic_sysbar_highlight_land
                        : R.drawable.ic_sysbar_highlight);
                return v;

            case KEY_TASKS:
                v = new RecentsKey(mContext, null);
                v.setLayoutParams(getLayoutParams(landscape, btnWidth));

                v.setId(R.id.recent_apps);
                v.setImageResource(landscape ? R.drawable.ic_sysbar_recent_land
                        : R.drawable.ic_sysbar_recent);
                v.setContentDescription(r.getString(R.string.accessibility_recent));
                v.setGlowBackground(landscape ? R.drawable.ic_sysbar_highlight_land
                        : R.drawable.ic_sysbar_highlight);
                return v;

            case KEY_MENU_BIG:
                v = new KeyButtonView(mContext, null);
                v.setLayoutParams(getLayoutParams(landscape, btnWidth));

                v.setCode(82);
                v.setImageResource(landscape ? R.drawable.ic_sysbar_menu_land_big
                        : R.drawable.ic_sysbar_menu_big);
                v.setId(R.id.menu_big);
                v.setContentDescription(r.getString(R.string.accessibility_menu));
                v.setGlowBackground(landscape ? R.drawable.ic_sysbar_highlight_land
                        : R.drawable.ic_sysbar_highlight);
                return v;

            case KEY_MENU_RIGHT:
                v = new KeyButtonView(mContext, null);
                v.setLayoutParams(getLayoutParams(landscape, 40));

                v.setId(R.id.menu);
                v.setCode(82);
                v.setImageResource(landscape ? R.drawable.ic_sysbar_menu_land
                        : R.drawable.ic_sysbar_menu);
                v.setVisibility(View.INVISIBLE);
                v.setContentDescription(r.getString(R.string.accessibility_menu));
                v.setGlowBackground(landscape ? R.drawable.ic_sysbar_highlight_land
                        : R.drawable.ic_sysbar_highlight);
                return v;

            case KEY_MENU_LEFT:
                v = new KeyButtonView(mContext, null);
                v.setLayoutParams(getLayoutParams(landscape, 40));

                v.setId(R.id.menu_left);
                v.setCode(82);
                v.setImageResource(landscape ? R.drawable.ic_sysbar_menu_land
                        : R.drawable.ic_sysbar_menu);
                v.setVisibility(View.INVISIBLE);
                v.setContentDescription(r.getString(R.string.accessibility_menu));
                v.setGlowBackground(landscape ? R.drawable.ic_sysbar_highlight_land
                        : R.drawable.ic_sysbar_highlight);
                return v;

        }

        return null;
    }

    private LayoutParams getLayoutParams(boolean landscape, float dp) {
        float px = dp * getResources().getDisplayMetrics().density;
            return landscape ?
                    new LayoutParams(LayoutParams.MATCH_PARENT, (int) px, 1f) :
                    new LayoutParams((int) px, LayoutParams.MATCH_PARENT, 1f);
    }

    private LayoutParams getSeparatorLayoutParams(boolean landscape) {
        float px = 25 * getResources().getDisplayMetrics().density;
        return landscape ?
                new LayoutParams(LayoutParams.MATCH_PARENT, (int) px) :
                new LayoutParams((int) px, LayoutParams.MATCH_PARENT);
    }

    View.OnTouchListener mLightsOutListener = new View.OnTouchListener() {
        @Override
        public boolean onTouch(View v, MotionEvent ev) {
            if (ev.getAction() == MotionEvent.ACTION_DOWN) {
                // even though setting the systemUI visibility below will turn these views
                // on, we need them to come up faster so that they can catch this motion
                // event
                setLowProfile(false, false, false);

                try {
                    mBarService.setSystemUiVisibility(0);
                } catch (android.os.RemoteException ex) {
                }
            }
            return false;
        }
    };
    private int currentVisibility;
    private int currentSetting;

    public void setDisabledFlags(int disabledFlags) {
        setDisabledFlags(disabledFlags, false);
    }

    public void setDisabledFlags(int disabledFlags, boolean force) {
        if (!force && mDisabledFlags == disabledFlags)
            return;

        mDisabledFlags = disabledFlags;

        final boolean disableHome = ((disabledFlags & View.STATUS_BAR_DISABLE_HOME) != 0);
        final boolean disableRecent = ((disabledFlags & View.STATUS_BAR_DISABLE_RECENT) != 0);
        final boolean disableBack = ((disabledFlags & View.STATUS_BAR_DISABLE_BACK) != 0);

        try {
            getBackButton().setVisibility(disableBack ? View.INVISIBLE : View.VISIBLE);
        } catch (NullPointerException e) {
        }
        try {
            getHomeButton().setVisibility(disableHome ? View.INVISIBLE : View.VISIBLE);
        } catch (NullPointerException e) {
        }
        try {
            getRecentsButton().setVisibility(disableRecent ? View.INVISIBLE : View.VISIBLE);
        } catch (NullPointerException e) {
        }
        try {
            getSearchButton().setVisibility(disableHome ? View.INVISIBLE : View.VISIBLE);
        } catch (NullPointerException e) {
        }
        try {
            getBigMenuButton().setVisibility(disableHome ? View.INVISIBLE : View.VISIBLE);
        } catch (NullPointerException e) {
        }

        final boolean hideBar = Settings.System.getInt(mContext.getContentResolver(),
                Settings.System.LOCKSCREEN_HIDE_NAV, 0) == 1;
        if (hideBar && disableHome && disableRecent && disableBack) {
            
        } else {
           
        }
    }
    
    int originalHeight = 0;

    public void setMenuVisibility(final boolean show) {
        setMenuVisibility(show, false);
    }

    public void setMenuVisibility(final boolean show, final boolean force) {
        if (!force && mShowMenu == show)
            return;

        if (currentSetting == SHOW_DONT) {
            return;
        }

        mShowMenu = show;
        boolean localShow = show;

        ImageView leftButton = (ImageView) getLeftMenuButton();
        ImageView rightButton = (ImageView) getRightMenuButton();

        switch (currentVisibility) {
            case VISIBILITY_SYSTEM:
                leftButton
                        .setImageResource(mVertical ? R.drawable.ic_sysbar_menu_land
                                : R.drawable.ic_sysbar_menu);
                rightButton
                        .setImageResource(mVertical ? R.drawable.ic_sysbar_menu_land
                                : R.drawable.ic_sysbar_menu);
                break;
            case VISIBILITY_ALWAYS:
                leftButton
                        .setImageResource(mVertical ? R.drawable.ic_sysbar_menu_land
                                : R.drawable.ic_sysbar_menu);
                rightButton
                        .setImageResource(mVertical ? R.drawable.ic_sysbar_menu_land
                                : R.drawable.ic_sysbar_menu);
                localShow = true;
                break;
            case VISIBILITY_NEVER:
                leftButton
                        .setImageResource(R.drawable.ic_sysbar_menu_inviz);
                rightButton
                        .setImageResource(R.drawable.ic_sysbar_menu_inviz);
                localShow = true;
                break;
            case VISIBILITY_SYSTEM_AND_INVIZ:
                if (localShow) {
                    leftButton
                            .setImageResource(mVertical ? R.drawable.ic_sysbar_menu_land
                                    : R.drawable.ic_sysbar_menu);
                    ((ImageView) getRightMenuButton())
                            .setImageResource(mVertical ? R.drawable.ic_sysbar_menu_land
                                    : R.drawable.ic_sysbar_menu);
                } else {
                    localShow = true;
                    leftButton
                            .setImageResource(R.drawable.ic_sysbar_menu_inviz);
                    rightButton
                            .setImageResource(R.drawable.ic_sysbar_menu_inviz);
                }
                break;
        }

        // do this after just in case show was changed
        switch (currentSetting) {
            case SHOW_BOTH_MENU:
                getLeftMenuButton().setVisibility(localShow ? View.VISIBLE : View.INVISIBLE);
                getRightMenuButton().setVisibility(localShow ? View.VISIBLE : View.INVISIBLE);
                break;
            case SHOW_LEFT_MENU:
                getLeftMenuButton().setVisibility(localShow ? View.VISIBLE : View.INVISIBLE);
                getRightMenuButton().setVisibility(View.INVISIBLE);
                break;
            default:
            case SHOW_RIGHT_MENU:
                getLeftMenuButton().setVisibility(View.INVISIBLE);
                getRightMenuButton().setVisibility(localShow ? View.VISIBLE : View.INVISIBLE);
                break;
        }
    }

    public void setLowProfile(final boolean lightsOut) {
        setLowProfile(lightsOut, true, false);
    }

    public void setLowProfile(final boolean lightsOut, final boolean animate, final boolean force) {
        // if (!force && lightsOut == mLowProfile)
        // return;

        mLowProfile = lightsOut;

        if (DEBUG)
            Slog.d(TAG, "setting lights " + (lightsOut ? "out" : "on"));

        final View navButtons = mCurrentView.findViewById(R.id.nav_buttons);
        final View lowLights = mCurrentView.findViewById(R.id.lights_out);

        // ok, everyone, stop it right there
        navButtons.animate().cancel();
        lowLights.animate().cancel();

        if (!animate) {
            navButtons.setAlpha(lightsOut ? 0f : 1f);

            lowLights.setAlpha(lightsOut ? 1f : 0f);
            lowLights.setVisibility(lightsOut ? View.VISIBLE : View.GONE);
        } else {
            navButtons.animate()
                    .alpha(lightsOut ? 0f : 1f)
                    .setDuration(lightsOut ? 600 : 200)
                    .start();

            lowLights.setOnTouchListener(mLightsOutListener);
            if (lowLights.getVisibility() == View.GONE) {
                lowLights.setAlpha(0f);
                lowLights.setVisibility(View.VISIBLE);
            }
            lowLights.animate()
                    .alpha(lightsOut ? 1f : 0f)
                    .setStartDelay(lightsOut ? 500 : 0)
                    .setDuration(lightsOut ? 1000 : 300)
                    .setInterpolator(new AccelerateInterpolator(2.0f))
                    .setListener(lightsOut ? null : new AnimatorListenerAdapter() {
                        @Override
                        public void onAnimationEnd(Animator _a) {
                            lowLights.setVisibility(View.GONE);
                        }
                    })
                    .start();
        }
    }

    public void setHidden(final boolean hide) {
        if (hide == mHidden)
            return;

        mHidden = hide;
        Slog.d(TAG, (hide ? "HIDING" : "SHOWING") + " navigation bar");

        // bring up the lights no matter what
        setLowProfile(false);
    }

    public void onFinishInflate() {
        rot0 = (FrameLayout) findViewById(R.id.rot0);
        rot90 = (FrameLayout) findViewById(R.id.rot90);

        // this takes care of making the buttons
        SettingsObserver settingsObserver = new SettingsObserver(new Handler());
        settingsObserver.observe();

        mRotatedViews[Surface.ROTATION_0] =
                mRotatedViews[Surface.ROTATION_180] = findViewById(R.id.rot0);

        mRotatedViews[Surface.ROTATION_90] = findViewById(R.id.rot90);

        mRotatedViews[Surface.ROTATION_270] = NAVBAR_ALWAYS_AT_RIGHT
                ? findViewById(R.id.rot90)
                : findViewById(R.id.rot270);
        for (View v : mRotatedViews) {
            // this helps avoid drawing artifacts with glowing navigation keys
            ViewGroup group = (ViewGroup) v.findViewById(R.id.nav_buttons);
            group.setMotionEventSplittingEnabled(false);
        }
        mCurrentView = mRotatedViews[Surface.ROTATION_0];

    }

    public void reorient() {
        final int rot = mDisplay.getRotation();
        for (int i = 0; i < 4; i++) {
            mRotatedViews[i].setVisibility(View.GONE);
        }
        mCurrentView = mRotatedViews[rot];
        mCurrentView.setVisibility(View.VISIBLE);
        mVertical = (rot == Surface.ROTATION_90 || rot == Surface.ROTATION_270);

        // force the low profile & disabled states into compliance
        setLowProfile(mLowProfile, false, true /* force */);
        setDisabledFlags(mDisabledFlags, true /* force */);
        setMenuVisibility(mShowMenu, true /* force */);

        if (DEBUG_DEADZONE) {
            mCurrentView.findViewById(R.id.deadzone).setBackgroundColor(0x808080FF);
        }

        if (DEBUG) {
            Slog.d(TAG, "reorient(): rot=" + mDisplay.getRotation());
        }
    }

    @Override
    protected void onSizeChanged(int w, int h, int oldw, int oldh) {
        if (DEBUG) Slog.d(TAG, String.format(
                    "onSizeChanged: (%dx%d) old: (%dx%d)", w, h, oldw, oldh));
        postCheckForInvalidLayout("sizeChanged");
        super.onSizeChanged(w, h, oldw, oldh);
    }

    /*
    @Override
    protected void onLayout (boolean changed, int left, int top, int right, int bottom) {
        if (DEBUG) Slog.d(TAG, String.format(
                    "onLayout: %s (%d,%d,%d,%d)", 
                    changed?"changed":"notchanged", left, top, right, bottom));
        super.onLayout(changed, left, top, right, bottom);
    }

    // uncomment this for extra defensiveness in WORKAROUND_INVALID_LAYOUT situations: if all else
    // fails, any touch on the display will fix the layout.
    @Override
    public boolean onInterceptTouchEvent(MotionEvent ev) {
        if (DEBUG) Slog.d(TAG, "onInterceptTouchEvent: " + ev.toString());
        if (ev.getAction() == MotionEvent.ACTION_DOWN) {
            postCheckForInvalidLayout("touch");
        }
        return super.onInterceptTouchEvent(ev);
    }
    */
        

    private String getResourceName(int resId) {
        if (resId != 0) {
            final android.content.res.Resources res = mContext.getResources();
            try {
                return res.getResourceName(resId);
            } catch (android.content.res.Resources.NotFoundException ex) {
                return "(unknown)";
            }
        } else {
            return "(null)";
        }
    }

    private void postCheckForInvalidLayout(final String how) {
        mHandler.obtainMessage(MSG_CHECK_INVALID_LAYOUT, 0, 0, how).sendToTarget();
    }

    private static String visibilityToString(int vis) {
        switch (vis) {
            case View.INVISIBLE:
                return "INVISIBLE";
            case View.GONE:
                return "GONE";
            default:
                return "VISIBLE";
        }
    }

    class SettingsObserver extends ContentObserver {
        SettingsObserver(Handler handler) {
            super(handler);
        }

        void observe() {
            ContentResolver resolver = mContext.getContentResolver();
            resolver.registerContentObserver(
                    Settings.System.getUriFor(Settings.System.NAVIGATION_BAR_BUTTONS), false,
                    this);
            resolver.registerContentObserver(
                    Settings.System.getUriFor(Settings.System.MENU_LOCATION), false,
                    this);
            resolver.registerContentObserver(
                    Settings.System.getUriFor(Settings.System.MENU_VISIBILITY), false,
                    this);
            updateSettings();
        }

        @Override
        public void onChange(boolean selfChange) {
            updateSettings();
        }
    }

    protected void updateSettings() {
        ContentResolver resolver = mContext.getContentResolver();

        userNavBarButtons = Settings.System.getString(resolver,
                Settings.System.NAVIGATION_BAR_BUTTONS);

        currentSetting = Settings.System.getInt(getContext().getContentResolver(),
                Settings.System.MENU_LOCATION, SHOW_RIGHT_MENU);

        currentVisibility = Settings.System.getInt(getContext().getContentResolver(),
                Settings.System.MENU_VISIBILITY, VISIBILITY_SYSTEM);

        makeBar(userNavBarButtons);

    }

    public void dump(FileDescriptor fd, PrintWriter pw, String[] args) {
        if (true)
            return;

        pw.println("NavigationBarView {");
        final Rect r = new Rect();

        pw.println(String.format("      this: " + PhoneStatusBar.viewInfo(this)
                + " " + visibilityToString(getVisibility())));

        getWindowVisibleDisplayFrame(r);
        final boolean offscreen = r.right > mDisplay.getRawWidth()
                || r.bottom > mDisplay.getRawHeight();
        pw.println("      window: "
                + r.toShortString()
                + " " + visibilityToString(getWindowVisibility())
                + (offscreen ? " OFFSCREEN!" : ""));

        pw.println(String.format("      mCurrentView: id=%s (%dx%d) %s",
                getResourceName(mCurrentView.getId()),
                mCurrentView.getWidth(), mCurrentView.getHeight(),
                visibilityToString(mCurrentView.getVisibility())));

        pw.println(String.format("      disabled=0x%08x vertical=%s hidden=%s low=%s menu=%s",
                mDisabledFlags,
                mVertical ? "true" : "false",
                mHidden ? "true" : "false",
                mLowProfile ? "true" : "false",
                mShowMenu ? "true" : "false"));

        final View back = getBackButton();
        final View home = getHomeButton();
        final View recent = getRecentsButton();
        final View menu = getRightMenuButton();

        pw.println("      back: "
                + PhoneStatusBar.viewInfo(back)
                + " " + visibilityToString(back.getVisibility())
                );
        pw.println("      home: "
                + PhoneStatusBar.viewInfo(home)
                + " " + visibilityToString(home.getVisibility())
                );
        pw.println("      rcnt: "
                + PhoneStatusBar.viewInfo(recent)
                + " " + visibilityToString(recent.getVisibility())
                );
        pw.println("      menu: "
                + PhoneStatusBar.viewInfo(menu)
                + " " + visibilityToString(menu.getVisibility())
                );
        pw.println("    }");
    }
}<|MERGE_RESOLUTION|>--- conflicted
+++ resolved
@@ -27,10 +27,7 @@
 import android.database.ContentObserver;
 import android.graphics.Rect;
 import android.os.Handler;
-<<<<<<< HEAD
-=======
 import android.os.Message;
->>>>>>> df331873
 import android.os.ServiceManager;
 import android.provider.Settings;
 import android.util.AttributeSet;
@@ -78,7 +75,6 @@
     boolean mHidden, mLowProfile, mShowMenu;
     int mDisabledFlags = 0;
 
-<<<<<<< HEAD
     public final static int SHOW_LEFT_MENU = 1;
     public final static int SHOW_RIGHT_MENU = 0;
     public final static int SHOW_BOTH_MENU = 2;
@@ -116,7 +112,6 @@
         return mCurrentView.findViewById(R.id.search);
     }
 
-=======
     // workaround for LayoutTransitions leaving the nav buttons in a weird state (bug 5549288)
     final static boolean WORKAROUND_INVALID_LAYOUT = true;
     final static int MSG_CHECK_INVALID_LAYOUT = 8686;
@@ -146,7 +141,6 @@
 
     private H mHandler = new H();
 
->>>>>>> df331873
     public View getRecentsButton() {
         return mCurrentView.findViewById(R.id.recent_apps);
     }
