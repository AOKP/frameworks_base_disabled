/*
 * Copyright (C) 2008 The Android Open Source Project
 *
 * Licensed under the Apache License, Version 2.0 (the "License");
 * you may not use this file except in compliance with the License.
 * You may obtain a copy of the License at
 *
 *      http://www.apache.org/licenses/LICENSE-2.0
 *
 * Unless required by applicable law or agreed to in writing, software
 * distributed under the License is distributed on an "AS IS" BASIS,
 * WITHOUT WARRANTIES OR CONDITIONS OF ANY KIND, either express or implied.
 * See the License for the specific language governing permissions and
 * limitations under the License.
 */

package android.renderscript;

import java.io.IOException;
import java.io.InputStream;

import android.content.res.Resources;
import android.content.res.AssetManager;
import android.graphics.Bitmap;
import android.graphics.BitmapFactory;
import android.util.Log;
import android.util.TypedValue;

/**
 * @hide
 *
 **/
public class Allocation extends BaseObj {
    Type mType;
    Bitmap mBitmap;
    int mUsage;

    public static final int USAGE_SCRIPT = 0x0001;
    public static final int USAGE_GRAPHICS_TEXTURE = 0x0002;
    public static final int USAGE_GRAPHICS_VERTEX = 0x0004;
    public static final int USAGE_GRAPHICS_CONSTANTS = 0x0008;

    private static final int USAGE_ALL = 0x000F;


    public enum CubemapLayout {
        VERTICAL_FACE_LIST (0),
        HORIZONTAL_FACE_LIST (1),
        VERTICAL_CROSS (2),
        HORIZONTAL_CROSS (3);

        int mID;
        CubemapLayout(int id) {
            mID = id;
        }
    }

    public enum MipmapControl {
        MIPMAP_NONE(0),
        MIPMAP_FULL(1),
        MIPMAP_ON_SYNC_TO_TEXTURE(2);

        int mID;
        MipmapControl(int id) {
            mID = id;
        }
    }

    Allocation(int id, RenderScript rs, Type t, int usage) {
        super(id, rs);
        if (usage > USAGE_ALL) {
            throw new RSIllegalArgumentException("Unknown usage specified.");
        }
        mType = t;
    }

    @Override
    void updateFromNative() {
        super.updateFromNative();
        int typeID = mRS.nAllocationGetType(getID());
        if(typeID != 0) {
            mType = new Type(typeID, mRS);
            mType.updateFromNative();
        }
    }

    public Type getType() {
        return mType;
    }

    public void syncAll(int srcLocation) {
        switch (srcLocation) {
        case USAGE_SCRIPT:
        case USAGE_GRAPHICS_CONSTANTS:
        case USAGE_GRAPHICS_TEXTURE:
        case USAGE_GRAPHICS_VERTEX:
            break;
        default:
            throw new RSIllegalArgumentException("Source must be exactly one usage type.");
        }
        mRS.validate();
        mRS.nAllocationSyncAll(getID(), srcLocation);
    }

    public void uploadToTexture(int baseMipLevel) {
        mRS.validate();
        mRS.nAllocationUploadToTexture(getID(), false, baseMipLevel);
    }

    public void uploadToTexture(boolean genMips, int baseMipLevel) {
        mRS.validate();
        mRS.nAllocationUploadToTexture(getID(), genMips, baseMipLevel);
    }

    public void uploadToBufferObject() {
        mRS.validate();
        mRS.nAllocationUploadToBufferObject(getID());
    }


    public void copyFrom(BaseObj[] d) {
        mRS.validate();
        if (d.length != mType.getCount()) {
            throw new RSIllegalArgumentException("Array size mismatch, allocation sizeX = " +
                                                 mType.getCount() + ", array length = " + d.length);
        }
        int i[] = new int[d.length];
        for (int ct=0; ct < d.length; ct++) {
            i[ct] = d[ct].getID();
        }
        subData1D(0, mType.getCount(), i);
    }

    private void validateBitmap(Bitmap b) {
        mRS.validate();
        if(mType.getX() != b.getWidth() ||
           mType.getY() != b.getHeight()) {
            throw new RSIllegalArgumentException("Cannot update allocation from bitmap, sizes mismatch");
        }
    }

    public void copyFrom(int[] d) {
        mRS.validate();
        subData1D(0, mType.getCount(), d);
    }
    public void copyFrom(short[] d) {
        mRS.validate();
        subData1D(0, mType.getCount(), d);
    }
    public void copyFrom(byte[] d) {
        mRS.validate();
        subData1D(0, mType.getCount(), d);
    }
    public void copyFrom(float[] d) {
        mRS.validate();
        subData1D(0, mType.getCount(), d);
    }
    public void copyFrom(Bitmap b) {
        validateBitmap(b);
        mRS.nAllocationCopyFromBitmap(getID(), b);
    }

    public void copyTo(Bitmap b) {
        validateBitmap(b);
        mRS.nAllocationCopyToBitmap(getID(), b);
    }


    public void subData(int xoff, FieldPacker fp) {
        int eSize = mType.mElement.getSizeBytes();
        final byte[] data = fp.getData();

        int count = data.length / eSize;
        if ((eSize * count) != data.length) {
            throw new RSIllegalArgumentException("Field packer length " + data.length +
                                               " not divisible by element size " + eSize + ".");
        }
        data1DChecks(xoff, count, data.length, data.length);
        mRS.nAllocationSubData1D(getID(), xoff, count, data, data.length);
    }


    public void subElementData(int xoff, int component_number, FieldPacker fp) {
        if (component_number >= mType.mElement.mElements.length) {
            throw new RSIllegalArgumentException("Component_number " + component_number + " out of range.");
        }
        if(xoff < 0) {
            throw new RSIllegalArgumentException("Offset must be >= 0.");
        }

        final byte[] data = fp.getData();
        int eSize = mType.mElement.mElements[component_number].getSizeBytes();

        if (data.length != eSize) {
            throw new RSIllegalArgumentException("Field packer sizelength " + data.length +
                                               " does not match component size " + eSize + ".");
        }

        mRS.nAllocationSubElementData1D(getID(), xoff, component_number, data, data.length);
    }

    private void data1DChecks(int off, int count, int len, int dataSize) {
        mRS.validate();
        if(off < 0) {
            throw new RSIllegalArgumentException("Offset must be >= 0.");
        }
        if(count < 1) {
            throw new RSIllegalArgumentException("Count must be >= 1.");
        }
        if((off + count) > mType.getCount()) {
            throw new RSIllegalArgumentException("Overflow, Available count " + mType.getCount() +
                                               ", got " + count + " at offset " + off + ".");
        }
        if((len) < dataSize) {
            throw new RSIllegalArgumentException("Array too small for allocation type.");
        }
    }

    public void subData1D(int off, int count, int[] d) {
        int dataSize = mType.mElement.getSizeBytes() * count;
        data1DChecks(off, count, d.length * 4, dataSize);
        mRS.nAllocationSubData1D(getID(), off, count, d, dataSize);
    }
    public void subData1D(int off, int count, short[] d) {
        int dataSize = mType.mElement.getSizeBytes() * count;
        data1DChecks(off, count, d.length * 2, dataSize);
        mRS.nAllocationSubData1D(getID(), off, count, d, dataSize);
    }
    public void subData1D(int off, int count, byte[] d) {
        int dataSize = mType.mElement.getSizeBytes() * count;
        data1DChecks(off, count, d.length, dataSize);
        mRS.nAllocationSubData1D(getID(), off, count, d, dataSize);
    }
    public void subData1D(int off, int count, float[] d) {
        int dataSize = mType.mElement.getSizeBytes() * count;
        data1DChecks(off, count, d.length * 4, dataSize);
        mRS.nAllocationSubData1D(getID(), off, count, d, dataSize);
    }


    public void subData2D(int xoff, int yoff, int w, int h, int[] d) {
        mRS.validate();
        mRS.nAllocationSubData2D(getID(), xoff, yoff, w, h, d, d.length * 4);
    }

    public void subData2D(int xoff, int yoff, int w, int h, float[] d) {
        mRS.validate();
        mRS.nAllocationSubData2D(getID(), xoff, yoff, w, h, d, d.length * 4);
    }

    public void readData(int[] d) {
        mRS.validate();
        mRS.nAllocationRead(getID(), d);
    }

    public void readData(float[] d) {
        mRS.validate();
        mRS.nAllocationRead(getID(), d);
    }

    public synchronized void resize(int dimX) {
        if ((mType.getY() > 0)|| (mType.getZ() > 0) || mType.hasFaces() || mType.hasMipmaps()) {
            throw new RSInvalidStateException("Resize only support for 1D allocations at this time.");
        }
        mRS.nAllocationResize1D(getID(), dimX);
        mRS.finish();  // Necessary because resize is fifoed and update is async.

        int typeID = mRS.nAllocationGetType(getID());
        mType = new Type(typeID, mRS);
        mType.updateFromNative();
    }

    /*
    public void resize(int dimX, int dimY) {
        if ((mType.getZ() > 0) || mType.getFaces() || mType.getLOD()) {
            throw new RSIllegalStateException("Resize only support for 2D allocations at this time.");
        }
        if (mType.getY() == 0) {
            throw new RSIllegalStateException("Resize only support for 2D allocations at this time.");
        }
        mRS.nAllocationResize2D(getID(), dimX, dimY);
    }
    */

    /*
    public class Adapter1D extends BaseObj {
        Adapter1D(int id, RenderScript rs) {
            super(id, rs);
        }

        public void setConstraint(Dimension dim, int value) {
            mRS.validate();
            mRS.nAdapter1DSetConstraint(getID(), dim.mID, value);
        }

        public void data(int[] d) {
            mRS.validate();
            mRS.nAdapter1DData(getID(), d);
        }

        public void data(float[] d) {
            mRS.validate();
            mRS.nAdapter1DData(getID(), d);
        }

        public void subData(int off, int count, int[] d) {
            mRS.validate();
            mRS.nAdapter1DSubData(getID(), off, count, d);
        }

        public void subData(int off, int count, float[] d) {
            mRS.validate();
            mRS.nAdapter1DSubData(getID(), off, count, d);
        }
    }

    public Adapter1D createAdapter1D() {
        mRS.validate();
        int id = mRS.nAdapter1DCreate();
        if(id == 0) {
            throw new RSRuntimeException("Adapter creation failed.");
        }
        mRS.nAdapter1DBindAllocation(id, getID());
        return new Adapter1D(id, mRS);
    }
    */


    public class Adapter2D extends BaseObj {
        Adapter2D(int id, RenderScript rs) {
            super(id, rs);
        }

        public void setConstraint(Dimension dim, int value) {
            mRS.validate();
            mRS.nAdapter2DSetConstraint(getID(), dim.mID, value);
        }

        public void data(int[] d) {
            mRS.validate();
            mRS.nAdapter2DData(getID(), d);
        }

        public void data(float[] d) {
            mRS.validate();
            mRS.nAdapter2DData(getID(), d);
        }

        public void subData(int xoff, int yoff, int w, int h, int[] d) {
            mRS.validate();
            mRS.nAdapter2DSubData(getID(), xoff, yoff, w, h, d);
        }

        public void subData(int xoff, int yoff, int w, int h, float[] d) {
            mRS.validate();
            mRS.nAdapter2DSubData(getID(), xoff, yoff, w, h, d);
        }
    }

    public Adapter2D createAdapter2D() {
        mRS.validate();
        int id = mRS.nAdapter2DCreate();
        if(id == 0) {
            throw new RSRuntimeException("allocation failed.");
        }
        mRS.nAdapter2DBindAllocation(id, getID());
        if(id == 0) {
            throw new RSRuntimeException("Adapter creation failed.");
        }
        return new Adapter2D(id, mRS);
    }


    // creation

    private static BitmapFactory.Options mBitmapOptions = new BitmapFactory.Options();
    static {
        mBitmapOptions.inScaled = false;
    }

    static public Allocation createTyped(RenderScript rs, Type type, MipmapControl mc, int usage) {
        rs.validate();
        if (type.getID() == 0) {
            throw new RSInvalidStateException("Bad Type");
        }
        int id = rs.nAllocationCreateTyped(type.getID(), mc.mID, usage);
        if (id == 0) {
            throw new RSRuntimeException("Allocation creation failed.");
        }
        return new Allocation(id, rs, type, usage);
    }

    static public Allocation createTyped(RenderScript rs, Type type) {
        return createTyped(rs, type, MipmapControl.MIPMAP_NONE, USAGE_SCRIPT);
    }

    static public Allocation createSized(RenderScript rs, Element e,
                                         int count, int usage) {
        rs.validate();
        Type.Builder b = new Type.Builder(rs, e);
        b.setX(count);
        Type t = b.create();

        int id = rs.nAllocationCreateTyped(t.getID(), MipmapControl.MIPMAP_NONE.mID, usage);
        if (id == 0) {
            throw new RSRuntimeException("Allocation creation failed.");
        }
        return new Allocation(id, rs, t, usage);
    }

    static public Allocation createSized(RenderScript rs, Element e, int count) {
        return createSized(rs, e, count, USAGE_SCRIPT);
    }

    static private Element elementFromBitmap(RenderScript rs, Bitmap b) {
        final Bitmap.Config bc = b.getConfig();
        if (bc == Bitmap.Config.ALPHA_8) {
            return Element.A_8(rs);
        }
        if (bc == Bitmap.Config.ARGB_4444) {
            return Element.RGBA_4444(rs);
        }
        if (bc == Bitmap.Config.ARGB_8888) {
            return Element.RGBA_8888(rs);
        }
        if (bc == Bitmap.Config.RGB_565) {
            return Element.RGB_565(rs);
        }
        throw new RSInvalidStateException("Bad bitmap type: " + bc);
    }

    static private Type typeFromBitmap(RenderScript rs, Bitmap b,
                                       MipmapControl mip) {
        Element e = elementFromBitmap(rs, b);
        Type.Builder tb = new Type.Builder(rs, e);
        tb.setX(b.getWidth());
        tb.setY(b.getHeight());
        tb.setMipmaps(mip == MipmapControl.MIPMAP_FULL);
        return tb.create();
    }

    static public Allocation createFromBitmap(RenderScript rs, Bitmap b,
                                              MipmapControl mips,
                                              int usage) {
        rs.validate();
        Type t = typeFromBitmap(rs, b, mips);

        int id = rs.nAllocationCreateFromBitmap(t.getID(), mips.mID, b, usage);
        if (id == 0) {
            throw new RSRuntimeException("Load failed.");
        }
        return new Allocation(id, rs, t, usage);
    }

<<<<<<< HEAD
    static public Allocation createFromBitmap(RenderScript rs, Bitmap b,
                                              Element dstFmt, boolean genMips) {
        MipmapControl mc = MipmapControl.MIPMAP_NONE;
        if (genMips) {
            mc = MipmapControl.MIPMAP_ON_SYNC_TO_TEXTURE;
        }
        return createFromBitmap(rs, b, mc, USAGE_GRAPHICS_TEXTURE);
=======
    static public Allocation createFromBitmap(RenderScript rs, Bitmap b) {
        return createFromBitmap(rs, b, MipmapControl.MIPMAP_NONE,
                                USAGE_GRAPHICS_TEXTURE);
>>>>>>> 1eb9f161
    }

    static public Allocation createCubemapFromBitmap(RenderScript rs, Bitmap b,
                                                     MipmapControl mips,
                                                     CubemapLayout layout,
                                                     int usage) {
        rs.validate();

        int height = b.getHeight();
        int width = b.getWidth();

        if (layout != CubemapLayout.VERTICAL_FACE_LIST) {
            throw new RSIllegalArgumentException("Only vertical face list supported");
        }
        if (height % 6 != 0) {
            throw new RSIllegalArgumentException("Cubemap height must be multiple of 6");
        }
        if (height / 6 != width) {
            throw new RSIllegalArgumentException("Only square cobe map faces supported");
        }
        boolean isPow2 = (width & (width - 1)) == 0;
        if (!isPow2) {
            throw new RSIllegalArgumentException("Only power of 2 cube faces supported");
        }

        Element e = elementFromBitmap(rs, b);
        Type.Builder tb = new Type.Builder(rs, e);
        tb.setX(width);
        tb.setY(width);
        tb.setFaces(true);
        tb.setMipmaps(mips == MipmapControl.MIPMAP_FULL);
        Type t = tb.create();

        int id = rs.nAllocationCubeCreateFromBitmap(t.getID(), mips.mID, b, usage);
        if(id == 0) {
            throw new RSRuntimeException("Load failed for bitmap " + b + " element " + e);
        }
        return new Allocation(id, rs, t, usage);
    }

    static public Allocation createCubemapFromBitmap(RenderScript rs, Bitmap b,
                                                     CubemapLayout layout) {
<<<<<<< HEAD
        MipmapControl mc = MipmapControl.MIPMAP_NONE;
        if (genMips) {
            mc = MipmapControl.MIPMAP_ON_SYNC_TO_TEXTURE;
        }
        return createCubemapFromBitmap(rs, b, mc, layout, USAGE_GRAPHICS_TEXTURE);
=======
        return createCubemapFromBitmap(rs, b, MipmapControl.MIPMAP_NONE,
                                       layout, USAGE_GRAPHICS_TEXTURE);
>>>>>>> 1eb9f161
    }

    static public Allocation createFromBitmapResource(RenderScript rs,
                                                      Resources res,
                                                      int id,
                                                      MipmapControl mips,
                                                      int usage) {

        rs.validate();
        Bitmap b = BitmapFactory.decodeResource(res, id);
        Allocation alloc = createFromBitmap(rs, b, mips, usage);
        b.recycle();
        return alloc;
    }

    static public Allocation createFromBitmapResource(RenderScript rs,
                                                      Resources res,
                                                      int id) {
        return createFromBitmapResource(rs, res, id,
                                        MipmapControl.MIPMAP_NONE,
                                        USAGE_GRAPHICS_TEXTURE);
    }

/*
    static public Allocation createFromBitmapResource(RenderScript rs,
                                                      Resources res,
                                                      int id,
                                                      Element dstFmt,
                                                      boolean genMips) {
        MipmapControl mc = MipmapControl.MIPMAP_NONE;
        if (genMips) {
            mc = MipmapControl.MIPMAP_ON_SYNC_TO_TEXTURE;
        }
        return createFromBitmapResource(rs, res, id, mc, USAGE_GRAPHICS_TEXTURE);
    }
*/
    static public Allocation createFromString(RenderScript rs,
                                              String str,
                                              int usage) {
        rs.validate();
        byte[] allocArray = null;
        try {
            allocArray = str.getBytes("UTF-8");
            Allocation alloc = Allocation.createSized(rs, Element.U8(rs), allocArray.length, usage);
            alloc.copyFrom(allocArray);
            return alloc;
        }
        catch (Exception e) {
            throw new RSRuntimeException("Could not convert string to utf-8.");
        }
    }
}

<|MERGE_RESOLUTION|>--- conflicted
+++ resolved
@@ -452,19 +452,9 @@
         return new Allocation(id, rs, t, usage);
     }
 
-<<<<<<< HEAD
-    static public Allocation createFromBitmap(RenderScript rs, Bitmap b,
-                                              Element dstFmt, boolean genMips) {
-        MipmapControl mc = MipmapControl.MIPMAP_NONE;
-        if (genMips) {
-            mc = MipmapControl.MIPMAP_ON_SYNC_TO_TEXTURE;
-        }
-        return createFromBitmap(rs, b, mc, USAGE_GRAPHICS_TEXTURE);
-=======
     static public Allocation createFromBitmap(RenderScript rs, Bitmap b) {
         return createFromBitmap(rs, b, MipmapControl.MIPMAP_NONE,
                                 USAGE_GRAPHICS_TEXTURE);
->>>>>>> 1eb9f161
     }
 
     static public Allocation createCubemapFromBitmap(RenderScript rs, Bitmap b,
@@ -507,16 +497,8 @@
 
     static public Allocation createCubemapFromBitmap(RenderScript rs, Bitmap b,
                                                      CubemapLayout layout) {
-<<<<<<< HEAD
-        MipmapControl mc = MipmapControl.MIPMAP_NONE;
-        if (genMips) {
-            mc = MipmapControl.MIPMAP_ON_SYNC_TO_TEXTURE;
-        }
-        return createCubemapFromBitmap(rs, b, mc, layout, USAGE_GRAPHICS_TEXTURE);
-=======
         return createCubemapFromBitmap(rs, b, MipmapControl.MIPMAP_NONE,
                                        layout, USAGE_GRAPHICS_TEXTURE);
->>>>>>> 1eb9f161
     }
 
     static public Allocation createFromBitmapResource(RenderScript rs,
