/*
 * Copyright (C) 2009 The Android Open Source Project
 * Copyright (C) 2011-2012 Code Aurora Forum
 *
 * Licensed under the Apache License, Version 2.0 (the "License");
 * you may not use this file except in compliance with the License.
 * You may obtain a copy of the License at
 *
 *      http://www.apache.org/licenses/LICENSE-2.0
 *
 * Unless required by applicable law or agreed to in writing, software
 * distributed under the License is distributed on an "AS IS" BASIS,
 * WITHOUT WARRANTIES OR CONDITIONS OF ANY KIND, either express or implied.
 * See the License for the specific language governing permissions and
 * limitations under the License.
 */
/*--------------------------------------------------------------------------
Copyright (c) 2011-2012, Code Aurora Forum. All rights reserved.
--------------------------------------------------------------------------*/

//#define LOG_NDEBUG 0
#define LOG_TAG "OMXCodec"
#include <utils/Log.h>

#ifdef QCOM_HARDWARE
#include "include/AACDecoder.h"
#endif
#include "include/AACEncoder.h"
#include "include/AMRNBEncoder.h"
#include "include/AMRWBEncoder.h"
#include "include/AVCEncoder.h"
#include "include/M4vH263Encoder.h"
#ifdef QCOM_HARDWARE
#include "include/MP3Decoder.h"
#endif

#include "include/ESDS.h"

#include <binder/IServiceManager.h>
#include <binder/MemoryDealer.h>
#include <binder/ProcessState.h>
#include <media/stagefright/foundation/ADebug.h>
#include <media/IMediaPlayerService.h>
#include <media/stagefright/HardwareAPI.h>
#include <media/stagefright/MediaBuffer.h>
#include <media/stagefright/MediaBufferGroup.h>
#include <media/stagefright/MediaDefs.h>
#include <media/stagefright/MediaExtractor.h>
#include <media/stagefright/MetaData.h>
#include <media/stagefright/OMXCodec.h>
#include <media/stagefright/Utils.h>
#include <utils/Vector.h>
#ifdef QCOM_HARDWARE
#include <cutils/properties.h>
#endif

#include <OMX_Audio.h>
#include <OMX_Component.h>

#ifdef QCOM_HARDWARE
#include <OMX_QCOMExtns.h>
#include <gralloc_priv.h>
#include <qcom_ui.h>
#include <QOMX_AudioExtensions.h>
#endif
#include "include/avc_utils.h"
#ifdef SAMSUNG_CODEC_SUPPORT
#include "include/ColorFormat.h"
#endif

namespace android {

#ifdef SAMSUNG_CODEC_SUPPORT
static const int OMX_SEC_COLOR_FormatNV12TPhysicalAddress = 0x7F000001;
static const int OMX_SEC_COLOR_FormatNV12LPhysicalAddress = 0x7F000002;
static const int OMX_SEC_COLOR_FormatNV12LVirtualAddress = 0x7F000003;
static const int OMX_SEC_COLOR_FormatNV12Tiled = 0x7FC00002;
#endif

// Treat time out as an error if we have not received any output
// buffers after 3 seconds.
const static int64_t kBufferFilledEventTimeOutNs = 3000000000LL;

// OMX Spec defines less than 50 color formats. If the query for
// color format is executed for more than kMaxColorFormatSupported,
// the query will fail to avoid looping forever.
// 1000 is more than enough for us to tell whether the omx
// component in question is buggy or not.
const static uint32_t kMaxColorFormatSupported = 1000;

#ifdef QCOM_HARDWARE
static const int QOMX_COLOR_FormatYUV420PackedSemiPlanar64x32Tile2m8ka = 0x7FA30C03;
static const int OMX_QCOM_COLOR_FormatYVU420SemiPlanar = 0x7FA30C00;
#endif

struct CodecInfo {
    const char *mime;
    const char *codec;
};

#ifdef QCOM_HARDWARE
class ColorFormatInfo {
    private:
        enum {
            LOCAL = 0,
            REMOTE = 1,
            END = 2
        };
        static const int32_t preferredColorFormat[END];
    public:
        static int32_t getPreferredColorFormat(bool isLocal) {
            char colorformat[10]="";
            if(!property_get("sf.debug.colorformat", colorformat, NULL)){
                if(isLocal) {
                    return preferredColorFormat[LOCAL];
                }
                return preferredColorFormat[REMOTE];
            } else {
                if(!strcmp(colorformat, "yamato")) {
                    return QOMX_COLOR_FormatYVU420PackedSemiPlanar32m4ka;
                }
                return preferredColorFormat[LOCAL];
            }
        }
};

const int32_t ColorFormatInfo::preferredColorFormat[] = {
#ifdef TARGET7x30
    QOMX_COLOR_FormatYUV420PackedSemiPlanar64x32Tile2m8ka,
    QOMX_COLOR_FormatYUV420PackedSemiPlanar64x32Tile2m8ka
#endif
#ifdef TARGET8x60
    QOMX_COLOR_FormatYUV420PackedSemiPlanar64x32Tile2m8ka,
    QOMX_COLOR_FormatYUV420PackedSemiPlanar64x32Tile2m8ka
#endif
#ifdef TARGET7x27
    OMX_QCOM_COLOR_FormatYVU420SemiPlanar,
    QOMX_COLOR_FormatYVU420PackedSemiPlanar32m4ka
#endif
#ifdef TARGET7x27A
    OMX_QCOM_COLOR_FormatYVU420SemiPlanar,
    OMX_QCOM_COLOR_FormatYVU420SemiPlanar
#endif
#ifdef TARGET8x50
    OMX_QCOM_COLOR_FormatYVU420SemiPlanar,
    QOMX_COLOR_FormatYVU420PackedSemiPlanar32m4ka
#endif
};


#define FACTORY_CREATE(name) \
static sp<MediaSource> Make##name(const sp<MediaSource> &source) { \
    return new name(source); \
}
#endif

#define FACTORY_CREATE_ENCODER(name) \
static sp<MediaSource> Make##name(const sp<MediaSource> &source, const sp<MetaData> &meta) { \
    return new name(source, meta); \
}

#define FACTORY_REF(name) { #name, Make##name },

#ifdef QCOM_HARDWARE
FACTORY_CREATE(MP3Decoder)
FACTORY_CREATE(AACDecoder)
#endif
FACTORY_CREATE_ENCODER(AMRNBEncoder)
FACTORY_CREATE_ENCODER(AMRWBEncoder)
FACTORY_CREATE_ENCODER(AACEncoder)
FACTORY_CREATE_ENCODER(AVCEncoder)
FACTORY_CREATE_ENCODER(M4vH263Encoder)

static sp<MediaSource> InstantiateSoftwareEncoder(
        const char *name, const sp<MediaSource> &source,
        const sp<MetaData> &meta) {
    struct FactoryInfo {
        const char *name;
        sp<MediaSource> (*CreateFunc)(const sp<MediaSource> &, const sp<MetaData> &);
    };

    static const FactoryInfo kFactoryInfo[] = {
        FACTORY_REF(AMRNBEncoder)
        FACTORY_REF(AMRWBEncoder)
        FACTORY_REF(AACEncoder)
        FACTORY_REF(AVCEncoder)
        FACTORY_REF(M4vH263Encoder)
    };
    for (size_t i = 0;
         i < sizeof(kFactoryInfo) / sizeof(kFactoryInfo[0]); ++i) {
        if (!strcmp(name, kFactoryInfo[i].name)) {
            return (*kFactoryInfo[i].CreateFunc)(source, meta);
        }
    }

    return NULL;
}

#ifdef QCOM_HARDWARE
static sp<MediaSource> InstantiateSoftwareDecoder(
        const char *name, const sp<MediaSource> &source) {
    struct FactoryInfo {
        const char *name;
        sp<MediaSource> (*CreateFunc)(const sp<MediaSource> &);
    };

    static const FactoryInfo kFactoryInfo[] = {
        FACTORY_REF(MP3Decoder)
        FACTORY_REF(AACDecoder)
    };
    for (size_t i = 0;
         i < sizeof(kFactoryInfo) / sizeof(kFactoryInfo[0]); ++i) {
        if (!strcmp(name, kFactoryInfo[i].name)) {
            return (*kFactoryInfo[i].CreateFunc)(source);
        }
    }

    return NULL;
}
#endif

#undef FACTORY_REF
#undef FACTORY_CREATE

static const CodecInfo kDecoderInfo[] = {
#ifdef SAMSUNG_OMX
    { MEDIA_MIMETYPE_AUDIO_MPEG, "OMX.SEC.mp3.dec" },
    { MEDIA_MIMETYPE_AUDIO_AMR_NB, "OMX.SEC.amr.dec" },
    { MEDIA_MIMETYPE_AUDIO_AMR_WB, "OMX.SEC.amr.dec" },
    { MEDIA_MIMETYPE_AUDIO_AAC, "OMX.SEC.aac.dec" },
    { MEDIA_MIMETYPE_AUDIO_FLAC, "OMX.SEC.flac.dec" },
    { MEDIA_MIMETYPE_VIDEO_MPEG4, "OMX.SEC.mpeg4.dec" },
    { MEDIA_MIMETYPE_VIDEO_H263, "OMX.SEC.h263.dec" },
    { MEDIA_MIMETYPE_VIDEO_H263, "OMX.SEC.h263sr.dec" },
    { MEDIA_MIMETYPE_VIDEO_AVC, "OMX.SEC.avc.dec" },
    { MEDIA_MIMETYPE_CONTAINER_WVM, "OMX.SEC.vc1.dec" },
    { MEDIA_MIMETYPE_CONTAINER_WVM, "OMX.SEC.wma.dec" },
    { MEDIA_MIMETYPE_CONTAINER_WVM, "OMX.SEC.wmv7.dec" },
    { MEDIA_MIMETYPE_CONTAINER_WVM, "OMX.SEC.wmv8.dec" },
    { MEDIA_MIMETYPE_VIDEO_VPX, "OMX.SEC.vp8.dec" },
#endif
    { MEDIA_MIMETYPE_IMAGE_JPEG, "OMX.TI.JPEG.decode" },
#ifdef QCOM_HARDWARE
    { MEDIA_MIMETYPE_AUDIO_MPEG, "OMX.qcom.audio.decoder.mp3" },
#endif
//    { MEDIA_MIMETYPE_AUDIO_MPEG, "OMX.TI.MP3.decode" },
    { MEDIA_MIMETYPE_AUDIO_MPEG, "OMX.google.mp3.decoder" },
#ifdef QCOM_HARDWARE
    { MEDIA_MIMETYPE_AUDIO_MPEG, "MP3Decoder" },
#endif
    { MEDIA_MIMETYPE_AUDIO_MPEG_LAYER_II, "OMX.Nvidia.mp2.decoder" },
//    { MEDIA_MIMETYPE_AUDIO_AMR_NB, "OMX.TI.AMR.decode" },
//    { MEDIA_MIMETYPE_AUDIO_AMR_NB, "OMX.Nvidia.amr.decoder" },
    { MEDIA_MIMETYPE_AUDIO_AMR_NB, "OMX.google.amrnb.decoder" },
//    { MEDIA_MIMETYPE_AUDIO_AMR_NB, "OMX.Nvidia.amrwb.decoder" },
    { MEDIA_MIMETYPE_AUDIO_AMR_WB, "OMX.TI.WBAMR.decode" },
    { MEDIA_MIMETYPE_AUDIO_AMR_WB, "OMX.google.amrwb.decoder" },
#ifdef QCOM_HARDWARE
#ifdef USE_AAC_HW_DEC
    { MEDIA_MIMETYPE_AUDIO_AAC, "OMX.qcom.audio.decoder.aac" },
#endif
#endif
//    { MEDIA_MIMETYPE_AUDIO_AAC, "OMX.Nvidia.aac.decoder" },
    { MEDIA_MIMETYPE_AUDIO_AAC, "OMX.TI.AAC.decode" },
    { MEDIA_MIMETYPE_AUDIO_AAC, "OMX.google.aac.decoder" },
#ifdef QCOM_HARDWARE
    { MEDIA_MIMETYPE_AUDIO_AAC, "AACDecoder" },
#endif
    { MEDIA_MIMETYPE_AUDIO_G711_ALAW, "OMX.google.g711.alaw.decoder" },
    { MEDIA_MIMETYPE_AUDIO_G711_MLAW, "OMX.google.g711.mlaw.decoder" },
    { MEDIA_MIMETYPE_VIDEO_MPEG4, "OMX.TI.DUCATI1.VIDEO.DECODER" },
    { MEDIA_MIMETYPE_VIDEO_MPEG4, "OMX.Nvidia.mp4.decode" },
    { MEDIA_MIMETYPE_VIDEO_MPEG4, "OMX.qcom.7x30.video.decoder.mpeg4" },
    { MEDIA_MIMETYPE_VIDEO_MPEG4, "OMX.qcom.video.decoder.mpeg4" },
#ifdef QCOM_HARDWARE
    { MEDIA_MIMETYPE_VIDEO_MPEG4, "OMX.ittiam.video.decoder.mpeg4" },
#endif
    { MEDIA_MIMETYPE_VIDEO_MPEG4, "OMX.TI.Video.Decoder" },
    { MEDIA_MIMETYPE_VIDEO_MPEG4, "OMX.SEC.MPEG4.Decoder" },
    { MEDIA_MIMETYPE_VIDEO_MPEG4, "OMX.google.mpeg4.decoder" },
    { MEDIA_MIMETYPE_VIDEO_H263, "OMX.TI.DUCATI1.VIDEO.DECODER" },
    { MEDIA_MIMETYPE_VIDEO_H263, "OMX.Nvidia.h263.decode" },
    { MEDIA_MIMETYPE_VIDEO_H263, "OMX.qcom.7x30.video.decoder.h263" },
    { MEDIA_MIMETYPE_VIDEO_H263, "OMX.qcom.video.decoder.h263" },
    { MEDIA_MIMETYPE_VIDEO_H263, "OMX.SEC.H263.Decoder" },
    { MEDIA_MIMETYPE_VIDEO_H263, "OMX.google.h263.decoder" },
    { MEDIA_MIMETYPE_VIDEO_AVC, "OMX.TI.DUCATI1.VIDEO.DECODER" },
    { MEDIA_MIMETYPE_VIDEO_AVC, "OMX.Nvidia.h264.decode" },
    { MEDIA_MIMETYPE_VIDEO_AVC, "OMX.qcom.7x30.video.decoder.avc" },
    { MEDIA_MIMETYPE_VIDEO_AVC, "OMX.qcom.video.decoder.avc" },
#ifdef QCOM_HARDWARE
    { MEDIA_MIMETYPE_VIDEO_AVC, "OMX.ittiam.video.decoder.avc" },
#endif
    { MEDIA_MIMETYPE_VIDEO_AVC, "OMX.TI.Video.Decoder" },
    { MEDIA_MIMETYPE_VIDEO_AVC, "OMX.SEC.AVC.Decoder" },
    { MEDIA_MIMETYPE_VIDEO_AVC, "OMX.google.h264.decoder" },
    { MEDIA_MIMETYPE_VIDEO_AVC, "OMX.google.avc.decoder" },
    { MEDIA_MIMETYPE_AUDIO_VORBIS, "OMX.google.vorbis.decoder" },
#ifdef QCOM_HARDWARE
    { MEDIA_MIMETYPE_VIDEO_VPX, "OMX.qcom.video.decoder.vp8" },
#endif
    { MEDIA_MIMETYPE_VIDEO_VPX, "OMX.google.vpx.decoder" },
    { MEDIA_MIMETYPE_VIDEO_MPEG2, "OMX.Nvidia.mpeg2v.decode" },
#ifdef QCOM_HARDWARE
    { MEDIA_MIMETYPE_VIDEO_MPEG2, "OMX.qcom.video.decoder.mpeg2" },
    { MEDIA_MIMETYPE_VIDEO_DIVX, "OMX.qcom.video.decoder.divx"},
    { MEDIA_MIMETYPE_VIDEO_DIVX311, "OMX.qcom.video.decoder.divx311"},
    { MEDIA_MIMETYPE_VIDEO_DIVX4, "OMX.qcom.video.decoder.divx4"},
    { MEDIA_MIMETYPE_AUDIO_AC3, "OMX.qcom.audio.decoder.ac3" },
    { MEDIA_MIMETYPE_AUDIO_QCELP, "OMX.qcom.audio.decoder.Qcelp13Hw"},
    { MEDIA_MIMETYPE_AUDIO_QCELP, "OMX.qcom.audio.decoder.Qcelp13"},
    { MEDIA_MIMETYPE_AUDIO_EVRC, "OMX.qcom.audio.decoder.evrchw" },
    { MEDIA_MIMETYPE_AUDIO_EVRC, "OMX.qcom.audio.decoder.evrc" },
    { MEDIA_MIMETYPE_AUDIO_WMA, "OMX.qcom.audio.decoder.wma"},
    { MEDIA_MIMETYPE_AUDIO_WMA, "OMX.qcom.audio.decoder.wmaLossLess"},
    { MEDIA_MIMETYPE_AUDIO_WMA, "OMX.qcom.audio.decoder.wma10Pro"},
    { MEDIA_MIMETYPE_VIDEO_WMV, "OMX.qcom.video.decoder.vc1"},
#endif
};

static const CodecInfo kEncoderInfo[] = {
#ifdef SAMSUNG_OMX
    { MEDIA_MIMETYPE_AUDIO_AMR_NB, "OMX.SEC.amr.enc" },
    { MEDIA_MIMETYPE_AUDIO_AMR_WB, "OMX.SEC.amr.enc" },
    { MEDIA_MIMETYPE_AUDIO_AAC, "OMX.SEC.aac.enc" },
    { MEDIA_MIMETYPE_VIDEO_MPEG4, "OMX.SEC.mpeg4.enc" },
    { MEDIA_MIMETYPE_VIDEO_H263, "OMX.SEC.h263.enc" },
    { MEDIA_MIMETYPE_VIDEO_AVC, "OMX.SEC.avc.enc" },
#endif
    { MEDIA_MIMETYPE_AUDIO_AMR_NB, "OMX.TI.AMR.encode" },
    { MEDIA_MIMETYPE_AUDIO_AMR_NB, "AMRNBEncoder" },
    { MEDIA_MIMETYPE_AUDIO_AMR_WB, "OMX.TI.WBAMR.encode" },
    { MEDIA_MIMETYPE_AUDIO_AMR_WB, "AMRWBEncoder" },
    { MEDIA_MIMETYPE_AUDIO_AAC, "OMX.TI.AAC.encode" },
#ifdef QCOM_HARDWARE
    { MEDIA_MIMETYPE_AUDIO_AAC, "OMX.qcom.audio.encoder.aac" },
#endif
    { MEDIA_MIMETYPE_AUDIO_AAC, "AACEncoder" },
    { MEDIA_MIMETYPE_VIDEO_MPEG4, "OMX.TI.DUCATI1.VIDEO.MPEG4E" },
    { MEDIA_MIMETYPE_VIDEO_MPEG4, "OMX.qcom.7x30.video.encoder.mpeg4" },
#ifdef QCOM_HARDWARE
    { MEDIA_MIMETYPE_AUDIO_EVRC,   "OMX.qcom.audio.encoder.evrc" },
    { MEDIA_MIMETYPE_AUDIO_QCELP,  "OMX.qcom.audio.encoder.qcelp13" },
#endif
    { MEDIA_MIMETYPE_VIDEO_MPEG4, "OMX.qcom.video.encoder.mpeg4" },
    { MEDIA_MIMETYPE_VIDEO_MPEG4, "OMX.TI.Video.encoder" },
    { MEDIA_MIMETYPE_VIDEO_MPEG4, "OMX.Nvidia.mp4.encoder" },
    { MEDIA_MIMETYPE_VIDEO_MPEG4, "OMX.SEC.MPEG4.Encoder" },
    { MEDIA_MIMETYPE_VIDEO_MPEG4, "M4vH263Encoder" },
    { MEDIA_MIMETYPE_VIDEO_H263, "OMX.TI.DUCATI1.VIDEO.MPEG4E" },
    { MEDIA_MIMETYPE_VIDEO_H263, "OMX.qcom.7x30.video.encoder.h263" },
    { MEDIA_MIMETYPE_VIDEO_H263, "OMX.qcom.video.encoder.h263" },
    { MEDIA_MIMETYPE_VIDEO_H263, "OMX.TI.Video.encoder" },
    { MEDIA_MIMETYPE_VIDEO_H263, "OMX.Nvidia.h263.encoder" },
    { MEDIA_MIMETYPE_VIDEO_H263, "OMX.SEC.H263.Encoder" },
    { MEDIA_MIMETYPE_VIDEO_H263, "M4vH263Encoder" },
    { MEDIA_MIMETYPE_VIDEO_AVC, "OMX.TI.DUCATI1.VIDEO.H264E" },
    { MEDIA_MIMETYPE_VIDEO_AVC, "OMX.qcom.7x30.video.encoder.avc" },
    { MEDIA_MIMETYPE_VIDEO_AVC, "OMX.qcom.video.encoder.avc" },
    { MEDIA_MIMETYPE_VIDEO_AVC, "OMX.TI.Video.encoder" },
    { MEDIA_MIMETYPE_VIDEO_AVC, "OMX.Nvidia.h264.encoder" },
    { MEDIA_MIMETYPE_VIDEO_AVC, "OMX.SEC.AVC.Encoder" },
    { MEDIA_MIMETYPE_VIDEO_AVC, "AVCEncoder" },
};

#undef OPTIONAL

#define CODEC_LOGI(x, ...) ALOGI("[%s] "x, mComponentName, ##__VA_ARGS__)
#define CODEC_LOGV(x, ...) ALOGV("[%s] "x, mComponentName, ##__VA_ARGS__)
#define CODEC_LOGE(x, ...) ALOGE("[%s] "x, mComponentName, ##__VA_ARGS__)

struct OMXCodecObserver : public BnOMXObserver {
    OMXCodecObserver() {
    }

    void setCodec(const sp<OMXCodec> &target) {
        mTarget = target;
    }

    // from IOMXObserver
    virtual void onMessage(const omx_message &msg) {
        sp<OMXCodec> codec = mTarget.promote();

        if (codec.get() != NULL) {
            Mutex::Autolock autoLock(codec->mLock);
            codec->on_message(msg);
            codec.clear();
        }
    }

protected:
    virtual ~OMXCodecObserver() {}

private:
    wp<OMXCodec> mTarget;

    OMXCodecObserver(const OMXCodecObserver &);
    OMXCodecObserver &operator=(const OMXCodecObserver &);
};

#ifdef QCOM_HARDWARE
char *HwAacRoles[]={
"OMX.qcom.audio.decoder.multiaac",
"OMX.qcom.audio.decoder.aac",
};
#endif

static const char *GetCodec(const CodecInfo *info, size_t numInfos,
                            const char *mime, int index) {
    CHECK(index >= 0);
#ifdef QCOM_HARDWARE
    char value[PROPERTY_VALUE_MAX];
#endif

    for(size_t i = 0; i < numInfos; ++i) {
        if (!strcasecmp(mime, info[i].mime)) {
            if (index == 0) {

#ifdef QCOM_HARDWARE
                if (!strcasecmp(mime, MEDIA_MIMETYPE_AUDIO_AAC)){
                    if (property_get("media.aaccodectype", value, NULL)){
                        LOGE("using h/w aac decoder");
                        if((atoi(value) >= 0 )&& (atoi(value) < 2) )
                            return HwAacRoles[atoi(value)];
                        else
                            LOGE("media.aaccodectype value not supported");
                    }
                }
#endif

                return info[i].codec;
            }

            --index;
        }
    }

    return NULL;
}

template<class T>
static void InitOMXParams(T *params) {
    params->nSize = sizeof(T);
    params->nVersion.s.nVersionMajor = 1;
    params->nVersion.s.nVersionMinor = 0;
    params->nVersion.s.nRevision = 0;
    params->nVersion.s.nStep = 0;
}

static bool IsSoftwareCodec(const char *componentName) {
#ifdef QCOM_HARDWARE
    if (!strncmp("OMX.google.", componentName, 11)
	    || !strncmp("OMX.PV.", componentName, 7)) {
#else
    if (!strncmp("OMX.google.", componentName, 11)) {
#endif
        return true;
    }

    if (!strncmp("OMX.", componentName, 4)) {
        return false;
    }

    return true;
}

// A sort order in which OMX software codecs are first, followed
// by other (non-OMX) software codecs, followed by everything else.
static int CompareSoftwareCodecsFirst(
        const String8 *elem1, const String8 *elem2) {
    bool isOMX1 = !strncmp(elem1->string(), "OMX.", 4);
    bool isOMX2 = !strncmp(elem2->string(), "OMX.", 4);

    bool isSoftwareCodec1 = IsSoftwareCodec(elem1->string());
    bool isSoftwareCodec2 = IsSoftwareCodec(elem2->string());

    if (isSoftwareCodec1) {
        if (!isSoftwareCodec2) { return -1; }

        if (isOMX1) {
            if (isOMX2) { return 0; }

            return -1;
        } else {
            if (isOMX2) { return 0; }

            return 1;
        }

        return -1;
    }

    if (isSoftwareCodec2) {
        return 1;
    }

    return 0;
}

// static
uint32_t OMXCodec::getComponentQuirks(
        const char *componentName, bool isEncoder) {
    uint32_t quirks = 0;

    if (!strcmp(componentName, "OMX.Nvidia.amr.decoder") ||
         !strcmp(componentName, "OMX.Nvidia.amrwb.decoder") ||
         !strcmp(componentName, "OMX.Nvidia.aac.decoder") ||
         !strcmp(componentName, "OMX.Nvidia.mp3.decoder")) {
        quirks |= kDecoderLiesAboutNumberOfChannels;
    }

    if (!strcmp(componentName, "OMX.TI.MP3.decode")) {
        quirks |= kNeedsFlushBeforeDisable;
        quirks |= kDecoderLiesAboutNumberOfChannels;
    }
    if (!strcmp(componentName, "OMX.TI.AAC.decode")) {
        quirks |= kNeedsFlushBeforeDisable;
        quirks |= kRequiresFlushCompleteEmulation;
        quirks |= kSupportsMultipleFramesPerInputBuffer;
    }
#ifdef QCOM_HARDWARE
#ifdef USE_AAC_HW_DEC
    if (!strcmp(componentName, "OMX.qcom.audio.decoder.aac")) {
        quirks |= kRequiresAllocateBufferOnInputPorts;
        quirks |= kRequiresAllocateBufferOnOutputPorts;
        LOGV("setting kRequiresGlobalFlush for AAC");
        quirks |= kRequiresGlobalFlush;
    }
#endif

    if (!strcmp(componentName, "OMX.qcom.audio.encoder.evrc")) {
        quirks |= kRequiresAllocateBufferOnInputPorts;
        quirks |= kRequiresAllocateBufferOnOutputPorts;
    }

    if (!strcmp(componentName, "OMX.qcom.audio.encoder.qcelp13")) {
        quirks |= kRequiresAllocateBufferOnInputPorts;
        quirks |= kRequiresAllocateBufferOnOutputPorts;
    }

    if(!strcmp(componentName, "OMX.qcom.audio.decoder.Qcelp13"))  {
       LOGV("setting kRequiresGlobalFlush for QCELP");
       quirks |= kRequiresGlobalFlush;
    }

    if(!strcmp(componentName, "OMX.qcom.audio.decoder.Qcelp13Hw"))  {
       LOGV("setting kRequiresGlobalFlush for QCELPHw");
       quirks |= kRequiresGlobalFlush;
    }

    if(!strcmp(componentName, "OMX.qcom.audio.decoder.evrc"))  {
       LOGV("setting kRequiresGlobalFlush for EVRC");
       quirks |= kRequiresGlobalFlush;
    }

    if(!strcmp(componentName, "OMX.qcom.audio.decoder.evrchw"))  {
       LOGV("setting kRequiresGlobalFlush for EVRCHw");
       quirks |= kRequiresGlobalFlush;
    }

    if(!strcmp(componentName, "OMX.qcom.audio.decoder.mp3"))  {
       LOGV("setting kRequiresGlobalFlush for MP3");
       quirks |= kRequiresGlobalFlush;
    }

    if(!strcmp(componentName, "OMX.qcom.audio.decoder.wma"))  {
       LOGV("setting kRequiresGlobalFlush for WMA");
       quirks |= kRequiresGlobalFlush;
    }

    if(!strcmp(componentName, "OMX.qcom.audio.decoder.wma10Pro"))  {
       LOGV("setting kRequiresGlobalFlush for WMA10Pro");
       quirks |= kRequiresGlobalFlush;
    }

    if(!strcmp(componentName, "OMX.qcom.audio.decoder.wmaLossLess"))  {
       LOGV("setting kRequiresGlobalFlush for WMALossLess");
       quirks |= kRequiresGlobalFlush;
    }
#endif

    if (!strncmp(componentName, "OMX.qcom.video.encoder.", 23)) {
        quirks |= kRequiresLoadedToIdleAfterAllocation;
        quirks |= kRequiresAllocateBufferOnInputPorts;
        quirks |= kRequiresAllocateBufferOnOutputPorts;
        if (!strncmp(componentName, "OMX.qcom.video.encoder.avc", 26)) {

            // The AVC encoder advertises the size of output buffers
            // based on the input video resolution and assumes
            // the worst/least compression ratio is 0.5. It is found that
            // sometimes, the output buffer size is larger than
            // size advertised by the encoder.

#ifndef QCOM_HARDWARE
            quirks |= kRequiresLargerEncoderOutputBuffer;
#endif
        }
    }
    if (!strncmp(componentName, "OMX.qcom.7x30.video.encoder.", 28)) {
    }
    if (!strncmp(componentName, "OMX.qcom.video.decoder.", 23)) {
#ifdef QCOM_HARDWARE
        quirks |= kRequiresAllocateBufferOnInputPorts;
#endif
        quirks |= kRequiresAllocateBufferOnOutputPorts;
        quirks |= kDefersOutputBufferAllocation;
    }
#ifdef QCOM_HARDWARE
    if (!strncmp(componentName, "OMX.ittiam.video.decoder.", 25)) {
        quirks |= kRequiresAllocateBufferOnOutputPorts;
        quirks |= kDefersOutputBufferAllocation;
    }
#endif
    if (!strncmp(componentName, "OMX.qcom.7x30.video.decoder.", 28)) {
        quirks |= kRequiresAllocateBufferOnInputPorts;
        quirks |= kRequiresAllocateBufferOnOutputPorts;
        quirks |= kDefersOutputBufferAllocation;
    }

    if (!strcmp(componentName, "OMX.TI.DUCATI1.VIDEO.DECODER")) {
        quirks |= kRequiresAllocateBufferOnInputPorts;
        quirks |= kRequiresAllocateBufferOnOutputPorts;
    }

    // FIXME:
    // Remove the quirks after the work is done.
    else if (!strcmp(componentName, "OMX.TI.DUCATI1.VIDEO.MPEG4E") ||
             !strcmp(componentName, "OMX.TI.DUCATI1.VIDEO.H264E")) {

        quirks |= kRequiresAllocateBufferOnInputPorts;
        quirks |= kRequiresAllocateBufferOnOutputPorts;
    }
    else if (!strncmp(componentName, "OMX.TI.", 7)) {
        // Apparently I must not use OMX_UseBuffer on either input or
        // output ports on any of the TI components or quote:
        // "(I) may have unexpected problem (sic) which can be timing related
        //  and hard to reproduce."

        quirks |= kRequiresAllocateBufferOnInputPorts;
        quirks |= kRequiresAllocateBufferOnOutputPorts;
        if (!strncmp(componentName, "OMX.TI.Video.encoder", 20)) {
            quirks |= kAvoidMemcopyInputRecordingFrames;
        }
    }

    if (!strcmp(componentName, "OMX.TI.Video.Decoder")) {
        quirks |= kInputBufferSizesAreBogus;
    }

    if (!strncmp(componentName, "OMX.SEC.", 8) && !isEncoder) {
        // These output buffers contain no video data, just some
        // opaque information that allows the overlay to display their
        // contents.
        quirks |= kOutputBuffersAreUnreadable;
    }

#ifdef QCOM_HARDWARE
    if(!strcmp(componentName,"OMX.qcom.audio.decoder.ac3")) {
        LOGV("AC3 enabling allocate buffer on input and output ports");
        quirks |= kRequiresAllocateBufferOnInputPorts;
        quirks |= kRequiresAllocateBufferOnOutputPorts;
    }

    if (!strcmp(componentName, "OMX.qcom.audio.decoder.wma")) {
        quirks |= kRequiresWMAProComponent;
    }
#endif

    return quirks;
}

// static
void OMXCodec::findMatchingCodecs(
        const char *mime,
        bool createEncoder, const char *matchComponentName,
        uint32_t flags,
        Vector<String8> *matchingCodecs) {
    matchingCodecs->clear();

    for (int index = 0;; ++index) {
        const char *componentName;

        if (createEncoder) {
            componentName = GetCodec(
                    kEncoderInfo,
                    sizeof(kEncoderInfo) / sizeof(kEncoderInfo[0]),
                    mime, index);
        } else {
            componentName = GetCodec(
                    kDecoderInfo,
                    sizeof(kDecoderInfo) / sizeof(kDecoderInfo[0]),
                    mime, index);
        }

        if (!componentName) {
            break;
        }

        // If a specific codec is requested, skip the non-matching ones.
        if (matchComponentName && strcmp(componentName, matchComponentName)) {
            continue;
        }

        // When requesting software-only codecs, only push software codecs
        // When requesting hardware-only codecs, only push hardware codecs
        // When there is request neither for software-only nor for
        // hardware-only codecs, push all codecs
        if (((flags & kSoftwareCodecsOnly) &&   IsSoftwareCodec(componentName)) ||
            ((flags & kHardwareCodecsOnly) &&  !IsSoftwareCodec(componentName)) ||
            (!(flags & (kSoftwareCodecsOnly | kHardwareCodecsOnly)))) {

            matchingCodecs->push(String8(componentName));
        }
    }

    if (flags & kPreferSoftwareCodecs) {
        matchingCodecs->sort(CompareSoftwareCodecsFirst);
    }
}

// static
sp<MediaSource> OMXCodec::Create(
        const sp<IOMX> &omx,
        const sp<MetaData> &meta, bool createEncoder,
        const sp<MediaSource> &source,
        const char *matchComponentName,
        uint32_t flags,
        const sp<ANativeWindow> &nativeWindow) {
    int32_t requiresSecureBuffers;
    if (source->getFormat()->findInt32(
                kKeyRequiresSecureBuffers,
                &requiresSecureBuffers)
            && requiresSecureBuffers) {
        flags |= kIgnoreCodecSpecificData;
        flags |= kUseSecureInputBuffers;
    }

    const char *mime;
    bool success = meta->findCString(kKeyMIMEType, &mime);
    CHECK(success);

    Vector<String8> matchingCodecs;
    findMatchingCodecs(
            mime, createEncoder, matchComponentName, flags, &matchingCodecs);

    if (matchingCodecs.isEmpty()) {
        return NULL;
    }

    sp<OMXCodecObserver> observer = new OMXCodecObserver;
    IOMX::node_id node = 0;

    for (size_t i = 0; i < matchingCodecs.size(); ++i) {
        const char *componentNameBase = matchingCodecs[i].string();
        const char *componentName = componentNameBase;

        AString tmp;
        if (flags & kUseSecureInputBuffers) {
            tmp = componentNameBase;
            tmp.append(".secure");

            componentName = tmp.c_str();
        }

#ifdef QCOM_HARDWARE
        sp<MediaSource> softwareCodec;
        if (createEncoder) {
            softwareCodec = InstantiateSoftwareEncoder(componentName, source, meta);
        } else {
            softwareCodec = InstantiateSoftwareDecoder(componentName, source);
		}
        if (softwareCodec != NULL) {
            LOGE("Successfully allocated software codec '%s'", componentName);
            return softwareCodec;
        }

        LOGE("Attempting to allocate OMX node '%s'", componentName);
#else
        if (createEncoder) {
            sp<MediaSource> softwareCodec =
                InstantiateSoftwareEncoder(componentName, source, meta);

            if (softwareCodec != NULL) {
                ALOGV("Successfully allocated software codec '%s'", componentName);

                return softwareCodec;
            }
        }

<<<<<<< HEAD
        LOGV("Attempting to allocate OMX node '%s'", componentName);
#endif
=======
        ALOGV("Attempting to allocate OMX node '%s'", componentName);
>>>>>>> 42c6d163

#if USE_AAC_HW_DEC
        int aacformattype = 0;
        int aacLTPType = 0;
        sp<MetaData> metadata = source->getFormat();
        metadata->findInt32(kkeyAacFormatAdif, &aacformattype);
        metadata->findInt32(kkeyAacFormatLtp, &aacLTPType);

        if ((aacformattype == true)|| aacLTPType == true)  {
            ALOGE("This is ADIF/LTP clip , so using sw decoder ");
            componentName= "OMX.google.aac.decoder";
            componentNameBase = "OMX.google.aac.decoder";
        }
#endif

        uint32_t quirks = getComponentQuirks(componentNameBase, createEncoder);
#ifdef QCOM_HARDWARE
        if(quirks & kRequiresWMAProComponent)
        {
           int32_t version;
           CHECK(meta->findInt32(kKeyWMAVersion, &version));
           if(version==kTypeWMA)
           {
              componentName = "OMX.qcom.audio.decoder.wma";
           }
           else if(version==kTypeWMAPro)
           {
              componentName= "OMX.qcom.audio.decoder.wma10Pro";
           }
           else if(version==kTypeWMALossLess)
           {
              componentName= "OMX.qcom.audio.decoder.wmaLossLess";
           }
        }
#if USE_AAC_HW_DEC
        int aacformattype = 0;
        int aacLTPType = 0;
        sp<MetaData> metadata = source->getFormat();
        metadata->findInt32(kkeyAacFormatAdif, &aacformattype);
        metadata->findInt32(kkeyAacFormatLtp, &aacLTPType);

        if ((aacformattype == true)|| aacLTPType == true)  {
            LOGE("This is ADIF/LTP clip , so using sw decoder ");
            componentName= "OMX.google.aac.decoder";
        }
#endif
#endif
        if (!createEncoder
                && (quirks & kOutputBuffersAreUnreadable)
                && (flags & kClientNeedsFramebuffer)) {
            if (strncmp(componentName, "OMX.SEC.", 8)) {
                // For OMX.SEC.* decoders we can enable a special mode that
                // gives the client access to the framebuffer contents.

                ALOGW("Component '%s' does not give the client access to "
                     "the framebuffer contents. Skipping.",
                     componentName);

                continue;
            }
        }

        status_t err = omx->allocateNode(componentName, observer, &node);
        if (err == OK) {
            ALOGV("Successfully allocated OMX node '%s'", componentName);

            sp<OMXCodec> codec = new OMXCodec(
                    omx, node, quirks, flags,
                    createEncoder, mime, componentName,
                    source, nativeWindow);

            observer->setCodec(codec);

            err = codec->configureCodec(meta);

            if (err == OK) {
                if (!strcmp("OMX.Nvidia.mpeg2v.decode", componentName)) {
                    codec->mFlags |= kOnlySubmitOneInputBufferAtOneTime;
                }

                return codec;
            }

            ALOGV("Failed to configure codec '%s'", componentName);
        }
    }

    return NULL;
}

status_t OMXCodec::parseAVCCodecSpecificData(
        const void *data, size_t size,
#ifdef QCOM_HARDWARE
        unsigned *profile, unsigned *level, const sp<MetaData> &meta) {
#else
        unsigned *profile, unsigned *level) {
#endif
    const uint8_t *ptr = (const uint8_t *)data;

    // verify minimum size and configurationVersion == 1.
    if (size < 7 || ptr[0] != 1) {
        return ERROR_MALFORMED;
    }

    *profile = ptr[1];
    *level = ptr[3];

    // There is decodable content out there that fails the following
    // assertion, let's be lenient for now...
    // CHECK((ptr[4] >> 2) == 0x3f);  // reserved

    size_t lengthSize = 1 + (ptr[4] & 3);

    // commented out check below as H264_QVGA_500_NO_AUDIO.3gp
    // violates it...
    // CHECK((ptr[5] >> 5) == 7);  // reserved

    size_t numSeqParameterSets = ptr[5] & 31;
#ifdef QCOM_HARDWARE
    uint16_t spsSize = (((uint16_t)ptr[6]) << 8)
      + (uint16_t)(ptr[7]);
    CODEC_LOGV(" numSeqParameterSets = %d , spsSize = %d",numSeqParameterSets,spsSize);
    SpsInfo info;
    if ( parseSps( spsSize, ptr + 9, &info ) == OK ) {
      mSPSParsed = true;
      CODEC_LOGV("SPS parsed");
      if (info.mInterlaced) {
	mInterlaceFormatDetected = true;
	meta->setInt32(kKeyUseArbitraryMode, 1);
	CODEC_LOGI("Interlace format detected");
      } else {
	CODEC_LOGI("Non-Interlaced format detected");
      }
    }
    else {
      CODEC_LOGI("ParseSPS could not find if content is interlaced");
      mSPSParsed = false;
      mInterlaceFormatDetected = false;
    }
#endif
    ptr += 6;
    size -= 6;

    for (size_t i = 0; i < numSeqParameterSets; ++i) {
        if (size < 2) {
            return ERROR_MALFORMED;
        }

        size_t length = U16_AT(ptr);

        ptr += 2;
        size -= 2;

        if (size < length) {
            return ERROR_MALFORMED;
        }

        addCodecSpecificData(ptr, length);

        ptr += length;
        size -= length;
    }

    if (size < 1) {
        return ERROR_MALFORMED;
    }

    size_t numPictureParameterSets = *ptr;
    ++ptr;
    --size;

    for (size_t i = 0; i < numPictureParameterSets; ++i) {
        if (size < 2) {
            return ERROR_MALFORMED;
        }

        size_t length = U16_AT(ptr);

        ptr += 2;
        size -= 2;

        if (size < length) {
            return ERROR_MALFORMED;
        }

        addCodecSpecificData(ptr, length);

        ptr += length;
        size -= length;
    }

    return OK;
}

status_t OMXCodec::configureCodec(const sp<MetaData> &meta) {
    ALOGV("configureCodec protected=%d",
         (mFlags & kEnableGrallocUsageProtected) ? 1 : 0);

    if (!(mFlags & kIgnoreCodecSpecificData)) {
        uint32_t type;
        const void *data;
        size_t size;
#ifdef QCOM_HARDWARE
        const char *mime_type;
#endif
        if (meta->findData(kKeyESDS, &type, &data, &size)) {
            ESDS esds((const char *)data, size);
            CHECK_EQ(esds.InitCheck(), (status_t)OK);

            const void *codec_specific_data;
            size_t codec_specific_data_size;
            esds.getCodecSpecificInfo(
                    &codec_specific_data, &codec_specific_data_size);

#ifdef QCOM_HARDWARE
            meta->findCString(kKeyMIMEType, &mime_type);
            if (strncmp(mime_type, MEDIA_MIMETYPE_AUDIO_MPEG, 10)) {
                addCodecSpecificData(codec_specific_data,
                        codec_specific_data_size);
            }
#else
            addCodecSpecificData(
                    codec_specific_data, codec_specific_data_size);
#endif
        } else if (meta->findData(kKeyAVCC, &type, &data, &size)) {
            // Parse the AVCDecoderConfigurationRecord

            unsigned profile, level;
            status_t err;
            if ((err = parseAVCCodecSpecificData(
#ifdef QCOM_HARDWARE
                            data, size, &profile, &level, meta)) != OK) {
#else
                            data, size, &profile, &level)) != OK) {
<<<<<<< HEAD
#endif
                LOGE("Malformed AVC codec specific data.");
=======
                ALOGE("Malformed AVC codec specific data.");
>>>>>>> 42c6d163
                return err;
            }

            CODEC_LOGI(
                    "AVC profile = %u (%s), level = %u",
                    profile, AVCProfileToString(profile), level);

            if (!strcmp(mComponentName, "OMX.TI.Video.Decoder")
                && (profile != kAVCProfileBaseline || level > 30)) {
                // This stream exceeds the decoder's capabilities. The decoder
                // does not handle this gracefully and would clobber the heap
                // and wreak havoc instead...

                ALOGE("Profile and/or level exceed the decoder's capabilities.");
                return ERROR_UNSUPPORTED;
            }
#ifdef QCOM_HARDWARE
            if(!strcmp(mComponentName, "OMX.google.h264.decoder")
                && (profile != kAVCProfileBaseline)) {
                LOGE("%s does not support profiles > kAVCProfileBaseline", mComponentName);
                // The profile is unsupported by the decoder
                return ERROR_UNSUPPORTED;
            }
#endif

        } else if (meta->findData(kKeyVorbisInfo, &type, &data, &size)) {
            addCodecSpecificData(data, size);

            CHECK(meta->findData(kKeyVorbisBooks, &type, &data, &size));
            addCodecSpecificData(data, size);
#ifdef QCOM_HARDWARE
        } else if (meta->findData(kKeyRawCodecSpecificData, &type, &data, &size)) {
            LOGV("OMXCodec::configureCodec found kKeyRawCodecSpecificData of size %d\n", size);
            addCodecSpecificData(data, size);
        }
#else
        }
#endif
    }

#ifdef QCOM_HARDWARE
    if (!strcasecmp(MEDIA_MIMETYPE_VIDEO_DIVX, mMIME) ||
        !strcasecmp(MEDIA_MIMETYPE_VIDEO_DIVX4, mMIME) ||
        !strcasecmp(MEDIA_MIMETYPE_VIDEO_DIVX311, mMIME)) {
        LOGV("Setting the QOMX_VIDEO_PARAM_DIVXTYPE params ");
        QOMX_VIDEO_PARAM_DIVXTYPE paramDivX;
        InitOMXParams(&paramDivX);
        paramDivX.nPortIndex = mIsEncoder ? kPortIndexOutput : kPortIndexInput;
        int32_t DivxVersion = 0;
        CHECK(meta->findInt32(kKeyDivXVersion,&DivxVersion));
        CODEC_LOGV("Divx Version Type %d\n",DivxVersion);

        if(DivxVersion == kTypeDivXVer_4) {
            paramDivX.eFormat = QOMX_VIDEO_DIVXFormat4;
        } else if(DivxVersion == kTypeDivXVer_5) {
            paramDivX.eFormat = QOMX_VIDEO_DIVXFormat5;
        } else if(DivxVersion == kTypeDivXVer_6) {
            paramDivX.eFormat = QOMX_VIDEO_DIVXFormat6;
        } else if(DivxVersion == kTypeDivXVer_3_11 ) {
            paramDivX.eFormat = QOMX_VIDEO_DIVXFormat311;
        } else {
            paramDivX.eFormat = QOMX_VIDEO_DIVXFormatUnused;
        }
        paramDivX.eProfile = (QOMX_VIDEO_DIVXPROFILETYPE)0;//Not used for now.

        paramDivX.pDrmHandle = NULL;
        if (meta->findPointer(kKeyDivXDrm, &paramDivX.pDrmHandle) ) {
            if( paramDivX.pDrmHandle != NULL ) {
                LOGV("This DivX Clip is DRM encrypted, set the DRM handle ");
            }
            else {
                LOGV("This DivX Clip is not DRM encrypted ");
            }
        }
        status_t err =  mOMX->setParameter(mNode,
                         (OMX_INDEXTYPE)OMX_QcomIndexParamVideoDivx,
                         &paramDivX, sizeof(paramDivX));
        if (err!=OK) {
            return err;
        }
    }

    // Set params for divx311 and configure
    // decoder in frame by frame mode
    if (!strcasecmp(MEDIA_MIMETYPE_VIDEO_DIVX311, mMIME)) {
        CODEC_LOGV("Setting the QOMX_VIDEO_PARAM_DIVX311TYPE params ");
        QOMX_VIDEO_PARAM_DIVXTYPE paramDivX;
        InitOMXParams(&paramDivX);
        paramDivX.nPortIndex = mIsEncoder ? kPortIndexOutput : kPortIndexInput;
        int32_t DivxVersion = 0;
        CHECK(meta->findInt32(kKeyDivXVersion,&DivxVersion));
        CODEC_LOGV("Divx Version Type %d\n",DivxVersion);

        if(DivxVersion == kTypeDivXVer_3_11 ) {
            paramDivX.eFormat = QOMX_VIDEO_DIVXFormat311;
            paramDivX.eProfile = (QOMX_VIDEO_DIVXPROFILETYPE)0;//Not used for now.
            paramDivX.pDrmHandle = NULL;
            if (meta->findPointer(kKeyDivXDrm, &paramDivX.pDrmHandle) ) {
                if( paramDivX.pDrmHandle != NULL ) {
                    CODEC_LOGV("This DivX Clip is DRM encrypted, set the DRM handle ");
                }
                else {
                    CODEC_LOGV("This DivX Clip is not DRM encrypted ");
                }
            }

            status_t err =  mOMX->setParameter(mNode,
                             (OMX_INDEXTYPE)OMX_QcomIndexParamVideoDivx,
                             &paramDivX, sizeof(paramDivX));
            if (err!=OK) {
                CODEC_LOGE("Set params DIVX error");
                return err;
            }

            CODEC_LOGV("kTypeDivXVer_3_11 - set frame by frame mode");
            OMX_QCOM_PARAM_PORTDEFINITIONTYPE portdef;
            portdef.nSize = sizeof(OMX_QCOM_PARAM_PORTDEFINITIONTYPE);
            portdef.nPortIndex = 0; //Input port.
            portdef.nMemRegion = OMX_QCOM_MemRegionInvalid;
            portdef.nCacheAttr = OMX_QCOM_CacheAttrNone;
            portdef.nFramePackingFormat = OMX_QCOM_FramePacking_OnlyOneCompleteFrame;
            err = mOMX->setParameter(mNode, (OMX_INDEXTYPE)OMX_QcomIndexPortDefn, &portdef, sizeof(OMX_QCOM_PARAM_PORTDEFINITIONTYPE));
            if (err != OK) {
                CODEC_LOGE("DIVX 311 set frame by frame mode error");
                return err;
            }
        }
    }
#endif

    int32_t bitRate = 0;
    if (mIsEncoder) {
        CHECK(meta->findInt32(kKeyBitRate, &bitRate));
    }
    if (!strcasecmp(MEDIA_MIMETYPE_AUDIO_AMR_NB, mMIME)) {
        setAMRFormat(false /* isWAMR */, bitRate);
    } else if (!strcasecmp(MEDIA_MIMETYPE_AUDIO_AMR_WB, mMIME)) {
        setAMRFormat(true /* isWAMR */, bitRate);
    } else if (!strcasecmp(MEDIA_MIMETYPE_AUDIO_AAC, mMIME)) {
        int32_t numChannels, sampleRate;
        CHECK(meta->findInt32(kKeyChannelCount, &numChannels));
        CHECK(meta->findInt32(kKeySampleRate, &sampleRate));

#ifdef QCOM_HARDWARE
        meta->findInt32(kKeyBitRate, &bitRate);
        meta->findInt32(kkeyAacFormatAdif, &mIsAacFormatAdif);
#endif
        status_t err = setAACFormat(numChannels, sampleRate, bitRate);

#ifdef QCOM_HARDWARE
        uint32_t type;
        const void *data;
        size_t size;

        if (meta->findData(kKeyAacCodecSpecificData, &type, &data, &size)) {
            LOGV("OMXCodec:: configureCodec found kKeyAacCodecSpecificData of size %d\n", size);
            addCodecSpecificData(data, size);
        }
#endif

        if (err != OK) {
            CODEC_LOGE("setAACFormat() failed (err = %d)", err);
            return err;
        }
#ifdef QCOM_HARDWARE
    } else if (!strcasecmp(MEDIA_MIMETYPE_AUDIO_AC3, mMIME)) {
        return BAD_TYPE;
        /*int32_t numChannels, sampleRate;
        CHECK(meta->findInt32(kKeyChannelCount, &numChannels));
        CHECK(meta->findInt32(kKeySampleRate, &sampleRate));
        setAC3Format(numChannels, sampleRate);*/
    } else if (!strcasecmp(MEDIA_MIMETYPE_AUDIO_EVRC, mMIME)) {
        int32_t numChannels, sampleRate;
        CHECK(meta->findInt32(kKeyChannelCount, &numChannels));
        CHECK(meta->findInt32(kKeySampleRate, &sampleRate));
        setEVRCFormat(numChannels, sampleRate, bitRate);
    } else if (!strcasecmp(MEDIA_MIMETYPE_AUDIO_QCELP, mMIME)) {
        int32_t numChannels, sampleRate;
        CHECK(meta->findInt32(kKeyChannelCount, &numChannels));
        CHECK(meta->findInt32(kKeySampleRate, &sampleRate));
        setQCELPFormat(numChannels, sampleRate, bitRate);
    } else if (!strcasecmp(MEDIA_MIMETYPE_AUDIO_WMA, mMIME))  {
        status_t err = setWMAFormat(meta);
        if(err!=OK){
           return err;
        }
#endif
    } else if (!strcasecmp(MEDIA_MIMETYPE_AUDIO_G711_ALAW, mMIME)
            || !strcasecmp(MEDIA_MIMETYPE_AUDIO_G711_MLAW, mMIME)) {
        // These are PCM-like formats with a fixed sample rate but
        // a variable number of channels.

#ifdef QCOM_HARDWARE
        int32_t numChannels, sampleRate ;
#else
        int32_t numChannels;
#endif
        CHECK(meta->findInt32(kKeyChannelCount, &numChannels));
#ifdef QCOM_HARDWARE
        CHECK(meta->findInt32(kKeySampleRate, &sampleRate));
#endif

#ifdef QCOM_HARDWARE
        setG711Format(numChannels, sampleRate);
#else
        setG711Format(numChannels);
#endif
    }

    if (!strncasecmp(mMIME, "video/", 6)) {
#ifdef QCOM_HARDWARE
        if (mThumbnailMode) {
            LOGV("Enabling thumbnail mode.");
            QOMX_ENABLETYPE enableType;
            OMX_INDEXTYPE indexType;

            status_t err = mOMX->getExtensionIndex(
                mNode, OMX_QCOM_INDEX_PARAM_VIDEO_SYNCFRAMEDECODINGMODE, &indexType);

            CHECK_EQ(err, (status_t)OK);

            enableType.bEnable = OMX_TRUE;

            err = mOMX->setParameter(
                    mNode, indexType, &enableType, sizeof(enableType));
            CHECK_EQ(err, (status_t)OK);

            LOGV("Thumbnail mode enabled.");
        }
#endif

        if (mIsEncoder) {
            setVideoInputFormat(mMIME, meta);
        } else {
            int32_t width, height;
            bool success = meta->findInt32(kKeyWidth, &width);
            success = success && meta->findInt32(kKeyHeight, &height);
            CHECK(success);
            status_t err = setVideoOutputFormat(
                    mMIME, width, height);

            if (err != OK) {
                return err;
            }

#ifdef QCOM_HARDWARE
            int32_t useArbitraryMode = 0;
            success = meta->findInt32(kKeyUseArbitraryMode, &useArbitraryMode);
            if (success && useArbitraryMode == 1) {
                CODEC_LOGI("Decoder should be in arbitrary mode");
                // Is it required to set OMX_QCOM_FramePacking_Arbitrary ??
            }
            else{
                CODEC_LOGI("Enable frame by frame mode");
                OMX_QCOM_PARAM_PORTDEFINITIONTYPE portFmt;
                portFmt.nPortIndex = kPortIndexInput;
                portFmt.nFramePackingFormat = OMX_QCOM_FramePacking_OnlyOneCompleteFrame;
                err = mOMX->setParameter(
                        mNode, (OMX_INDEXTYPE)OMX_QcomIndexPortDefn, (void *)&portFmt, sizeof(portFmt));
                if(err != OK) {
                    LOGW("Failed to set frame packing format on component");
                }
            }
#endif
        }
    }

    if (!strcasecmp(mMIME, MEDIA_MIMETYPE_IMAGE_JPEG)
        && !strcmp(mComponentName, "OMX.TI.JPEG.decode")) {
        OMX_COLOR_FORMATTYPE format =
            OMX_COLOR_Format32bitARGB8888;
            // OMX_COLOR_FormatYUV420PackedPlanar;
            // OMX_COLOR_FormatCbYCrY;
            // OMX_COLOR_FormatYUV411Planar;

        int32_t width, height;
        bool success = meta->findInt32(kKeyWidth, &width);
        success = success && meta->findInt32(kKeyHeight, &height);

        int32_t compressedSize;
        success = success && meta->findInt32(
                kKeyMaxInputSize, &compressedSize);

        CHECK(success);
        CHECK(compressedSize > 0);

        setImageOutputFormat(format, width, height);
        setJPEGInputFormat(width, height, (OMX_U32)compressedSize);
    }

    int32_t maxInputSize;
    if (meta->findInt32(kKeyMaxInputSize, &maxInputSize)) {
        setMinBufferSize(kPortIndexInput, (OMX_U32)maxInputSize);
    }

    if (!strcmp(mComponentName, "OMX.TI.AMR.encode")
        || !strcmp(mComponentName, "OMX.TI.WBAMR.encode")
        || !strcmp(mComponentName, "OMX.TI.AAC.encode")) {
        setMinBufferSize(kPortIndexOutput, 8192);  // XXX
    }

    initOutputFormat(meta);
#ifdef QCOM_HARDWARE
    if ((!strncasecmp(mMIME, "audio/", 6)) && (!strncmp(mComponentName, "OMX.qcom.", 9))) {
        OMX_PARAM_SUSPENSIONPOLICYTYPE suspensionPolicy;
        // Suspension policy for the OMX component to honor the Power collapse (TCXO shutdown)
        // Whenever there is a power collapse, OMX component releases the hardware
        // resources and hence enabling TCXO shutdown, reducing power consumption.
        // Return value is ignored, since this is not mandated for all the OMX components.
        memset(&suspensionPolicy,0,sizeof(suspensionPolicy));
        suspensionPolicy.ePolicy = OMX_SuspensionEnabled;

        status_t err = mOMX->setParameter(mNode,
            OMX_IndexParamSuspensionPolicy, &suspensionPolicy, sizeof(suspensionPolicy));
        if ( err != OMX_ErrorNone ) {
            CODEC_LOGV("OMXCodec::configureCodec Problem setting suspension"
                "policy parameters in output port ");
        } else {
            CODEC_LOGV("OMXCodec::configureCodec SUCCESS setting suspension "
                "policy parameters in output port ");
        }
    }
#endif
    if ((mFlags & kClientNeedsFramebuffer)
            && !strncmp(mComponentName, "OMX.SEC.", 8)) {
        OMX_INDEXTYPE index;

        status_t err =
            mOMX->getExtensionIndex(
                    mNode,
                    "OMX.SEC.index.ThumbnailMode",
                    &index);

        if (err != OK) {
            return err;
        }

        OMX_BOOL enable = OMX_TRUE;
        err = mOMX->setConfig(mNode, index, &enable, sizeof(enable));

        if (err != OK) {
            CODEC_LOGE("setConfig('OMX.SEC.index.ThumbnailMode') "
                       "returned error 0x%08x", err);

            return err;
        }

        mQuirks &= ~kOutputBuffersAreUnreadable;
    }

    if (mNativeWindow != NULL
        && !mIsEncoder
        && !strncasecmp(mMIME, "video/", 6)
        && !strncmp(mComponentName, "OMX.", 4)) {
        status_t err = initNativeWindow();
        if (err != OK) {
            return err;
        }
    }

    return OK;
}

void OMXCodec::setMinBufferSize(OMX_U32 portIndex, OMX_U32 size) {
    OMX_PARAM_PORTDEFINITIONTYPE def;
    InitOMXParams(&def);
    def.nPortIndex = portIndex;

    status_t err = mOMX->getParameter(
            mNode, OMX_IndexParamPortDefinition, &def, sizeof(def));
    CHECK_EQ(err, (status_t)OK);

    if ((portIndex == kPortIndexInput && (mQuirks & kInputBufferSizesAreBogus))
        || (def.nBufferSize < size)) {
        def.nBufferSize = size;
    }

    err = mOMX->setParameter(
            mNode, OMX_IndexParamPortDefinition, &def, sizeof(def));
    CHECK_EQ(err, (status_t)OK);

    err = mOMX->getParameter(
            mNode, OMX_IndexParamPortDefinition, &def, sizeof(def));
    CHECK_EQ(err, (status_t)OK);

    // Make sure the setting actually stuck.
    if (portIndex == kPortIndexInput
            && (mQuirks & kInputBufferSizesAreBogus)) {
        CHECK_EQ(def.nBufferSize, size);
    } else {
        CHECK(def.nBufferSize >= size);
    }
}

status_t OMXCodec::setVideoPortFormatType(
        OMX_U32 portIndex,
        OMX_VIDEO_CODINGTYPE compressionFormat,
        OMX_COLOR_FORMATTYPE colorFormat) {
    OMX_VIDEO_PARAM_PORTFORMATTYPE format;
    InitOMXParams(&format);
    format.nPortIndex = portIndex;
    format.nIndex = 0;
    bool found = false;

    OMX_U32 index = 0;
    for (;;) {
        format.nIndex = index;
        status_t err = mOMX->getParameter(
                mNode, OMX_IndexParamVideoPortFormat,
                &format, sizeof(format));

        if (err != OK) {
            return err;
        }

        // The following assertion is violated by TI's video decoder.
        // CHECK_EQ(format.nIndex, index);

#if 1
        CODEC_LOGV("portIndex: %ld, index: %ld, eCompressionFormat=%d eColorFormat=%d",
             portIndex,
             index, format.eCompressionFormat, format.eColorFormat);
#endif

        if (!strcmp("OMX.TI.Video.encoder", mComponentName)) {
            if (portIndex == kPortIndexInput
                    && colorFormat == format.eColorFormat) {
                // eCompressionFormat does not seem right.
                found = true;
                break;
            }
            if (portIndex == kPortIndexOutput
                    && compressionFormat == format.eCompressionFormat) {
                // eColorFormat does not seem right.
                found = true;
                break;
            }
        }

        if (format.eCompressionFormat == compressionFormat
                && format.eColorFormat == colorFormat) {
            found = true;
            break;
        }

        ++index;
        if (index >= kMaxColorFormatSupported) {
            CODEC_LOGE("color format %d or compression format %d is not supported",
                colorFormat, compressionFormat);
            return UNKNOWN_ERROR;
        }
    }

    if (!found) {
        return UNKNOWN_ERROR;
    }

    CODEC_LOGV("found a match.");
    status_t err = mOMX->setParameter(
            mNode, OMX_IndexParamVideoPortFormat,
            &format, sizeof(format));

    return err;
}

#ifdef SAMSUNG_CODEC_SUPPORT
#define ALIGN_TO_8KB(x)   ((((x) + (1 << 13) - 1) >> 13) << 13)
#define ALIGN_TO_32B(x)   ((((x) + (1 <<  5) - 1) >>  5) <<  5)
#define ALIGN_TO_128B(x)  ((((x) + (1 <<  7) - 1) >>  7) <<  7)
#define ALIGN(x, a)       (((x) + (a) - 1) & ~((a) - 1))
#endif
static size_t getFrameSize(
        OMX_COLOR_FORMATTYPE colorFormat, int32_t width, int32_t height) {
    switch (colorFormat) {
        case OMX_COLOR_FormatYCbYCr:
        case OMX_COLOR_FormatCbYCrY:
            return width * height * 2;

        case OMX_COLOR_FormatYUV420Planar:
        case OMX_COLOR_FormatYUV420SemiPlanar:
        case OMX_TI_COLOR_FormatYUV420PackedSemiPlanar:
        /*
        * FIXME: For the Opaque color format, the frame size does not
        * need to be (w*h*3)/2. It just needs to
        * be larger than certain minimum buffer size. However,
        * currently, this opaque foramt has been tested only on
        * YUV420 formats. If that is changed, then we need to revisit
        * this part in the future
        */
        case OMX_COLOR_FormatAndroidOpaque:
#ifdef SAMSUNG_CODEC_SUPPORT
    case OMX_SEC_COLOR_FormatNV12TPhysicalAddress:
    case OMX_SEC_COLOR_FormatNV12LPhysicalAddress:
#endif
            return (width * height * 3) / 2;

#ifdef SAMSUNG_CODEC_SUPPORT
    case OMX_SEC_COLOR_FormatNV12LVirtualAddress:
        return ALIGN((ALIGN(width, 16) * ALIGN(height, 16)), 2048) + ALIGN((ALIGN(width, 16) * ALIGN(height >> 1, 8)), 2048);

    case OMX_SEC_COLOR_FormatNV12Tiled:
        static unsigned int frameBufferYSise = ALIGN_TO_8KB(ALIGN_TO_128B(width) * ALIGN_TO_32B(height));
        static unsigned int frameBufferUVSise = ALIGN_TO_8KB(ALIGN_TO_128B(width) * ALIGN_TO_32B(height/2));
        return (frameBufferYSise + frameBufferUVSise);
#endif
        default:
            CHECK(!"Should not be here. Unsupported color format.");
            break;
    }
}

status_t OMXCodec::findTargetColorFormat(
        const sp<MetaData>& meta, OMX_COLOR_FORMATTYPE *colorFormat) {
    ALOGV("findTargetColorFormat");
    CHECK(mIsEncoder);

    *colorFormat = OMX_COLOR_FormatYUV420SemiPlanar;
    int32_t targetColorFormat;
    if (meta->findInt32(kKeyColorFormat, &targetColorFormat)) {
        *colorFormat = (OMX_COLOR_FORMATTYPE) targetColorFormat;
    } else {
        if (!strcasecmp("OMX.TI.Video.encoder", mComponentName)) {
            *colorFormat = OMX_COLOR_FormatYCbYCr;
        }
    }

    // Check whether the target color format is supported.
    return isColorFormatSupported(*colorFormat, kPortIndexInput);
}

status_t OMXCodec::isColorFormatSupported(
        OMX_COLOR_FORMATTYPE colorFormat, int portIndex) {
    ALOGV("isColorFormatSupported: %d", static_cast<int>(colorFormat));

    // Enumerate all the color formats supported by
    // the omx component to see whether the given
    // color format is supported.
    OMX_VIDEO_PARAM_PORTFORMATTYPE portFormat;
    InitOMXParams(&portFormat);
    portFormat.nPortIndex = portIndex;
    OMX_U32 index = 0;
    portFormat.nIndex = index;
    while (true) {
        if (OMX_ErrorNone != mOMX->getParameter(
                mNode, OMX_IndexParamVideoPortFormat,
                &portFormat, sizeof(portFormat))) {
            break;
        }
        // Make sure that omx component does not overwrite
        // the incremented index (bug 2897413).
        CHECK_EQ(index, portFormat.nIndex);
        if (portFormat.eColorFormat == colorFormat) {
            CODEC_LOGV("Found supported color format: %d", portFormat.eColorFormat);
            return OK;  // colorFormat is supported!
        }
        ++index;
        portFormat.nIndex = index;

        if (index >= kMaxColorFormatSupported) {
            CODEC_LOGE("More than %ld color formats are supported???", index);
            break;
        }
    }

    CODEC_LOGE("color format %d is not supported", colorFormat);
    return UNKNOWN_ERROR;
}

void OMXCodec::setVideoInputFormat(
        const char *mime, const sp<MetaData>& meta) {

    int32_t width, height, frameRate, bitRate, stride, sliceHeight;
#ifdef QCOM_HARDWARE
    int32_t hfr = 0;

    char value[PROPERTY_VALUE_MAX];
    if ( property_get("encoder.video.bitrate", value, 0) > 0 && atoi(value) > 0){
        LOGV("Setting bit rate to %d", atoi(value));
        meta->setInt32(kKeyBitRate, atoi(value));
    }
#endif

    bool success = meta->findInt32(kKeyWidth, &width);
    success = success && meta->findInt32(kKeyHeight, &height);
    success = success && meta->findInt32(kKeyFrameRate, &frameRate);
    success = success && meta->findInt32(kKeyBitRate, &bitRate);
    success = success && meta->findInt32(kKeyStride, &stride);
    success = success && meta->findInt32(kKeySliceHeight, &sliceHeight);
#ifdef QCOM_HARDWARE
    meta->findInt32(kKeyHFR, &hfr);
#endif
    CHECK(success);
    CHECK(stride != 0);

#ifdef QCOM_HARDWARE
    frameRate = hfr?hfr:frameRate;
#endif

    OMX_VIDEO_CODINGTYPE compressionFormat = OMX_VIDEO_CodingUnused;
    if (!strcasecmp(MEDIA_MIMETYPE_VIDEO_AVC, mime)) {
        compressionFormat = OMX_VIDEO_CodingAVC;
    } else if (!strcasecmp(MEDIA_MIMETYPE_VIDEO_MPEG4, mime)) {
        compressionFormat = OMX_VIDEO_CodingMPEG4;
    } else if (!strcasecmp(MEDIA_MIMETYPE_VIDEO_H263, mime)) {
        compressionFormat = OMX_VIDEO_CodingH263;
#ifdef QCOM_HARDWARE
    } else if (!strcasecmp(MEDIA_MIMETYPE_VIDEO_DIVX, mime)){
        compressionFormat= (OMX_VIDEO_CODINGTYPE)QOMX_VIDEO_CodingDivx;
    } else if (!strcasecmp(MEDIA_MIMETYPE_VIDEO_DIVX4, mime)){
        compressionFormat= (OMX_VIDEO_CODINGTYPE)QOMX_VIDEO_CodingDivx;
    } else if (!strcasecmp(MEDIA_MIMETYPE_VIDEO_DIVX311, mime)){
        compressionFormat= (OMX_VIDEO_CODINGTYPE)QOMX_VIDEO_CodingDivx;
    } else if (!strcasecmp(MEDIA_MIMETYPE_VIDEO_WMV, mime)){
        compressionFormat = OMX_VIDEO_CodingWMV;
    } else if (!strcasecmp(MEDIA_MIMETYPE_CONTAINER_MPEG2, mime)){
        compressionFormat = OMX_VIDEO_CodingMPEG2;
#endif
    } else {
        ALOGE("Not a supported video mime type: %s", mime);
        CHECK(!"Should not be here. Not a supported video mime type.");
    }

    OMX_COLOR_FORMATTYPE colorFormat;
    CHECK_EQ((status_t)OK, findTargetColorFormat(meta, &colorFormat));

    status_t err;
    OMX_PARAM_PORTDEFINITIONTYPE def;
    OMX_VIDEO_PORTDEFINITIONTYPE *video_def = &def.format.video;

    //////////////////////// Input port /////////////////////////
    CHECK_EQ(setVideoPortFormatType(
            kPortIndexInput, OMX_VIDEO_CodingUnused,
            colorFormat), (status_t)OK);

    InitOMXParams(&def);
    def.nPortIndex = kPortIndexInput;

    err = mOMX->getParameter(
            mNode, OMX_IndexParamPortDefinition, &def, sizeof(def));
    CHECK_EQ(err, (status_t)OK);

#ifdef QCOM_HARDWARE
    if(strncmp(mComponentName, "OMX.qcom", 8) != 0) {
        def.nBufferSize = getFrameSize(colorFormat,
                stride > 0? stride: -stride, sliceHeight);
    }
#else
    def.nBufferSize = getFrameSize(colorFormat,
            stride > 0? stride: -stride, sliceHeight);
#endif

    CHECK_EQ((int)def.eDomain, (int)OMX_PortDomainVideo);

    video_def->nFrameWidth = width;
    video_def->nFrameHeight = height;
    video_def->nStride = stride;
    video_def->nSliceHeight = sliceHeight;
    video_def->xFramerate = (frameRate << 16);  // Q16 format
    video_def->eCompressionFormat = OMX_VIDEO_CodingUnused;
    video_def->eColorFormat = colorFormat;

    err = mOMX->setParameter(
            mNode, OMX_IndexParamPortDefinition, &def, sizeof(def));
    CHECK_EQ(err, (status_t)OK);

    //////////////////////// Output port /////////////////////////
    CHECK_EQ(setVideoPortFormatType(
            kPortIndexOutput, compressionFormat, OMX_COLOR_FormatUnused),
            (status_t)OK);
    InitOMXParams(&def);
    def.nPortIndex = kPortIndexOutput;

    err = mOMX->getParameter(
            mNode, OMX_IndexParamPortDefinition, &def, sizeof(def));

    CHECK_EQ(err, (status_t)OK);
    CHECK_EQ((int)def.eDomain, (int)OMX_PortDomainVideo);

    video_def->nFrameWidth = width;
    video_def->nFrameHeight = height;
#ifdef QCOM_HARDWARE
    video_def->xFramerate = (frameRate << 16);
#else
    video_def->xFramerate = 0;      // No need for output port
#endif
    video_def->nBitrate = bitRate;  // Q16 format
    video_def->eCompressionFormat = compressionFormat;
    video_def->eColorFormat = OMX_COLOR_FormatUnused;
    if (mQuirks & kRequiresLargerEncoderOutputBuffer) {
        // Increases the output buffer size
        def.nBufferSize = ((def.nBufferSize * 3) >> 1);
    }

    err = mOMX->setParameter(
            mNode, OMX_IndexParamPortDefinition, &def, sizeof(def));
    CHECK_EQ(err, (status_t)OK);

    /////////////////// Codec-specific ////////////////////////
    switch (compressionFormat) {
        case OMX_VIDEO_CodingMPEG4:
        {
            CHECK_EQ(setupMPEG4EncoderParameters(meta), (status_t)OK);
            break;
        }

        case OMX_VIDEO_CodingH263:
            CHECK_EQ(setupH263EncoderParameters(meta), (status_t)OK);
            break;

        case OMX_VIDEO_CodingAVC:
        {
            CHECK_EQ(setupAVCEncoderParameters(meta), (status_t)OK);
            break;
        }

        default:
            CHECK(!"Support for this compressionFormat to be implemented.");
            break;
    }

#ifdef QCOM_HARDWARE
    //If compression is AVC and 3D encoding is requested, we'll inform the encoder
    int32_t want3D = 0;
    if (meta->findInt32(kKey3D, &want3D) && want3D) {
        if (compressionFormat == OMX_VIDEO_CodingAVC) {
            OMX_QCOM_FRAME_PACK_ARRANGEMENT fpa;

            fpa.id = 0;
            fpa.cancel_flag = 0;
            fpa.type = 3; //Left-Right arrangement
            fpa.quincunx_sampling_flag = 0;
            fpa.content_interpretation_type = 0;
            fpa.spatial_flipping_flag = 0;
            fpa.frame0_flipped_flag = 0;
            fpa.field_views_flag = 0;
            fpa.current_frame_is_frame0_flag = 0;
            fpa.frame0_self_contained_flag = 0;
            fpa.frame1_self_contained_flag = 0;
            fpa.frame0_grid_position_x = 0;
            fpa.frame0_grid_position_y = 0;
            fpa.frame1_grid_position_x = 0;
            fpa.frame1_grid_position_y = 0;
            fpa.reserved_byte = 0;
            fpa.repetition_period = 0;
            fpa.extension_flag = 0;

            err = mOMX->setConfig(mNode,
                    (OMX_INDEXTYPE)OMX_QcomIndexConfigVideoFramePackingArrangement,
                    &fpa, (size_t)sizeof(fpa));
        } else {
            LOGE("Only H264 supports SEI info, setting 3d failed");
            err = ERROR_UNSUPPORTED;
        }

        if (err != OMX_ErrorNone)
            LOGE("Enabling fpa for 3d failed");
        else
            LOGI("Enabled 3d");

    }
#endif
}

static OMX_U32 setPFramesSpacing(int32_t iFramesInterval, int32_t frameRate) {
    if (iFramesInterval < 0) {
        return 0xFFFFFFFF;
    } else if (iFramesInterval == 0) {
        return 0;
    }
    OMX_U32 ret = frameRate * iFramesInterval;
    CHECK(ret > 1);
    return ret;
}

status_t OMXCodec::setupErrorCorrectionParameters() {
    OMX_VIDEO_PARAM_ERRORCORRECTIONTYPE errorCorrectionType;
    InitOMXParams(&errorCorrectionType);
    errorCorrectionType.nPortIndex = kPortIndexOutput;

    status_t err = mOMX->getParameter(
            mNode, OMX_IndexParamVideoErrorCorrection,
            &errorCorrectionType, sizeof(errorCorrectionType));
    if (err != OK) {
        ALOGW("Error correction param query is not supported");
        return OK;  // Optional feature. Ignore this failure
    }

    errorCorrectionType.bEnableHEC = OMX_FALSE;
#ifdef QCOM_HARDWARE
    errorCorrectionType.bEnableResync = OMX_FALSE;
    errorCorrectionType.nResynchMarkerSpacing = 0;
#else
    errorCorrectionType.bEnableResync = OMX_TRUE;
    errorCorrectionType.nResynchMarkerSpacing = 256;
#endif
    errorCorrectionType.bEnableDataPartitioning = OMX_FALSE;
    errorCorrectionType.bEnableRVLC = OMX_FALSE;

    err = mOMX->setParameter(
            mNode, OMX_IndexParamVideoErrorCorrection,
            &errorCorrectionType, sizeof(errorCorrectionType));
    if (err != OK) {
        ALOGW("Error correction param configuration is not supported");
    }

    // Optional feature. Ignore the failure.
    return OK;
}

status_t OMXCodec::setupBitRate(int32_t bitRate) {
    OMX_VIDEO_PARAM_BITRATETYPE bitrateType;
    InitOMXParams(&bitrateType);
    bitrateType.nPortIndex = kPortIndexOutput;

    status_t err = mOMX->getParameter(
            mNode, OMX_IndexParamVideoBitrate,
            &bitrateType, sizeof(bitrateType));
    CHECK_EQ(err, (status_t)OK);

#ifdef QCOM_HARDWARE
    OMX_VIDEO_CONTROLRATETYPE controlRate = OMX_Video_ControlRateVariable;
    char value[PROPERTY_VALUE_MAX];

    if ( mIsEncoder && property_get("encoder.video.rc", value, NULL ) > 0 ) {
        int rv = atoi( value );
        switch ( rv ) {
        case 0:
            controlRate = OMX_Video_ControlRateDisable;
            break;
        case 1:
            controlRate = OMX_Video_ControlRateVariable;
            break;
        case 2:
            controlRate = OMX_Video_ControlRateConstant;
            break;
        case 3:
            controlRate = OMX_Video_ControlRateVariableSkipFrames;
            break;
        case 4:
            controlRate = OMX_Video_ControlRateConstantSkipFrames;
            break;
        default:
            LOGW("Unknown rate control value, assume default");
            break;
        }
    }

    bitrateType.eControlRate = controlRate;
#else
    bitrateType.eControlRate = OMX_Video_ControlRateVariable;
#endif
    bitrateType.nTargetBitrate = bitRate;

    err = mOMX->setParameter(
            mNode, OMX_IndexParamVideoBitrate,
            &bitrateType, sizeof(bitrateType));
    CHECK_EQ(err, (status_t)OK);
    return OK;
}

status_t OMXCodec::getVideoProfileLevel(
        const sp<MetaData>& meta,
        const CodecProfileLevel& defaultProfileLevel,
        CodecProfileLevel &profileLevel) {
    CODEC_LOGV("Default profile: %ld, level %ld",
            defaultProfileLevel.mProfile, defaultProfileLevel.mLevel);

    // Are the default profile and level overwriten?
    int32_t profile, level;
    if (!meta->findInt32(kKeyVideoProfile, &profile)) {
        profile = defaultProfileLevel.mProfile;
    }
    if (!meta->findInt32(kKeyVideoLevel, &level)) {
        level = defaultProfileLevel.mLevel;
    }
    CODEC_LOGV("Target profile: %d, level: %d", profile, level);

    // Are the target profile and level supported by the encoder?
    OMX_VIDEO_PARAM_PROFILELEVELTYPE param;
    InitOMXParams(&param);
    param.nPortIndex = kPortIndexOutput;
    for (param.nProfileIndex = 0;; ++param.nProfileIndex) {
        status_t err = mOMX->getParameter(
                mNode, OMX_IndexParamVideoProfileLevelQuerySupported,
                &param, sizeof(param));

        if (err != OK) break;

        int32_t supportedProfile = static_cast<int32_t>(param.eProfile);
        int32_t supportedLevel = static_cast<int32_t>(param.eLevel);
        CODEC_LOGV("Supported profile: %d, level %d",
            supportedProfile, supportedLevel);

        if (profile == supportedProfile &&
            level <= supportedLevel) {
            // We can further check whether the level is a valid
            // value; but we will leave that to the omx encoder component
            // via OMX_SetParameter call.
            profileLevel.mProfile = profile;
            profileLevel.mLevel = level;
#ifdef QCOM_HARDWARE
            CODEC_LOGV("profile: %d, level %d is supported",
                       profile, level);
#endif
            return OK;
        }
    }

    CODEC_LOGE("Target profile (%d) and level (%d) is not supported",
            profile, level);
    return BAD_VALUE;
}

status_t OMXCodec::setupH263EncoderParameters(const sp<MetaData>& meta) {
    int32_t iFramesInterval, frameRate, bitRate;
#ifdef QCOM_HARDWARE
    int32_t hfr = 0;
#endif
    bool success = meta->findInt32(kKeyBitRate, &bitRate);
    success = success && meta->findInt32(kKeyFrameRate, &frameRate);
    success = success && meta->findInt32(kKeyIFramesInterval, &iFramesInterval);
#ifdef QCOM_HARDWARE
    meta->findInt32(kKeyHFR, &hfr);
#endif
    CHECK(success);
    OMX_VIDEO_PARAM_H263TYPE h263type;
    InitOMXParams(&h263type);
    h263type.nPortIndex = kPortIndexOutput;

    status_t err = mOMX->getParameter(
            mNode, OMX_IndexParamVideoH263, &h263type, sizeof(h263type));
    CHECK_EQ(err, (status_t)OK);

#ifdef QCOM_HARDWARE
    frameRate = hfr ? hfr : frameRate;
#endif
    h263type.nAllowedPictureTypes =
        OMX_VIDEO_PictureTypeI | OMX_VIDEO_PictureTypeP;

    h263type.nPFrames = setPFramesSpacing(iFramesInterval, frameRate);
    if (h263type.nPFrames == 0) {
        h263type.nAllowedPictureTypes = OMX_VIDEO_PictureTypeI;
    }
    h263type.nBFrames = 0;

    // Check profile and level parameters
    CodecProfileLevel defaultProfileLevel, profileLevel;
    defaultProfileLevel.mProfile = h263type.eProfile;
    defaultProfileLevel.mLevel = h263type.eLevel;
    err = getVideoProfileLevel(meta, defaultProfileLevel, profileLevel);
    if (err != OK) return err;
    h263type.eProfile = static_cast<OMX_VIDEO_H263PROFILETYPE>(profileLevel.mProfile);
    h263type.eLevel = static_cast<OMX_VIDEO_H263LEVELTYPE>(profileLevel.mLevel);

    h263type.bPLUSPTYPEAllowed = OMX_FALSE;
    h263type.bForceRoundingTypeToZero = OMX_FALSE;
    h263type.nPictureHeaderRepetition = 0;
    h263type.nGOBHeaderInterval = 0;

    err = mOMX->setParameter(
            mNode, OMX_IndexParamVideoH263, &h263type, sizeof(h263type));
    CHECK_EQ(err, (status_t)OK);

    CHECK_EQ(setupBitRate(bitRate), (status_t)OK);
    CHECK_EQ(setupErrorCorrectionParameters(), (status_t)OK);

    return OK;
}

#ifdef QCOM_HARDWARE
status_t OMXCodec::setupMPEG2EncoderParameters(const sp<MetaData>& meta) {
    return OK;
}
#endif

status_t OMXCodec::setupMPEG4EncoderParameters(const sp<MetaData>& meta) {
    int32_t iFramesInterval, frameRate, bitRate;
#ifdef QCOM_HARDWARE
    int32_t hfr = 0;
#endif
    bool success = meta->findInt32(kKeyBitRate, &bitRate);
    success = success && meta->findInt32(kKeyFrameRate, &frameRate);
    success = success && meta->findInt32(kKeyIFramesInterval, &iFramesInterval);
#ifdef QCOM_HARDWARE
    meta->findInt32(kKeyHFR, &hfr);
#endif
    CHECK(success);
    OMX_VIDEO_PARAM_MPEG4TYPE mpeg4type;
    InitOMXParams(&mpeg4type);
    mpeg4type.nPortIndex = kPortIndexOutput;

    status_t err = mOMX->getParameter(
            mNode, OMX_IndexParamVideoMpeg4, &mpeg4type, sizeof(mpeg4type));
    CHECK_EQ(err, (status_t)OK);

    mpeg4type.nSliceHeaderSpacing = 0;
    mpeg4type.bSVH = OMX_FALSE;
    mpeg4type.bGov = OMX_FALSE;

    mpeg4type.nAllowedPictureTypes =
        OMX_VIDEO_PictureTypeI | OMX_VIDEO_PictureTypeP;

#ifdef QCOM_HARDWARE
    frameRate = hfr ? hfr : frameRate;
#endif
    mpeg4type.nPFrames = setPFramesSpacing(iFramesInterval, frameRate);
    if (mpeg4type.nPFrames == 0) {
        mpeg4type.nAllowedPictureTypes = OMX_VIDEO_PictureTypeI;
    }
    mpeg4type.nBFrames = 0;
    mpeg4type.nIDCVLCThreshold = 0;
    mpeg4type.bACPred = OMX_TRUE;
    mpeg4type.nMaxPacketSize = 256;
    mpeg4type.nTimeIncRes = 1000;
    mpeg4type.nHeaderExtension = 0;
    mpeg4type.bReversibleVLC = OMX_FALSE;

    // Check profile and level parameters
    CodecProfileLevel defaultProfileLevel, profileLevel;
    defaultProfileLevel.mProfile = mpeg4type.eProfile;
    defaultProfileLevel.mLevel = mpeg4type.eLevel;
    err = getVideoProfileLevel(meta, defaultProfileLevel, profileLevel);
    if (err != OK) return err;
    mpeg4type.eProfile = static_cast<OMX_VIDEO_MPEG4PROFILETYPE>(profileLevel.mProfile);
    mpeg4type.eLevel = static_cast<OMX_VIDEO_MPEG4LEVELTYPE>(profileLevel.mLevel);

#ifdef QCOM_HARDWARE
    if (mpeg4type.eProfile > OMX_VIDEO_MPEG4ProfileSimple) {
        mpeg4type.nAllowedPictureTypes |= OMX_VIDEO_PictureTypeB;
        mpeg4type.nBFrames = 1;
    }
#endif

    err = mOMX->setParameter(
            mNode, OMX_IndexParamVideoMpeg4, &mpeg4type, sizeof(mpeg4type));
    CHECK_EQ(err, (status_t)OK);

    CHECK_EQ(setupBitRate(bitRate), (status_t)OK);
    CHECK_EQ(setupErrorCorrectionParameters(), (status_t)OK);

    return OK;
}

status_t OMXCodec::setupAVCEncoderParameters(const sp<MetaData>& meta) {
    int32_t iFramesInterval, frameRate, bitRate;
#ifdef QCOM_HARDWARE
    int32_t hfr = 0;
#endif
    bool success = meta->findInt32(kKeyBitRate, &bitRate);
    success = success && meta->findInt32(kKeyFrameRate, &frameRate);
    success = success && meta->findInt32(kKeyIFramesInterval, &iFramesInterval);
#ifdef QCOM_HARDWARE
    meta->findInt32(kKeyHFR, &hfr);
#endif
    CHECK(success);

    OMX_VIDEO_PARAM_AVCTYPE h264type;
    InitOMXParams(&h264type);
    h264type.nPortIndex = kPortIndexOutput;

    status_t err = mOMX->getParameter(
            mNode, OMX_IndexParamVideoAvc, &h264type, sizeof(h264type));
    CHECK_EQ(err, (status_t)OK);

    h264type.nAllowedPictureTypes =
        OMX_VIDEO_PictureTypeI | OMX_VIDEO_PictureTypeP;

    // Check profile and level parameters
    CodecProfileLevel defaultProfileLevel, profileLevel;
    defaultProfileLevel.mProfile = h264type.eProfile;
    defaultProfileLevel.mLevel = h264type.eLevel;
    err = getVideoProfileLevel(meta, defaultProfileLevel, profileLevel);
    if (err != OK) return err;
    h264type.eProfile = static_cast<OMX_VIDEO_AVCPROFILETYPE>(profileLevel.mProfile);
    h264type.eLevel = static_cast<OMX_VIDEO_AVCLEVELTYPE>(profileLevel.mLevel);

#ifdef QCOM_HARDWARE
    frameRate = hfr ? hfr : frameRate;
#endif

    // FIXME:
    // Remove the workaround after the work in done.
    if (!strncmp(mComponentName, "OMX.TI.DUCATI1", 14)) {
        h264type.eProfile = OMX_VIDEO_AVCProfileBaseline;
    }

    if (h264type.eProfile == OMX_VIDEO_AVCProfileBaseline) {
        h264type.nSliceHeaderSpacing = 0;
        h264type.bUseHadamard = OMX_TRUE;
        h264type.nRefFrames = 1;
        h264type.nBFrames = 0;
        h264type.nPFrames = setPFramesSpacing(iFramesInterval, frameRate);
        if (h264type.nPFrames == 0) {
            h264type.nAllowedPictureTypes = OMX_VIDEO_PictureTypeI;
        }
        h264type.nRefIdx10ActiveMinus1 = 0;
        h264type.nRefIdx11ActiveMinus1 = 0;
        h264type.bEntropyCodingCABAC = OMX_FALSE;
        h264type.bWeightedPPrediction = OMX_FALSE;
        h264type.bconstIpred = OMX_FALSE;
        h264type.bDirect8x8Inference = OMX_FALSE;
        h264type.bDirectSpatialTemporal = OMX_FALSE;
        h264type.nCabacInitIdc = 0;
    }

#ifdef QCOM_HARDWARE
    if (h264type.eProfile > OMX_VIDEO_AVCProfileBaseline) {
        h264type.nPFrames = setPFramesSpacing(iFramesInterval, frameRate);
        h264type.nBFrames = 1;
    }
#endif

    if (h264type.nBFrames != 0) {
        h264type.nAllowedPictureTypes |= OMX_VIDEO_PictureTypeB;
    }

    h264type.bEnableUEP = OMX_FALSE;
    h264type.bEnableFMO = OMX_FALSE;
    h264type.bEnableASO = OMX_FALSE;
    h264type.bEnableRS = OMX_FALSE;
    h264type.bFrameMBsOnly = OMX_TRUE;
    h264type.bMBAFF = OMX_FALSE;
    h264type.eLoopFilterMode = OMX_VIDEO_AVCLoopFilterEnable;

    if (!strcasecmp("OMX.Nvidia.h264.encoder", mComponentName)) {
        h264type.eLevel = OMX_VIDEO_AVCLevelMax;
    }

    err = mOMX->setParameter(
            mNode, OMX_IndexParamVideoAvc, &h264type, sizeof(h264type));
    CHECK_EQ(err, (status_t)OK);

    CHECK_EQ(setupBitRate(bitRate), (status_t)OK);

    return OK;
}

status_t OMXCodec::setVideoOutputFormat(
        const char *mime, OMX_U32 width, OMX_U32 height) {
    CODEC_LOGV("setVideoOutputFormat width=%ld, height=%ld", width, height);

    OMX_VIDEO_CODINGTYPE compressionFormat = OMX_VIDEO_CodingUnused;
    if (!strcasecmp(MEDIA_MIMETYPE_VIDEO_AVC, mime)) {
        compressionFormat = OMX_VIDEO_CodingAVC;
    } else if (!strcasecmp(MEDIA_MIMETYPE_VIDEO_MPEG4, mime)) {
        compressionFormat = OMX_VIDEO_CodingMPEG4;
    } else if (!strcasecmp(MEDIA_MIMETYPE_VIDEO_H263, mime)) {
        compressionFormat = OMX_VIDEO_CodingH263;
    } else if (!strcasecmp(MEDIA_MIMETYPE_VIDEO_VPX, mime)) {
        compressionFormat = OMX_VIDEO_CodingVPX;
    } else if (!strcasecmp(MEDIA_MIMETYPE_VIDEO_MPEG2, mime)) {
        compressionFormat = OMX_VIDEO_CodingMPEG2;
#ifdef QCOM_HARDWARE
    } else if(!strcasecmp(MEDIA_MIMETYPE_VIDEO_DIVX, mime)) {
        compressionFormat = (OMX_VIDEO_CODINGTYPE)QOMX_VIDEO_CodingDivx;
    } else if(!strcasecmp(MEDIA_MIMETYPE_VIDEO_DIVX311, mime)) {
        compressionFormat = (OMX_VIDEO_CODINGTYPE)QOMX_VIDEO_CodingDivx;
    } else if(!strcasecmp(MEDIA_MIMETYPE_VIDEO_DIVX4, mime)) {
        compressionFormat = (OMX_VIDEO_CODINGTYPE)QOMX_VIDEO_CodingDivx;
    } else if (!strcasecmp(MEDIA_MIMETYPE_VIDEO_WMV, mime)){
        compressionFormat = OMX_VIDEO_CodingWMV;
#endif
    } else {
        ALOGE("Not a supported video mime type: %s", mime);
        CHECK(!"Should not be here. Not a supported video mime type.");
    }

    status_t err = setVideoPortFormatType(
            kPortIndexInput, compressionFormat, OMX_COLOR_FormatUnused);

    if (err != OK) {
        return err;
    }

#ifdef QCOM_HARDWARE
    //Enable decoder to report if there is any SEI data
    //(supported only by H264)
    if (compressionFormat == OMX_VIDEO_CodingAVC)
    {
        QOMX_ENABLETYPE enable_sei_reporting;
        enable_sei_reporting.bEnable = OMX_TRUE;

        err = mOMX->setParameter(
                mNode, (OMX_INDEXTYPE)OMX_QcomIndexParamFrameInfoExtraData,
                &enable_sei_reporting, (size_t)sizeof(enable_sei_reporting));

        if (err != OK)
            LOGV("Not supported parameter OMX_QcomIndexParamFrameInfoExtraData");
    }
#endif

#if 1
    {
        OMX_VIDEO_PARAM_PORTFORMATTYPE format;
        InitOMXParams(&format);
        format.nPortIndex = kPortIndexOutput;
#ifdef QCOM_HARDWARE
        if (!strncmp(mComponentName, "OMX.qcom",8)) {
            int32_t reqdColorFormat = ColorFormatInfo::getPreferredColorFormat(mOMXLivesLocally);
            for(format.nIndex = 0;
                    (OK == mOMX->getParameter(mNode, OMX_IndexParamVideoPortFormat, &format, sizeof(format)));
                    format.nIndex++) {
                if(format.eColorFormat == reqdColorFormat)
                    break;
            }
        } else
#endif
        format.nIndex = 0;

#ifdef QCOM_HARDWARE
        CODEC_LOGV("Video O/P format.nIndex 0x%x",format.nIndex);
        CODEC_LOGE("Video O/P format.eColorFormat 0x%x",format.eColorFormat);
#endif

        status_t err = mOMX->getParameter(
                mNode, OMX_IndexParamVideoPortFormat,
                &format, sizeof(format));
        CHECK_EQ(err, (status_t)OK);
        CHECK_EQ((int)format.eCompressionFormat, (int)OMX_VIDEO_CodingUnused);

        CHECK(format.eColorFormat == OMX_COLOR_FormatYUV420Planar
               || format.eColorFormat == OMX_COLOR_FormatYUV420SemiPlanar
               || format.eColorFormat == OMX_COLOR_FormatCbYCrY
               || format.eColorFormat == OMX_TI_COLOR_FormatYUV420PackedSemiPlanar
#ifdef SAMSUNG_CODEC_SUPPORT
               || format.eColorFormat == OMX_SEC_COLOR_FormatNV12TPhysicalAddress
               || format.eColorFormat == OMX_SEC_COLOR_FormatNV12Tiled
#endif
#ifdef QCOM_HARDWARE
               || format.eColorFormat == QOMX_COLOR_FormatYUV420PackedSemiPlanar64x32Tile2m8ka
#endif
        );
#ifdef SAMSUNG_CODEC_SUPPORT
        if (!strcmp("OMX.SEC.FP.AVC.Decoder", mComponentName) ||
            !strcmp("OMX.SEC.AVC.Decoder", mComponentName) ||
            !strcmp("OMX.SEC.MPEG4.Decoder", mComponentName) ||
            !strcmp("OMX.SEC.H263.Decoder", mComponentName)) {
            if (mNativeWindow == NULL)
                format.eColorFormat = OMX_COLOR_FormatYUV420Planar;
            else
                format.eColorFormat = OMX_COLOR_FormatYUV420SemiPlanar;
        }
#endif

        err = mOMX->setParameter(
                mNode, OMX_IndexParamVideoPortFormat,
                &format, sizeof(format));

        if (err != OK) {
            return err;
        }
    }
#endif

    OMX_PARAM_PORTDEFINITIONTYPE def;
    InitOMXParams(&def);
    def.nPortIndex = kPortIndexInput;

    OMX_VIDEO_PORTDEFINITIONTYPE *video_def = &def.format.video;

    err = mOMX->getParameter(
            mNode, OMX_IndexParamPortDefinition, &def, sizeof(def));

    CHECK_EQ(err, (status_t)OK);

#if 1
    // XXX Need a (much) better heuristic to compute input buffer sizes.
    const size_t X = 64 * 1024;
    if (def.nBufferSize < X) {
        def.nBufferSize = X;
    }
#endif

    CHECK_EQ((int)def.eDomain, (int)OMX_PortDomainVideo);

    video_def->nFrameWidth = width;
    video_def->nFrameHeight = height;

    video_def->eCompressionFormat = compressionFormat;
    video_def->eColorFormat = OMX_COLOR_FormatUnused;

    err = mOMX->setParameter(
            mNode, OMX_IndexParamPortDefinition, &def, sizeof(def));

    if (err != OK) {
        return err;
    }

    ////////////////////////////////////////////////////////////////////////////

    InitOMXParams(&def);
    def.nPortIndex = kPortIndexOutput;

    err = mOMX->getParameter(
            mNode, OMX_IndexParamPortDefinition, &def, sizeof(def));
    CHECK_EQ(err, (status_t)OK);
    CHECK_EQ((int)def.eDomain, (int)OMX_PortDomainVideo);

#if 0
    def.nBufferSize =
        (((width + 15) & -16) * ((height + 15) & -16) * 3) / 2;  // YUV420
#endif

    video_def->nFrameWidth = width;
    video_def->nFrameHeight = height;

    err = mOMX->setParameter(
            mNode, OMX_IndexParamPortDefinition, &def, sizeof(def));

    return err;
}

OMXCodec::OMXCodec(
        const sp<IOMX> &omx, IOMX::node_id node,
        uint32_t quirks, uint32_t flags,
        bool isEncoder,
        const char *mime,
        const char *componentName,
        const sp<MediaSource> &source,
        const sp<ANativeWindow> &nativeWindow)
    : mOMX(omx),
      mOMXLivesLocally(omx->livesLocally(getpid())),
      mNode(node),
      mQuirks(quirks),
      mFlags(flags),
      mIsEncoder(isEncoder),
      mMIME(strdup(mime)),
      mComponentName(strdup(componentName)),
      mSource(source),
      mCodecSpecificDataIndex(0),
      mState(LOADED),
      mInitialBufferSubmit(true),
      mSignalledEOS(false),
#ifdef QCOM_HARDWARE
      mFinalStatus(OK),
#endif
      mNoMoreOutputData(false),
      mOutputPortSettingsHaveChanged(false),
      mSeekTimeUs(-1),
      mSeekMode(ReadOptions::SEEK_CLOSEST_SYNC),
      mTargetTimeUs(-1),
      mOutputPortSettingsChangedPending(false),
      mLeftOverBuffer(NULL),
      mPaused(false),
#ifdef QCOM_HARDWARE
      mIsAacFormatAdif(0),
      mInterlaceFormatDetected(false),
      mSPSParsed(false),
      bInvalidState(false),
      latenessUs(0),
      mInterlaceFrame(0),
      LC_level(0),
      mThumbnailMode(false),
      m3DVideoDetected(false),
#endif
      mNativeWindow(
              (!strncmp(componentName, "OMX.google.", 11)
              || !strcmp(componentName, "OMX.Nvidia.mpeg2v.decode"))
                        ? NULL : nativeWindow) {
#ifdef QCOM_HARDWARE
    parseFlags();
#endif
    mPortStatus[kPortIndexInput] = ENABLED;
    mPortStatus[kPortIndexOutput] = ENABLED;

    setComponentRole();
}

// static
void OMXCodec::setComponentRole(
        const sp<IOMX> &omx, IOMX::node_id node, bool isEncoder,
        const char *mime) {
    struct MimeToRole {
        const char *mime;
        const char *decoderRole;
        const char *encoderRole;
    };

    static const MimeToRole kMimeToRole[] = {
        { MEDIA_MIMETYPE_AUDIO_MPEG,
            "audio_decoder.mp3", "audio_encoder.mp3" },
        { MEDIA_MIMETYPE_AUDIO_MPEG_LAYER_I,
            "audio_decoder.mp1", "audio_encoder.mp1" },
        { MEDIA_MIMETYPE_AUDIO_MPEG_LAYER_II,
            "audio_decoder.mp2", "audio_encoder.mp2" },
        { MEDIA_MIMETYPE_AUDIO_MPEG,
            "audio_decoder.mp3", "audio_encoder.mp3" },
        { MEDIA_MIMETYPE_AUDIO_AMR_NB,
            "audio_decoder.amrnb", "audio_encoder.amrnb" },
        { MEDIA_MIMETYPE_AUDIO_AMR_WB,
            "audio_decoder.amrwb", "audio_encoder.amrwb" },
        { MEDIA_MIMETYPE_AUDIO_AAC,
            "audio_decoder.aac", "audio_encoder.aac" },
        { MEDIA_MIMETYPE_AUDIO_VORBIS,
            "audio_decoder.vorbis", "audio_encoder.vorbis" },
#ifdef QCOM_HARDWARE
        { MEDIA_MIMETYPE_AUDIO_EVRC,
            "audio_decoder.evrchw", "audio_encoder.evrc" },
        { MEDIA_MIMETYPE_AUDIO_QCELP,
            "audio_decoder,qcelp13Hw", "audio_encoder.qcelp13" },
#endif
        { MEDIA_MIMETYPE_VIDEO_AVC,
            "video_decoder.avc", "video_encoder.avc" },
        { MEDIA_MIMETYPE_VIDEO_MPEG4,
            "video_decoder.mpeg4", "video_encoder.mpeg4" },
        { MEDIA_MIMETYPE_VIDEO_H263,
            "video_decoder.h263", "video_encoder.h263" },
#ifdef QCOM_HARDWARE
        { MEDIA_MIMETYPE_VIDEO_DIVX,
            "video_decoder.divx", NULL },
        { MEDIA_MIMETYPE_AUDIO_AC3,
            "audio_decoder.ac3", NULL },
        { MEDIA_MIMETYPE_VIDEO_DIVX311,
            "video_decoder.divx", NULL },
#endif
    };

    static const size_t kNumMimeToRole =
        sizeof(kMimeToRole) / sizeof(kMimeToRole[0]);

    size_t i;
    for (i = 0; i < kNumMimeToRole; ++i) {
        if (!strcasecmp(mime, kMimeToRole[i].mime)) {
            break;
        }
    }

    if (i == kNumMimeToRole) {
        return;
    }

    const char *role =
        isEncoder ? kMimeToRole[i].encoderRole
                  : kMimeToRole[i].decoderRole;

    if (role != NULL) {
        OMX_PARAM_COMPONENTROLETYPE roleParams;
        InitOMXParams(&roleParams);

        strncpy((char *)roleParams.cRole,
                role, OMX_MAX_STRINGNAME_SIZE - 1);

        roleParams.cRole[OMX_MAX_STRINGNAME_SIZE - 1] = '\0';

        status_t err = omx->setParameter(
                node, OMX_IndexParamStandardComponentRole,
                &roleParams, sizeof(roleParams));

        if (err != OK) {
            ALOGW("Failed to set standard component role '%s'.", role);
        }
    }
}

void OMXCodec::setComponentRole() {
    setComponentRole(mOMX, mNode, mIsEncoder, mMIME);
}

OMXCodec::~OMXCodec() {
    mSource.clear();

    CHECK(mState == LOADED || mState == ERROR || mState == LOADED_TO_IDLE);

    status_t err = mOMX->freeNode(mNode);
    CHECK_EQ(err, (status_t)OK);

    mNode = NULL;
    setState(DEAD);

    clearCodecSpecificData();

    free(mComponentName);
    mComponentName = NULL;

    free(mMIME);
    mMIME = NULL;
}

status_t OMXCodec::init() {
    // mLock is held.

    CHECK_EQ((int)mState, (int)LOADED);

    status_t err;
    if (!(mQuirks & kRequiresLoadedToIdleAfterAllocation)) {
        err = mOMX->sendCommand(mNode, OMX_CommandStateSet, OMX_StateIdle);
        CHECK_EQ(err, (status_t)OK);
        setState(LOADED_TO_IDLE);
    }

    err = allocateBuffers();
    if (err != (status_t)OK) {
#ifdef QCOM_HARDWARE
        CODEC_LOGE("Allocate Buffer failed - error = %d", err);
        setState(ERROR);
#endif
        return err;
    }

    if (mQuirks & kRequiresLoadedToIdleAfterAllocation) {
        err = mOMX->sendCommand(mNode, OMX_CommandStateSet, OMX_StateIdle);
        CHECK_EQ(err, (status_t)OK);

        setState(LOADED_TO_IDLE);
    }

    while (mState != EXECUTING && mState != ERROR) {
        mAsyncCompletion.wait(mLock);
    }

    return mState == ERROR ? UNKNOWN_ERROR : OK;
}

// static
bool OMXCodec::isIntermediateState(State state) {
    return state == LOADED_TO_IDLE
        || state == IDLE_TO_EXECUTING
        || state == EXECUTING_TO_IDLE
        || state == IDLE_TO_LOADED
#ifdef QCOM_HARDWARE
        || state == PAUSING
        || state == FLUSHING
#endif
        || state == RECONFIGURING;
}

status_t OMXCodec::allocateBuffers() {
    status_t err = allocateBuffersOnPort(kPortIndexInput);

    if (err != OK) {
        return err;
    }

    return allocateBuffersOnPort(kPortIndexOutput);
}

status_t OMXCodec::allocateBuffersOnPort(OMX_U32 portIndex) {
    if (mNativeWindow != NULL && portIndex == kPortIndexOutput) {
        return allocateOutputBuffersFromNativeWindow();
    }

    if ((mFlags & kEnableGrallocUsageProtected) && portIndex == kPortIndexOutput) {
        ALOGE("protected output buffers must be stent to an ANativeWindow");
        return PERMISSION_DENIED;
    }

    status_t err = OK;
    if ((mFlags & kStoreMetaDataInVideoBuffers)
            && portIndex == kPortIndexInput) {
#ifdef QCOM_HARDWARE
        LOGW("Trying to enable metadata mode on encoder");
#endif
        err = mOMX->storeMetaDataInBuffers(mNode, kPortIndexInput, OMX_TRUE);
        if (err != OK) {
            ALOGE("Storing meta data in video buffers is not supported");
            return err;
        }
    }

    OMX_PARAM_PORTDEFINITIONTYPE def;
    InitOMXParams(&def);
    def.nPortIndex = portIndex;

    err = mOMX->getParameter(
            mNode, OMX_IndexParamPortDefinition, &def, sizeof(def));

    if (err != OK) {
        return err;
    }

#ifdef QCOM_HARDWARE
    if (mFlags & kUseMinBufferCount) {
        def.nBufferCountActual = def.nBufferCountMin;
        if (!mIsEncoder) {
                if (portIndex == kPortIndexOutput) {
                    def.nBufferCountActual += 2;
                }else {
                    def.nBufferCountActual += 1;
                }
        }
        err = mOMX->setParameter(
                    mNode, OMX_IndexParamPortDefinition, &def, sizeof(def));
        if (err != OK) {
            CODEC_LOGE("setting nBufferCountActual to %lu failed: %d",
                    def.nBufferCountActual, err);
            return err;
        }
    }
#endif

    CODEC_LOGV("allocating %lu buffers of size %lu on %s port",
            def.nBufferCountActual, def.nBufferSize,
            portIndex == kPortIndexInput ? "input" : "output");

    size_t totalSize = def.nBufferCountActual * def.nBufferSize;
    mDealer[portIndex] = new MemoryDealer(totalSize, "OMXCodec");

    for (OMX_U32 i = 0; i < def.nBufferCountActual; ++i) {
        sp<IMemory> mem = mDealer[portIndex]->allocate(def.nBufferSize);
        CHECK(mem.get() != NULL);

        BufferInfo info;
        info.mData = NULL;
        info.mSize = def.nBufferSize;

        IOMX::buffer_id buffer;
        if (portIndex == kPortIndexInput
                && ((mQuirks & kRequiresAllocateBufferOnInputPorts)
                    || (mFlags & kUseSecureInputBuffers))) {
            if (mOMXLivesLocally) {
                mem.clear();

                err = mOMX->allocateBuffer(
                        mNode, portIndex, def.nBufferSize, &buffer,
                        &info.mData);
            } else {
                err = mOMX->allocateBufferWithBackup(
                        mNode, portIndex, mem, &buffer);
            }
        } else if (portIndex == kPortIndexOutput
                && (mQuirks & kRequiresAllocateBufferOnOutputPorts)) {
            if (mOMXLivesLocally) {
                mem.clear();

                err = mOMX->allocateBuffer(
                        mNode, portIndex, def.nBufferSize, &buffer,
                        &info.mData);
            } else {
                err = mOMX->allocateBufferWithBackup(
                        mNode, portIndex, mem, &buffer);
            }
        } else {
            err = mOMX->useBuffer(mNode, portIndex, mem, &buffer);
        }

        if (err != OK) {
            ALOGE("allocate_buffer_with_backup failed");
            return err;
        }

        if (mem != NULL) {
            info.mData = mem->pointer();
        }

        info.mBuffer = buffer;
        info.mStatus = OWNED_BY_US;
        info.mMem = mem;
        info.mMediaBuffer = NULL;

        if (portIndex == kPortIndexOutput) {
            if (!(mOMXLivesLocally
                        && (mQuirks & kRequiresAllocateBufferOnOutputPorts)
                        && (mQuirks & kDefersOutputBufferAllocation))) {
                // If the node does not fill in the buffer ptr at this time,
                // we will defer creating the MediaBuffer until receiving
                // the first FILL_BUFFER_DONE notification instead.
                info.mMediaBuffer = new MediaBuffer(info.mData, info.mSize);
                info.mMediaBuffer->setObserver(this);
            }
        }

        mPortBuffers[portIndex].push(info);

        CODEC_LOGV("allocated buffer %p on %s port", buffer,
             portIndex == kPortIndexInput ? "input" : "output");
    }

    // dumpPortStatus(portIndex);

    if (portIndex == kPortIndexInput && (mFlags & kUseSecureInputBuffers)) {
        Vector<MediaBuffer *> buffers;
        for (size_t i = 0; i < def.nBufferCountActual; ++i) {
            const BufferInfo &info = mPortBuffers[kPortIndexInput].itemAt(i);

            MediaBuffer *mbuf = new MediaBuffer(info.mData, info.mSize);
            buffers.push(mbuf);
        }

        status_t err = mSource->setBuffers(buffers);

        if (err != OK) {
            for (size_t i = 0; i < def.nBufferCountActual; ++i) {
                buffers.editItemAt(i)->release();
            }
            buffers.clear();

            CODEC_LOGE(
                    "Codec requested to use secure input buffers but "
                    "upstream source didn't support that.");

            return err;
        }
    }

    return OK;
}

status_t OMXCodec::applyRotation() {
    sp<MetaData> meta = mSource->getFormat();

    int32_t rotationDegrees;
    if (!meta->findInt32(kKeyRotation, &rotationDegrees)) {
        rotationDegrees = 0;
    }

    uint32_t transform;
    switch (rotationDegrees) {
        case 0: transform = 0; break;
        case 90: transform = HAL_TRANSFORM_ROT_90; break;
        case 180: transform = HAL_TRANSFORM_ROT_180; break;
        case 270: transform = HAL_TRANSFORM_ROT_270; break;
        default: transform = 0; break;
    }

    status_t err = OK;

    if (transform) {
        err = native_window_set_buffers_transform(
                mNativeWindow.get(), transform);
    }

    return err;
}

status_t OMXCodec::allocateOutputBuffersFromNativeWindow() {
    // Get the number of buffers needed.
    OMX_PARAM_PORTDEFINITIONTYPE def;
    InitOMXParams(&def);
    def.nPortIndex = kPortIndexOutput;

    status_t err = mOMX->getParameter(
            mNode, OMX_IndexParamPortDefinition, &def, sizeof(def));
    if (err != OK) {
        return err;
    }

    err = native_window_set_scaling_mode(mNativeWindow.get(),
            NATIVE_WINDOW_SCALING_MODE_SCALE_TO_WINDOW);

    if (err != OK) {
        return err;
    }
#ifndef SAMSUNG_CODEC_SUPPORT

#ifdef QCOM_HARDWARE
    int format = (def.format.video.eColorFormat ==
                  QOMX_COLOR_FormatYUV420PackedSemiPlanar64x32Tile2m8ka)?
                 HAL_PIXEL_FORMAT_YCbCr_420_SP_TILED : def.format.video.eColorFormat;
    if(def.format.video.eColorFormat == OMX_QCOM_COLOR_FormatYVU420SemiPlanar)
        format = HAL_PIXEL_FORMAT_YCrCb_420_SP;
#endif

#ifdef QCOM_HARDWARE
    err = native_window_set_buffers_geometry(
            mNativeWindow.get(),
            def.format.video.nStride,
            def.format.video.nSliceHeight,
            format);
#else
    err = native_window_set_buffers_geometry(
            mNativeWindow.get(),
            def.format.video.nFrameWidth,
            def.format.video.nFrameHeight,
            def.format.video.eColorFormat);
#endif //QCOM_HARDWARE
#else
    OMX_COLOR_FORMATTYPE eColorFormat;

    switch (def.format.video.eColorFormat) {
    case OMX_SEC_COLOR_FormatNV12TPhysicalAddress:
        eColorFormat = (OMX_COLOR_FORMATTYPE)HAL_PIXEL_FORMAT_CUSTOM_YCbCr_420_SP_TILED;
        break;
    case OMX_COLOR_FormatYUV420SemiPlanar:
        eColorFormat = (OMX_COLOR_FORMATTYPE)HAL_PIXEL_FORMAT_YCbCr_420_SP;
        break;
    case OMX_COLOR_FormatYUV420Planar:
    default:
        eColorFormat = (OMX_COLOR_FORMATTYPE)HAL_PIXEL_FORMAT_YCbCr_420_P;
        break;
    }

    err = native_window_set_buffers_geometry(
            mNativeWindow.get(),
            def.format.video.nFrameWidth,
            def.format.video.nFrameHeight,
            eColorFormat);
#endif
    if (err != 0) {
        ALOGE("native_window_set_buffers_geometry failed: %s (%d)",
                strerror(-err), -err);
        return err;
    }

#ifdef QCOM_HARDWARE
    // Crop the native window to the proper display resolution
    int32_t left, top, right, bottom;
    CHECK(mOutputFormat->findRect(
                kKeyCropRect,
                &left, &top, &right, &bottom));

    android_native_rect_t crop;
    crop.left = left;
    crop.top = top;
    crop.right = right;
    crop.bottom = bottom;

    err = native_window_set_crop(mNativeWindow.get(), &crop);
    if (err != OK) {
        LOGE("native_window_set_crop failed: %s (%d)", strerror(-err), -err);
    }
#endif

    err = applyRotation();
    if (err != OK) {
        return err;
    }

    // Set up the native window.
    OMX_U32 usage = 0;
    err = mOMX->getGraphicBufferUsage(mNode, kPortIndexOutput, &usage);
    if (err != 0) {
        ALOGW("querying usage flags from OMX IL component failed: %d", err);
        // XXX: Currently this error is logged, but not fatal.
        usage = 0;
    }
    if (mFlags & kEnableGrallocUsageProtected) {
        usage |= GRALLOC_USAGE_PROTECTED;
    }

    // Make sure to check whether either Stagefright or the video decoder
    // requested protected buffers.
    if (usage & GRALLOC_USAGE_PROTECTED) {
        // Verify that the ANativeWindow sends images directly to
        // SurfaceFlinger.
        int queuesToNativeWindow = 0;
        err = mNativeWindow->query(
                mNativeWindow.get(), NATIVE_WINDOW_QUEUES_TO_WINDOW_COMPOSER,
                &queuesToNativeWindow);
        if (err != 0) {
            ALOGE("error authenticating native window: %d", err);
            return err;
        }
        if (queuesToNativeWindow != 1) {
            ALOGE("native window could not be authenticated");
            return PERMISSION_DENIED;
        }
    }

<<<<<<< HEAD
    LOGV("native_window_set_usage usage=0x%lx", usage);
#ifndef SAMSUNG_CODEC_SUPPORT
=======
    ALOGV("native_window_set_usage usage=0x%lx", usage);
>>>>>>> 42c6d163
    err = native_window_set_usage(
            mNativeWindow.get(), usage | GRALLOC_USAGE_HW_TEXTURE | GRALLOC_USAGE_EXTERNAL_DISP);
#else
    err = native_window_set_usage(
            mNativeWindow.get(), usage | GRALLOC_USAGE_HW_TEXTURE | GRALLOC_USAGE_EXTERNAL_DISP | GRALLOC_USAGE_HW_FIMC1 | GRALLOC_USAGE_HWC_HWOVERLAY);
#endif
    if (err != 0) {
        ALOGE("native_window_set_usage failed: %s (%d)", strerror(-err), -err);
        return err;
    }

    int minUndequeuedBufs = 0;
    err = mNativeWindow->query(mNativeWindow.get(),
            NATIVE_WINDOW_MIN_UNDEQUEUED_BUFFERS, &minUndequeuedBufs);
    if (err != 0) {
        ALOGE("NATIVE_WINDOW_MIN_UNDEQUEUED_BUFFERS query failed: %s (%d)",
                strerror(-err), -err);
        return err;
    }

    // XXX: Is this the right logic to use? It's not clear to me what the OMX
    // buffer counts refer to - how do they account for the renderer holding on
    // to buffers?
    if (def.nBufferCountActual < def.nBufferCountMin + minUndequeuedBufs) {
        OMX_U32 newBufferCount = def.nBufferCountMin + minUndequeuedBufs;
        def.nBufferCountActual = newBufferCount;
        err = mOMX->setParameter(
                mNode, OMX_IndexParamPortDefinition, &def, sizeof(def));
        if (err != OK) {
            CODEC_LOGE("setting nBufferCountActual to %lu failed: %d",
                    newBufferCount, err);
            return err;
        }
    }

    err = native_window_set_buffer_count(
            mNativeWindow.get(), def.nBufferCountActual);
    if (err != 0) {
        ALOGE("native_window_set_buffer_count failed: %s (%d)", strerror(-err),
                -err);
        return err;
    }

#ifdef QCOM_HARDWARE
    err = mNativeWindow.get()->perform(mNativeWindow.get(),
                             NATIVE_WINDOW_SET_BUFFERS_SIZE, def.nBufferSize);
    if (err != 0) {
        LOGE("native_window_set_buffers_size failed: %s (%d)", strerror(-err),
                -err);
        return err;
    }
#endif
    CODEC_LOGV("allocating %lu buffers from a native window of size %lu on "
            "output port", def.nBufferCountActual, def.nBufferSize);

    // Dequeue buffers and send them to OMX
    for (OMX_U32 i = 0; i < def.nBufferCountActual; i++) {
        ANativeWindowBuffer* buf;
        err = mNativeWindow->dequeueBuffer(mNativeWindow.get(), &buf);
        if (err != 0) {
            ALOGE("dequeueBuffer failed: %s (%d)", strerror(-err), -err);
            break;
        }

#ifdef QCOM_HARDWARE
        private_handle_t *handle = (private_handle_t *)buf->handle;
        if(!handle) {
                LOGE("Native Buffer handle is NULL");
                break;
        }
        CHECK_EQ(def.nBufferSize, handle->size); //otherwise it might cause memory corruption issues. It may fail because of alignment or extradata.
#endif

        sp<GraphicBuffer> graphicBuffer(new GraphicBuffer(buf, false));
        BufferInfo info;
        info.mData = NULL;
        info.mSize = def.nBufferSize;
        info.mStatus = OWNED_BY_US;
        info.mMem = NULL;
        info.mMediaBuffer = new MediaBuffer(graphicBuffer);
        info.mMediaBuffer->setObserver(this);
        mPortBuffers[kPortIndexOutput].push(info);

        IOMX::buffer_id bufferId;
        err = mOMX->useGraphicBuffer(mNode, kPortIndexOutput, graphicBuffer,
                &bufferId);
        if (err != 0) {
            CODEC_LOGE("registering GraphicBuffer with OMX IL component "
                    "failed: %d", err);
            break;
        }

        mPortBuffers[kPortIndexOutput].editItemAt(i).mBuffer = bufferId;

        CODEC_LOGV("registered graphic buffer with ID %p (pointer = %p)",
                bufferId, graphicBuffer.get());
    }

    OMX_U32 cancelStart;
    OMX_U32 cancelEnd;
    if (err != 0) {
        // If an error occurred while dequeuing we need to cancel any buffers
        // that were dequeued.
        cancelStart = 0;
        cancelEnd = mPortBuffers[kPortIndexOutput].size();
    } else {
        // Return the last two buffers to the native window.
        cancelStart = def.nBufferCountActual - minUndequeuedBufs;
        cancelEnd = def.nBufferCountActual;
    }

    for (OMX_U32 i = cancelStart; i < cancelEnd; i++) {
        BufferInfo *info = &mPortBuffers[kPortIndexOutput].editItemAt(i);
        cancelBufferToNativeWindow(info);
    }

    return err;
}

status_t OMXCodec::cancelBufferToNativeWindow(BufferInfo *info) {
    CHECK_EQ((int)info->mStatus, (int)OWNED_BY_US);
    CODEC_LOGV("Calling cancelBuffer on buffer %p", info->mBuffer);
    int err = mNativeWindow->cancelBuffer(
        mNativeWindow.get(), info->mMediaBuffer->graphicBuffer().get());
    if (err != 0) {
      CODEC_LOGE("cancelBuffer failed w/ error 0x%08x", err);

      setState(ERROR);
      return err;
    }
    info->mStatus = OWNED_BY_NATIVE_WINDOW;
    return OK;
}

OMXCodec::BufferInfo* OMXCodec::dequeueBufferFromNativeWindow() {
    // Dequeue the next buffer from the native window.
    ANativeWindowBuffer* buf;
    int err = mNativeWindow->dequeueBuffer(mNativeWindow.get(), &buf);
    if (err != 0) {
      CODEC_LOGE("dequeueBuffer failed w/ error 0x%08x", err);

      setState(ERROR);
      return 0;
    }

    // Determine which buffer we just dequeued.
    Vector<BufferInfo> *buffers = &mPortBuffers[kPortIndexOutput];
    BufferInfo *bufInfo = 0;
    for (size_t i = 0; i < buffers->size(); i++) {
      sp<GraphicBuffer> graphicBuffer = buffers->itemAt(i).
          mMediaBuffer->graphicBuffer();
      if (graphicBuffer->handle == buf->handle) {
        bufInfo = &buffers->editItemAt(i);
        break;
      }
    }

    if (bufInfo == 0) {
        CODEC_LOGE("dequeued unrecognized buffer: %p", buf);

        setState(ERROR);
        return 0;
    }

    // The native window no longer owns the buffer.
    CHECK_EQ((int)bufInfo->mStatus, (int)OWNED_BY_NATIVE_WINDOW);
    bufInfo->mStatus = OWNED_BY_US;

    return bufInfo;
}

status_t OMXCodec::pushBlankBuffersToNativeWindow() {
    status_t err = NO_ERROR;
    ANativeWindowBuffer* anb = NULL;
    int numBufs = 0;
    int minUndequeuedBufs = 0;

    // We need to reconnect to the ANativeWindow as a CPU client to ensure that
    // no frames get dropped by SurfaceFlinger assuming that these are video
    // frames.
    err = native_window_api_disconnect(mNativeWindow.get(),
            NATIVE_WINDOW_API_MEDIA);
    if (err != NO_ERROR) {
        ALOGE("error pushing blank frames: api_disconnect failed: %s (%d)",
                strerror(-err), -err);
        return err;
    }

    err = native_window_api_connect(mNativeWindow.get(),
            NATIVE_WINDOW_API_CPU);
    if (err != NO_ERROR) {
        ALOGE("error pushing blank frames: api_connect failed: %s (%d)",
                strerror(-err), -err);
        return err;
    }

    err = native_window_set_scaling_mode(mNativeWindow.get(),
            NATIVE_WINDOW_SCALING_MODE_SCALE_TO_WINDOW);
    if (err != NO_ERROR) {
        ALOGE("error pushing blank frames: set_buffers_geometry failed: %s (%d)",
                strerror(-err), -err);
        goto error;
    }

    err = native_window_set_buffers_geometry(mNativeWindow.get(), 1, 1,
            HAL_PIXEL_FORMAT_RGBX_8888);
    if (err != NO_ERROR) {
        ALOGE("error pushing blank frames: set_buffers_geometry failed: %s (%d)",
                strerror(-err), -err);
        goto error;
    }

    err = native_window_set_usage(mNativeWindow.get(),
            GRALLOC_USAGE_SW_WRITE_OFTEN);
    if (err != NO_ERROR) {
        ALOGE("error pushing blank frames: set_usage failed: %s (%d)",
                strerror(-err), -err);
        goto error;
    }

    err = mNativeWindow->query(mNativeWindow.get(),
            NATIVE_WINDOW_MIN_UNDEQUEUED_BUFFERS, &minUndequeuedBufs);
    if (err != NO_ERROR) {
        ALOGE("error pushing blank frames: MIN_UNDEQUEUED_BUFFERS query "
                "failed: %s (%d)", strerror(-err), -err);
        goto error;
    }

    numBufs = minUndequeuedBufs + 1;
    err = native_window_set_buffer_count(mNativeWindow.get(), numBufs);
    if (err != NO_ERROR) {
        ALOGE("error pushing blank frames: set_buffer_count failed: %s (%d)",
                strerror(-err), -err);
        goto error;
    }

    // We  push numBufs + 1 buffers to ensure that we've drawn into the same
    // buffer twice.  This should guarantee that the buffer has been displayed
    // on the screen and then been replaced, so an previous video frames are
    // guaranteed NOT to be currently displayed.
    for (int i = 0; i < numBufs + 1; i++) {
        err = mNativeWindow->dequeueBuffer(mNativeWindow.get(), &anb);
        if (err != NO_ERROR) {
            ALOGE("error pushing blank frames: dequeueBuffer failed: %s (%d)",
                    strerror(-err), -err);
            goto error;
        }

        sp<GraphicBuffer> buf(new GraphicBuffer(anb, false));
        err = mNativeWindow->lockBuffer(mNativeWindow.get(),
                buf->getNativeBuffer());
        if (err != NO_ERROR) {
            ALOGE("error pushing blank frames: lockBuffer failed: %s (%d)",
                    strerror(-err), -err);
            goto error;
        }

        // Fill the buffer with the a 1x1 checkerboard pattern ;)
        uint32_t* img = NULL;
        err = buf->lock(GRALLOC_USAGE_SW_WRITE_OFTEN, (void**)(&img));
        if (err != NO_ERROR) {
            ALOGE("error pushing blank frames: lock failed: %s (%d)",
                    strerror(-err), -err);
            goto error;
        }

        *img = 0;

        err = buf->unlock();
        if (err != NO_ERROR) {
            ALOGE("error pushing blank frames: unlock failed: %s (%d)",
                    strerror(-err), -err);
            goto error;
        }

        err = mNativeWindow->queueBuffer(mNativeWindow.get(),
                buf->getNativeBuffer());
        if (err != NO_ERROR) {
            ALOGE("error pushing blank frames: queueBuffer failed: %s (%d)",
                    strerror(-err), -err);
            goto error;
        }

        anb = NULL;
    }

error:

    if (err != NO_ERROR) {
        // Clean up after an error.
        if (anb != NULL) {
            mNativeWindow->cancelBuffer(mNativeWindow.get(), anb);
        }

        native_window_api_disconnect(mNativeWindow.get(),
                NATIVE_WINDOW_API_CPU);
        native_window_api_connect(mNativeWindow.get(),
                NATIVE_WINDOW_API_MEDIA);

        return err;
    } else {
        // Clean up after success.
        err = native_window_api_disconnect(mNativeWindow.get(),
                NATIVE_WINDOW_API_CPU);
        if (err != NO_ERROR) {
            ALOGE("error pushing blank frames: api_disconnect failed: %s (%d)",
                    strerror(-err), -err);
            return err;
        }

        err = native_window_api_connect(mNativeWindow.get(),
                NATIVE_WINDOW_API_MEDIA);
        if (err != NO_ERROR) {
            ALOGE("error pushing blank frames: api_connect failed: %s (%d)",
                    strerror(-err), -err);
            return err;
        }

        return NO_ERROR;
    }
}

int64_t OMXCodec::retrieveDecodingTimeUs(bool isCodecSpecific) {
    CHECK(mIsEncoder);

    if (mDecodingTimeList.empty()) {
#ifndef QCOM_HARDWARE
        CHECK(mSignalledEOS || mNoMoreOutputData);
#endif
        // No corresponding input frame available.
        // This could happen when EOS is reached.
        return 0;
    }

    List<int64_t>::iterator it = mDecodingTimeList.begin();
    int64_t timeUs = *it;

    // If the output buffer is codec specific configuration,
    // do not remove the decoding time from the list.
    if (!isCodecSpecific) {
        mDecodingTimeList.erase(it);
    }
    return timeUs;
}

void OMXCodec::on_message(const omx_message &msg) {
#ifdef QCOM_HARDWARE
    if (mState == ERROR && !strncmp(mComponentName, "OMX.google.", 11)) {
#else
    if (mState == ERROR) {
<<<<<<< HEAD
#endif
        LOGW("Dropping OMX message - we're in ERROR state.");
=======
        ALOGW("Dropping OMX message - we're in ERROR state.");
>>>>>>> 42c6d163
        return;
    }

    switch (msg.type) {
        case omx_message::EVENT:
        {
            onEvent(
                 msg.u.event_data.event, msg.u.event_data.data1,
                 msg.u.event_data.data2);

            break;
        }

        case omx_message::EMPTY_BUFFER_DONE:
        {
            IOMX::buffer_id buffer = msg.u.extended_buffer_data.buffer;

            CODEC_LOGV("EMPTY_BUFFER_DONE(buffer: %p)", buffer);

            Vector<BufferInfo> *buffers = &mPortBuffers[kPortIndexInput];
            size_t i = 0;
            while (i < buffers->size() && (*buffers)[i].mBuffer != buffer) {
                ++i;
            }

            CHECK(i < buffers->size());
            if ((*buffers)[i].mStatus != OWNED_BY_COMPONENT) {
                ALOGW("We already own input buffer %p, yet received "
                     "an EMPTY_BUFFER_DONE.", buffer);
            }

            BufferInfo* info = &buffers->editItemAt(i);
            info->mStatus = OWNED_BY_US;
#ifdef QCOM_HARDWARE
            if ((mState == ERROR)  && (bInvalidState == true)) {
              CODEC_LOGV("mState ERROR, freeing i/p buffer %p", buffer);
              status_t err = freeBuffer(kPortIndexInput, i);
              CHECK_EQ(err, (status_t)OK);
            }
#endif

            // Buffer could not be released until empty buffer done is called.
            if (info->mMediaBuffer != NULL) {
                if (mIsEncoder &&
                    (mQuirks & kAvoidMemcopyInputRecordingFrames)) {
                    // If zero-copy mode is enabled this will send the
                    // input buffer back to the upstream source.
                    restorePatchedDataPointer(info);
                }

                info->mMediaBuffer->release();
                info->mMediaBuffer = NULL;
            }

            if (mPortStatus[kPortIndexInput] == DISABLING) {
                CODEC_LOGV("Port is disabled, freeing buffer %p", buffer);

                status_t err = freeBuffer(kPortIndexInput, i);
                CHECK_EQ(err, (status_t)OK);
            } else if (mState != ERROR
                    && mPortStatus[kPortIndexInput] != SHUTTING_DOWN) {
                CHECK_EQ((int)mPortStatus[kPortIndexInput], (int)ENABLED);

                if (mFlags & kUseSecureInputBuffers) {
                    drainAnyInputBuffer();
                } else {
                    drainInputBuffer(&buffers->editItemAt(i));
                }
            }
            break;
        }

        case omx_message::FILL_BUFFER_DONE:
        {
            IOMX::buffer_id buffer = msg.u.extended_buffer_data.buffer;
            OMX_U32 flags = msg.u.extended_buffer_data.flags;

            CODEC_LOGV("FILL_BUFFER_DONE(buffer: %p, size: %ld, flags: 0x%08lx, timestamp: %lld us (%.2f secs))",
                 buffer,
                 msg.u.extended_buffer_data.range_length,
                 flags,
                 msg.u.extended_buffer_data.timestamp,
                 msg.u.extended_buffer_data.timestamp / 1E6);

#ifdef QCOM_HARDWARE
            if (!strncasecmp(mMIME, "video/", 6) && mOMXLivesLocally
               && msg.u.extended_buffer_data.range_length > 0) {

              CODEC_LOGV("Calling processSEIData");
              if (!mThumbnailMode)
                  processSEIData();
            }
#endif

            Vector<BufferInfo> *buffers = &mPortBuffers[kPortIndexOutput];
            size_t i = 0;
            while (i < buffers->size() && (*buffers)[i].mBuffer != buffer) {
                ++i;
            }

            CHECK(i < buffers->size());
            BufferInfo *info = &buffers->editItemAt(i);

            if (info->mStatus != OWNED_BY_COMPONENT) {
                ALOGW("We already own output buffer %p, yet received "
                     "a FILL_BUFFER_DONE.", buffer);
            }

            info->mStatus = OWNED_BY_US;
#ifdef QCOM_HARDWARE
            if ((mState == ERROR) && (bInvalidState == true)) {
              CODEC_LOGV("mState ERROR, freeing o/p buffer %p", buffer);
              status_t err = freeBuffer(kPortIndexOutput, i);
              CHECK_EQ(err, (status_t)OK);
            }
#endif

            if (mPortStatus[kPortIndexOutput] == DISABLING) {
                CODEC_LOGV("Port is disabled, freeing buffer %p", buffer);

                status_t err = freeBuffer(kPortIndexOutput, i);
                CHECK_EQ(err, (status_t)OK);

#if 0
            } else if (mPortStatus[kPortIndexOutput] == ENABLED
                       && (flags & OMX_BUFFERFLAG_EOS)) {
                CODEC_LOGV("No more output data.");
                mNoMoreOutputData = true;
                mBufferFilled.signal();
#endif
            } else if (mPortStatus[kPortIndexOutput] != SHUTTING_DOWN) {
                CHECK_EQ((int)mPortStatus[kPortIndexOutput], (int)ENABLED);

                if (info->mMediaBuffer == NULL) {
                    CHECK(mOMXLivesLocally);
                    CHECK(mQuirks & kRequiresAllocateBufferOnOutputPorts);
                    CHECK(mQuirks & kDefersOutputBufferAllocation);

                    // The qcom video decoders on Nexus don't actually allocate
                    // output buffer memory on a call to OMX_AllocateBuffer
                    // the "pBuffer" member of the OMX_BUFFERHEADERTYPE
                    // structure is only filled in later.

                    info->mMediaBuffer = new MediaBuffer(
                            msg.u.extended_buffer_data.data_ptr,
                            info->mSize);
                    info->mMediaBuffer->setObserver(this);
                }

                MediaBuffer *buffer = info->mMediaBuffer;
                bool isGraphicBuffer = buffer->graphicBuffer() != NULL;

                if (!isGraphicBuffer
                    && msg.u.extended_buffer_data.range_offset
                        + msg.u.extended_buffer_data.range_length
                            > buffer->size()) {
                    CODEC_LOGE(
                            "Codec lied about its buffer size requirements, "
                            "sending a buffer larger than the originally "
                            "advertised size in FILL_BUFFER_DONE!");
                }
                buffer->set_range(
                        msg.u.extended_buffer_data.range_offset,
                        msg.u.extended_buffer_data.range_length);

                buffer->meta_data()->clear();

                buffer->meta_data()->setInt64(
                        kKeyTime, msg.u.extended_buffer_data.timestamp);

                if (msg.u.extended_buffer_data.flags & OMX_BUFFERFLAG_SYNCFRAME) {
                    buffer->meta_data()->setInt32(kKeyIsSyncFrame, true);
                }
                bool isCodecSpecific = false;
                if (msg.u.extended_buffer_data.flags & OMX_BUFFERFLAG_CODECCONFIG) {
                    buffer->meta_data()->setInt32(kKeyIsCodecConfig, true);
                    isCodecSpecific = true;
                }

                if (isGraphicBuffer || mQuirks & kOutputBuffersAreUnreadable) {
                    buffer->meta_data()->setInt32(kKeyIsUnreadable, true);
                }

                buffer->meta_data()->setPointer(
                        kKeyPlatformPrivate,
                        msg.u.extended_buffer_data.platform_private);

                buffer->meta_data()->setPointer(
                        kKeyBufferID,
                        msg.u.extended_buffer_data.buffer);

                if (msg.u.extended_buffer_data.flags & OMX_BUFFERFLAG_EOS) {
                    CODEC_LOGV("No more output data.");
                    mNoMoreOutputData = true;
                }

                if (mIsEncoder) {
                    int64_t decodingTimeUs = retrieveDecodingTimeUs(isCodecSpecific);
#ifdef QCOM_HARDWARE
                    CODEC_LOGV("kkeyTime = %lld, kKeyDecodingTime = %lld, ctts = %lld",
                               msg.u.extended_buffer_data.timestamp, decodingTimeUs,
                               msg.u.extended_buffer_data.timestamp - decodingTimeUs);
#endif
                    buffer->meta_data()->setInt64(kKeyDecodingTime, decodingTimeUs);
                }

                if (mTargetTimeUs >= 0) {
                    CHECK(msg.u.extended_buffer_data.timestamp <= mTargetTimeUs);

                    if (msg.u.extended_buffer_data.timestamp < mTargetTimeUs) {
                        CODEC_LOGV(
                                "skipping output buffer at timestamp %lld us",
                                msg.u.extended_buffer_data.timestamp);

                        fillOutputBuffer(info);
                        break;
                    }

                    CODEC_LOGV(
                            "returning output buffer at target timestamp "
                            "%lld us",
                            msg.u.extended_buffer_data.timestamp);

                    mTargetTimeUs = -1;
                }

                mFilledBuffers.push_back(i);
                mBufferFilled.signal();
                if (mIsEncoder) {
                    sched_yield();
                }
            }

            break;
        }

        default:
        {
            CHECK(!"should not be here.");
            break;
        }
    }
}

// Has the format changed in any way that the client would have to be aware of?
static bool formatHasNotablyChanged(
        const sp<MetaData> &from, const sp<MetaData> &to) {
    if (from.get() == NULL && to.get() == NULL) {
        return false;
    }

    if ((from.get() == NULL && to.get() != NULL)
        || (from.get() != NULL && to.get() == NULL)) {
        return true;
    }

    const char *mime_from, *mime_to;
    CHECK(from->findCString(kKeyMIMEType, &mime_from));
    CHECK(to->findCString(kKeyMIMEType, &mime_to));

    if (strcasecmp(mime_from, mime_to)) {
        return true;
    }

    if (!strcasecmp(mime_from, MEDIA_MIMETYPE_VIDEO_RAW)) {
        int32_t colorFormat_from, colorFormat_to;
        CHECK(from->findInt32(kKeyColorFormat, &colorFormat_from));
        CHECK(to->findInt32(kKeyColorFormat, &colorFormat_to));

        if (colorFormat_from != colorFormat_to) {
            return true;
        }

        int32_t width_from, width_to;
        CHECK(from->findInt32(kKeyWidth, &width_from));
        CHECK(to->findInt32(kKeyWidth, &width_to));

        if (width_from != width_to) {
            return true;
        }

        int32_t height_from, height_to;
        CHECK(from->findInt32(kKeyHeight, &height_from));
        CHECK(to->findInt32(kKeyHeight, &height_to));

        if (height_from != height_to) {
            return true;
        }

        int32_t left_from, top_from, right_from, bottom_from;
        CHECK(from->findRect(
                    kKeyCropRect,
                    &left_from, &top_from, &right_from, &bottom_from));

        int32_t left_to, top_to, right_to, bottom_to;
        CHECK(to->findRect(
                    kKeyCropRect,
                    &left_to, &top_to, &right_to, &bottom_to));

        if (left_to != left_from || top_to != top_from
                || right_to != right_from || bottom_to != bottom_from) {
            return true;
        }
    } else if (!strcasecmp(mime_from, MEDIA_MIMETYPE_AUDIO_RAW)) {
        int32_t numChannels_from, numChannels_to;
        CHECK(from->findInt32(kKeyChannelCount, &numChannels_from));
        CHECK(to->findInt32(kKeyChannelCount, &numChannels_to));

        if (numChannels_from != numChannels_to) {
            return true;
        }

        int32_t sampleRate_from, sampleRate_to;
        CHECK(from->findInt32(kKeySampleRate, &sampleRate_from));
        CHECK(to->findInt32(kKeySampleRate, &sampleRate_to));

        if (sampleRate_from != sampleRate_to) {
            return true;
        }
    }

    return false;
}

void OMXCodec::onEvent(OMX_EVENTTYPE event, OMX_U32 data1, OMX_U32 data2) {
    switch (event) {
        case OMX_EventCmdComplete:
        {
            onCmdComplete((OMX_COMMANDTYPE)data1, data2);
            break;
        }

        case OMX_EventError:
        {
            CODEC_LOGE("ERROR(0x%08lx, %ld)", data1, data2);
#ifdef QCOM_HARDWARE
            if (data1 == OMX_ErrorInvalidState) {
                bInvalidState = true;
                mPortStatus[kPortIndexInput] = SHUTTING_DOWN;
                mPortStatus[kPortIndexOutput] = SHUTTING_DOWN;
            }
#endif

            setState(ERROR);
            break;
        }

        case OMX_EventPortSettingsChanged:
        {
            CODEC_LOGV("OMX_EventPortSettingsChanged(port=%ld, data2=0x%08lx)",
                       data1, data2);

#ifdef QCOM_HARDWARE
            if ((mState != EXECUTING) && (mState != FLUSHING)) {
                CODEC_LOGE("Ignore PortSettingsChanged event mState == %d ", mState);
                break;
            }

            if (mState == FLUSHING) {
                CODEC_LOGE("Received port reconfig while waiting for FBD\n");
                // Seek is completed and waiting for FBD, at this instance
                // Port reconfig is received rather than FBD.
            }
#endif

            if (data2 == 0 || data2 == OMX_IndexParamPortDefinition) {
                // There is no need to check whether mFilledBuffers is empty or not
                // when the OMX_EventPortSettingsChanged is not meant for reallocating
                // the output buffers.
#ifdef QCOM_HARDWARE
                if ((data1 == kPortIndexOutput) && (mFilledBuffers.empty()== false)) {
                    CODEC_LOGE("Port reconfiguration not allowed during middle of playback");
                    setState(ERROR);
                    break;
                }
#else
                if (data1 == kPortIndexOutput) {
                    CHECK(mFilledBuffers.empty());
                }
#endif
                onPortSettingsChanged(data1);
            } else if (data1 == kPortIndexOutput &&
                        (data2 == OMX_IndexConfigCommonOutputCrop ||
                         data2 == OMX_IndexConfigCommonScale)) {

                sp<MetaData> oldOutputFormat = mOutputFormat;
                initOutputFormat(mSource->getFormat());

                if (data2 == OMX_IndexConfigCommonOutputCrop &&
                    formatHasNotablyChanged(oldOutputFormat, mOutputFormat)) {
                    mOutputPortSettingsHaveChanged = true;

                } else if (data2 == OMX_IndexConfigCommonScale) {
                    OMX_CONFIG_SCALEFACTORTYPE scale;
                    InitOMXParams(&scale);
                    scale.nPortIndex = kPortIndexOutput;

                    // Change display dimension only when necessary.
                    if (OK == mOMX->getConfig(
                                        mNode,
                                        OMX_IndexConfigCommonScale,
                                        &scale, sizeof(scale))) {
                        int32_t left, top, right, bottom;
                        CHECK(mOutputFormat->findRect(kKeyCropRect,
                                                      &left, &top,
                                                      &right, &bottom));

                        // The scale is in 16.16 format.
                        // scale 1.0 = 0x010000. When there is no
                        // need to change the display, skip it.
                        ALOGV("Get OMX_IndexConfigScale: 0x%lx/0x%lx",
                                scale.xWidth, scale.xHeight);

                        if (scale.xWidth != 0x010000) {
                            mOutputFormat->setInt32(kKeyDisplayWidth,
                                    ((right - left +  1) * scale.xWidth)  >> 16);
                            mOutputPortSettingsHaveChanged = true;
                        }

                        if (scale.xHeight != 0x010000) {
                            mOutputFormat->setInt32(kKeyDisplayHeight,
                                    ((bottom  - top + 1) * scale.xHeight) >> 16);
                            mOutputPortSettingsHaveChanged = true;
                        }
                    }
                }
            }
            break;
        }
#ifdef QCOM_HARDWARE
        case OMX_EventIndexsettingChanged:
        {
            OMX_INTERLACETYPE format = (OMX_INTERLACETYPE)data1;
            if (format == OMX_InterlaceInterleaveFrameTopFieldFirst ||
                format == OMX_InterlaceInterleaveFrameBottomFieldFirst)
            {
                mInterlaceFormatDetected = true;
                LOGW("Interlace detected");
            }
            break;
        }
#endif
#if 0
        case OMX_EventBufferFlag:
        {
            CODEC_LOGV("EVENT_BUFFER_FLAG(%ld)", data1);

            if (data1 == kPortIndexOutput) {
                mNoMoreOutputData = true;
            }
            break;
        }
#endif

        default:
        {
            CODEC_LOGV("EVENT(%d, %ld, %ld)", event, data1, data2);
            break;
        }
    }
}

void OMXCodec::onCmdComplete(OMX_COMMANDTYPE cmd, OMX_U32 data) {
    switch (cmd) {
        case OMX_CommandStateSet:
        {
            onStateChange((OMX_STATETYPE)data);
            break;
        }

        case OMX_CommandPortDisable:
        {
#ifdef QCOM_HARDWARE
            if(mState == ERROR) {
              CODEC_LOGE("Ignoring OMX_CommandPortDisable in ERROR state");
              break;
            }
#endif
            OMX_U32 portIndex = data;
            CODEC_LOGV("PORT_DISABLED(%ld)", portIndex);

            CHECK(mState == EXECUTING || mState == RECONFIGURING);
            CHECK_EQ((int)mPortStatus[portIndex], (int)DISABLING);
            CHECK_EQ(mPortBuffers[portIndex].size(), 0u);

            mPortStatus[portIndex] = DISABLED;

            if (mState == RECONFIGURING) {
                CHECK_EQ(portIndex, (OMX_U32)kPortIndexOutput);

                sp<MetaData> oldOutputFormat = mOutputFormat;
                initOutputFormat(mSource->getFormat());

                // Don't notify clients if the output port settings change
                // wasn't of importance to them, i.e. it may be that just the
                // number of buffers has changed and nothing else.
                bool formatChanged = formatHasNotablyChanged(oldOutputFormat, mOutputFormat);
                if (!mOutputPortSettingsHaveChanged) {
                    mOutputPortSettingsHaveChanged = formatChanged;
                }

                status_t err = enablePortAsync(portIndex);
                if (err != OK) {
                    CODEC_LOGE("enablePortAsync(%ld) failed (err = %d)", portIndex, err);
                    setState(ERROR);
                } else {
                    err = allocateBuffersOnPort(portIndex);
                    if (err != OK) {
                        CODEC_LOGE("allocateBuffersOnPort failed (err = %d)", err);
                        setState(ERROR);
                    }
                }
            }
            break;
        }

        case OMX_CommandPortEnable:
        {
            OMX_U32 portIndex = data;
            CODEC_LOGV("PORT_ENABLED(%ld)", portIndex);

#ifdef QCOM_HARDWARE
            if(ERROR == mState) {
              CODEC_LOGE("Ignoring port Enable since component is in ERROR state");
              break;
            }
#endif

            CHECK(mState == EXECUTING || mState == RECONFIGURING);
            CHECK_EQ((int)mPortStatus[portIndex], (int)ENABLING);

            mPortStatus[portIndex] = ENABLED;

            if (mState == RECONFIGURING) {
                CHECK_EQ(portIndex, (OMX_U32)kPortIndexOutput);

                setState(EXECUTING);

                fillOutputBuffers();
            }
            break;
        }

        case OMX_CommandFlush:
        {
            OMX_U32 portIndex = data;

            CODEC_LOGV("FLUSH_DONE(%ld)", portIndex);

#ifdef QCOM_HARDWARE
            if (portIndex == -1) {
                CHECK_EQ((int)mPortStatus[kPortIndexInput], (int)SHUTTING_DOWN);
                mPortStatus[kPortIndexInput] = ENABLED;

                CHECK_EQ((int)mPortStatus[kPortIndexOutput], (int)SHUTTING_DOWN);
                mPortStatus[kPortIndexOutput] = ENABLED;
            } else {
                CHECK_EQ((int)mPortStatus[portIndex], (int)SHUTTING_DOWN);
                mPortStatus[portIndex] = ENABLED;

                CHECK_EQ(countBuffersWeOwn(mPortBuffers[portIndex]),
                         mPortBuffers[portIndex].size());
            }
#else
            CHECK_EQ((int)mPortStatus[portIndex], (int)SHUTTING_DOWN);
            mPortStatus[portIndex] = ENABLED;

            CHECK_EQ(countBuffersWeOwn(mPortBuffers[portIndex]),
                     mPortBuffers[portIndex].size());
#endif


#ifdef QCOM_HARDWARE
            if(mState == ERROR) {
              CODEC_LOGE("Ignoring OMX_CommandFlush in ERROR state");
              break;
            }
#endif

            if (mState == RECONFIGURING) {
                CHECK_EQ(portIndex, (OMX_U32)kPortIndexOutput);

                disablePortAsync(portIndex);
            } else if (mState == EXECUTING_TO_IDLE) {
                if (mPortStatus[kPortIndexInput] == ENABLED
                    && mPortStatus[kPortIndexOutput] == ENABLED) {
                    CODEC_LOGV("Finished flushing both ports, now completing "
                         "transition from EXECUTING to IDLE.");

                    mPortStatus[kPortIndexInput] = SHUTTING_DOWN;
                    mPortStatus[kPortIndexOutput] = SHUTTING_DOWN;

                    status_t err =
                        mOMX->sendCommand(mNode, OMX_CommandStateSet, OMX_StateIdle);
                    CHECK_EQ(err, (status_t)OK);
                }
            } else {
                // We're flushing both ports in preparation for seeking.

                if (mPortStatus[kPortIndexInput] == ENABLED
                    && mPortStatus[kPortIndexOutput] == ENABLED) {
                    CODEC_LOGV("Finished flushing both ports, now continuing from"
                         " seek-time.");

                    // We implicitly resume pulling on our upstream source.
                    mPaused = false;

                    drainInputBuffers();
                    fillOutputBuffers();
                }

                if (mOutputPortSettingsChangedPending) {
                    CODEC_LOGV(
                            "Honoring deferred output port settings change.");

                    mOutputPortSettingsChangedPending = false;
                    onPortSettingsChanged(kPortIndexOutput);
                }
            }

            break;
        }

        default:
        {
            CODEC_LOGV("CMD_COMPLETE(%d, %ld)", cmd, data);
            break;
        }
    }
}

void OMXCodec::onStateChange(OMX_STATETYPE newState) {
    CODEC_LOGV("onStateChange %d", newState);

    switch (newState) {
        case OMX_StateIdle:
        {
            CODEC_LOGV("Now Idle.");
            if (mState == LOADED_TO_IDLE) {
                status_t err = mOMX->sendCommand(
                        mNode, OMX_CommandStateSet, OMX_StateExecuting);

                CHECK_EQ(err, (status_t)OK);

                setState(IDLE_TO_EXECUTING);
            } else {
#ifdef QCOM_HARDWARE
                if(mState == ERROR) {
                    CODEC_LOGV("mState in ERROR when moving from Executing to Idle\n");
                } else {
                    CHECK_EQ((int)mState, (int)EXECUTING_TO_IDLE);
                }
#else
                CHECK_EQ((int)mState, (int)EXECUTING_TO_IDLE);
#endif

                CHECK_EQ(
                    countBuffersWeOwn(mPortBuffers[kPortIndexInput]),
                    mPortBuffers[kPortIndexInput].size());

                CHECK_EQ(
                    countBuffersWeOwn(mPortBuffers[kPortIndexOutput]),
                    mPortBuffers[kPortIndexOutput].size());

                status_t err = mOMX->sendCommand(
                        mNode, OMX_CommandStateSet, OMX_StateLoaded);

                CHECK_EQ(err, (status_t)OK);

                err = freeBuffersOnPort(kPortIndexInput);
                CHECK_EQ(err, (status_t)OK);

                err = freeBuffersOnPort(kPortIndexOutput);
                CHECK_EQ(err, (status_t)OK);

                mPortStatus[kPortIndexInput] = ENABLED;
                mPortStatus[kPortIndexOutput] = ENABLED;

                if ((mFlags & kEnableGrallocUsageProtected) &&
                        mNativeWindow != NULL) {
                    // We push enough 1x1 blank buffers to ensure that one of
                    // them has made it to the display.  This allows the OMX
                    // component teardown to zero out any protected buffers
                    // without the risk of scanning out one of those buffers.
                    pushBlankBuffersToNativeWindow();
                }

                setState(IDLE_TO_LOADED);
            }
            break;
        }

        case OMX_StateExecuting:
        {
#ifdef QCOM_HARDWARE
            if(mState == ERROR) {
                CODEC_LOGV("mState in ERROR when moving from Idle to Executing\n");
            } else {
                CHECK_EQ((int)mState, (int)IDLE_TO_EXECUTING);

                CODEC_LOGV("Now Executing.");

                mOutputPortSettingsChangedPending = false;

                setState(EXECUTING);
            }
#else
            CHECK_EQ((int)mState, (int)IDLE_TO_EXECUTING);

            CODEC_LOGV("Now Executing.");

            mOutputPortSettingsChangedPending = false;

            setState(EXECUTING);
#endif

            // Buffers will be submitted to the component in the first
            // call to OMXCodec::read as mInitialBufferSubmit is true at
            // this point. This ensures that this on_message call returns,
            // releases the lock and ::init can notice the state change and
            // itself return.
            break;
        }

        case OMX_StateLoaded:
        {
#ifdef QCOM_HARDWARE
            if (mState == ERROR)
                CODEC_LOGE("We are in error state, should have been in idle->loaded");
#endif

            CHECK_EQ((int)mState, (int)IDLE_TO_LOADED);

            CODEC_LOGV("Now Loaded.");

            setState(LOADED);
            break;
        }
#ifdef QCOM_HARDWARE
        case OMX_StatePause:
        {
           CODEC_LOGV("Now paused.");

           CHECK_EQ(mState, PAUSING);

           setState(PAUSED);
           break;
        }
#endif
        case OMX_StateInvalid:
        {
            setState(ERROR);
            break;
        }

        default:
        {
            CHECK(!"should not be here.");
            break;
        }
    }
}

// static
size_t OMXCodec::countBuffersWeOwn(const Vector<BufferInfo> &buffers) {
    size_t n = 0;
    for (size_t i = 0; i < buffers.size(); ++i) {
        if (buffers[i].mStatus != OWNED_BY_COMPONENT) {
            ++n;
        }
    }

    return n;
}

status_t OMXCodec::freeBuffersOnPort(
        OMX_U32 portIndex, bool onlyThoseWeOwn) {
    Vector<BufferInfo> *buffers = &mPortBuffers[portIndex];

    status_t stickyErr = OK;

    for (size_t i = buffers->size(); i-- > 0;) {
        BufferInfo *info = &buffers->editItemAt(i);

        if (onlyThoseWeOwn && info->mStatus == OWNED_BY_COMPONENT) {
            continue;
        }

        CHECK(info->mStatus == OWNED_BY_US
                || info->mStatus == OWNED_BY_NATIVE_WINDOW);

        CODEC_LOGV("freeing buffer %p on port %ld", info->mBuffer, portIndex);

        status_t err = freeBuffer(portIndex, i);

        if (err != OK) {
            stickyErr = err;
        }

    }

    CHECK(onlyThoseWeOwn || buffers->isEmpty());

    return stickyErr;
}

status_t OMXCodec::freeBuffer(OMX_U32 portIndex, size_t bufIndex) {
    Vector<BufferInfo> *buffers = &mPortBuffers[portIndex];

    BufferInfo *info = &buffers->editItemAt(bufIndex);

    status_t err = mOMX->freeBuffer(mNode, portIndex, info->mBuffer);

    if (err == OK && info->mMediaBuffer != NULL) {
        CHECK_EQ(portIndex, (OMX_U32)kPortIndexOutput);
        info->mMediaBuffer->setObserver(NULL);

        // Make sure nobody but us owns this buffer at this point.
        CHECK_EQ(info->mMediaBuffer->refcount(), 0);

        // Cancel the buffer if it belongs to an ANativeWindow.
        sp<GraphicBuffer> graphicBuffer = info->mMediaBuffer->graphicBuffer();
        if (info->mStatus == OWNED_BY_US && graphicBuffer != 0) {
            err = cancelBufferToNativeWindow(info);
        }

        info->mMediaBuffer->release();
        info->mMediaBuffer = NULL;
    }

    if (err == OK) {
        buffers->removeAt(bufIndex);
    }
#ifdef QCOM_HARDWARE
    else {
        LOGW("Warning, free Buffer failed, to be freed later"
             " returning OK to prevent crash..");
        return OK;
    }
#endif

    return err;
}

void OMXCodec::onPortSettingsChanged(OMX_U32 portIndex) {
    CODEC_LOGV("PORT_SETTINGS_CHANGED(%ld)", portIndex);

    CHECK_EQ((int)mState, (int)EXECUTING);
    CHECK_EQ(portIndex, (OMX_U32)kPortIndexOutput);
    CHECK(!mOutputPortSettingsChangedPending);

    if (mPortStatus[kPortIndexOutput] != ENABLED) {
        CODEC_LOGV("Deferring output port settings change.");
        mOutputPortSettingsChangedPending = true;
        return;
    }

    setState(RECONFIGURING);

    if (mQuirks & kNeedsFlushBeforeDisable) {
        if (!flushPortAsync(portIndex)) {
            onCmdComplete(OMX_CommandFlush, portIndex);
        }
    } else {
        disablePortAsync(portIndex);
    }
}

bool OMXCodec::flushPortAsync(OMX_U32 portIndex) {
    CHECK(mState == EXECUTING || mState == RECONFIGURING
#ifdef QCOM_HARDWARE
            || mState == EXECUTING_TO_IDLE || mState == FLUSHING);
#else
            || mState == EXECUTING_TO_IDLE);
#endif

#ifdef QCOM_HARDWARE
    if ( portIndex == -1 ) {
        mPortStatus[kPortIndexInput] = SHUTTING_DOWN;
        mPortStatus[kPortIndexOutput] = SHUTTING_DOWN;
    } else {
#endif
    CODEC_LOGV("flushPortAsync(%ld): we own %d out of %d buffers already.",
         portIndex, countBuffersWeOwn(mPortBuffers[portIndex]),
         mPortBuffers[portIndex].size());

    CHECK_EQ((int)mPortStatus[portIndex], (int)ENABLED);
    mPortStatus[portIndex] = SHUTTING_DOWN;

    if ((mQuirks & kRequiresFlushCompleteEmulation)
        && countBuffersWeOwn(mPortBuffers[portIndex])
                == mPortBuffers[portIndex].size()) {
        // No flush is necessary and this component fails to send a
        // flush-complete event in this case.

        return false;
    }
#ifdef QCOM_HARDWARE
    }
#endif

    status_t err =
        mOMX->sendCommand(mNode, OMX_CommandFlush, portIndex);
    CHECK_EQ(err, (status_t)OK);

    return true;
}

void OMXCodec::disablePortAsync(OMX_U32 portIndex) {
    CHECK(mState == EXECUTING || mState == RECONFIGURING);

    CHECK_EQ((int)mPortStatus[portIndex], (int)ENABLED);
    mPortStatus[portIndex] = DISABLING;

    CODEC_LOGV("sending OMX_CommandPortDisable(%ld)", portIndex);
    status_t err =
        mOMX->sendCommand(mNode, OMX_CommandPortDisable, portIndex);
    CHECK_EQ(err, (status_t)OK);

    freeBuffersOnPort(portIndex, true);
}

status_t OMXCodec::enablePortAsync(OMX_U32 portIndex) {
    CHECK(mState == EXECUTING || mState == RECONFIGURING);

    CHECK_EQ((int)mPortStatus[portIndex], (int)DISABLED);
    mPortStatus[portIndex] = ENABLING;

    CODEC_LOGV("sending OMX_CommandPortEnable(%ld)", portIndex);
    return mOMX->sendCommand(mNode, OMX_CommandPortEnable, portIndex);
}

void OMXCodec::fillOutputBuffers() {
#ifdef QCOM_HARDWARE
    CHECK(mState == EXECUTING || mState == FLUSHING);
#else
    CHECK_EQ((int)mState, (int)EXECUTING);
#endif

    // This is a workaround for some decoders not properly reporting
    // end-of-output-stream. If we own all input buffers and also own
    // all output buffers and we already signalled end-of-input-stream,
    // the end-of-output-stream is implied.
#ifdef QCOM_HARDWARE
    // NOTE: Thumbnail mode needs a call to fillOutputBuffer in order
    // to get the decoded frame from the component. Currently,
    // thumbnail mode calls emptyBuffer with an EOS flag on its first
    // frame and sets mSignalledEOS to true, so without the check for
    // !mThumbnailMode, fillOutputBuffer will never be called.
    if (!mThumbnailMode) {
        if (mSignalledEOS
            && countBuffersWeOwn(mPortBuffers[kPortIndexInput])
                == mPortBuffers[kPortIndexInput].size()
            && countBuffersWeOwn(mPortBuffers[kPortIndexOutput])
                == mPortBuffers[kPortIndexOutput].size()) {
            mNoMoreOutputData = true;
            mBufferFilled.signal();
            return;
        }
    }
#else
    if (mSignalledEOS
            && countBuffersWeOwn(mPortBuffers[kPortIndexInput])
                == mPortBuffers[kPortIndexInput].size()
            && countBuffersWeOwn(mPortBuffers[kPortIndexOutput])
                == mPortBuffers[kPortIndexOutput].size()) {
        mNoMoreOutputData = true;
        mBufferFilled.signal();

        return;
    }
#endif

    Vector<BufferInfo> *buffers = &mPortBuffers[kPortIndexOutput];
    for (size_t i = 0; i < buffers->size(); ++i) {
        BufferInfo *info = &buffers->editItemAt(i);
        if (info->mStatus == OWNED_BY_US) {
            fillOutputBuffer(&buffers->editItemAt(i));
        }
    }
}

void OMXCodec::drainInputBuffers() {
#ifdef QCOM_HARDWARE
    CHECK(mState == EXECUTING || mState == RECONFIGURING || mState == FLUSHING);
#else
    CHECK(mState == EXECUTING || mState == RECONFIGURING);
#endif

    if (mFlags & kUseSecureInputBuffers) {
        Vector<BufferInfo> *buffers = &mPortBuffers[kPortIndexInput];
        for (size_t i = 0; i < buffers->size(); ++i) {
            if (!drainAnyInputBuffer()
                    || (mFlags & kOnlySubmitOneInputBufferAtOneTime)) {
                break;
            }
        }
    } else {
#ifdef QCOM_HARDWARE
        size_t CAMERA_BUFFERS = 4;
#endif
        Vector<BufferInfo> *buffers = &mPortBuffers[kPortIndexInput];
        for (size_t i = 0; i < buffers->size(); ++i) {
            BufferInfo *info = &buffers->editItemAt(i);

            if (info->mStatus != OWNED_BY_US) {
                continue;
            }

#ifdef QCOM_HARDWARE
            if(mIsEncoder && (mQuirks & kAvoidMemcopyInputRecordingFrames) && (i == CAMERA_BUFFERS))
                break;
#endif

            if (!drainInputBuffer(info)) {
                break;
            }

            if (mFlags & kOnlySubmitOneInputBufferAtOneTime) {
                break;
            }
        }
    }
}

bool OMXCodec::drainAnyInputBuffer() {
    return drainInputBuffer((BufferInfo *)NULL);
}

OMXCodec::BufferInfo *OMXCodec::findInputBufferByDataPointer(void *ptr) {
    Vector<BufferInfo> *infos = &mPortBuffers[kPortIndexInput];
    for (size_t i = 0; i < infos->size(); ++i) {
        BufferInfo *info = &infos->editItemAt(i);

        if (info->mData == ptr) {
            CODEC_LOGV(
                    "input buffer data ptr = %p, buffer_id = %p",
                    ptr,
                    info->mBuffer);

            return info;
        }
    }

    TRESPASS();
}

OMXCodec::BufferInfo *OMXCodec::findEmptyInputBuffer() {
    Vector<BufferInfo> *infos = &mPortBuffers[kPortIndexInput];
    for (size_t i = 0; i < infos->size(); ++i) {
        BufferInfo *info = &infos->editItemAt(i);

        if (info->mStatus == OWNED_BY_US) {
            return info;
        }
    }

    TRESPASS();
}

bool OMXCodec::drainInputBuffer(BufferInfo *info) {
    if (info != NULL) {
        CHECK_EQ((int)info->mStatus, (int)OWNED_BY_US);
    }

    if (mSignalledEOS) {
        return false;
    }

    if (mCodecSpecificDataIndex < mCodecSpecificData.size()) {
        CHECK(!(mFlags & kUseSecureInputBuffers));

        const CodecSpecificData *specific =
            mCodecSpecificData[mCodecSpecificDataIndex];

        size_t size = specific->mSize;

        if (!strcasecmp(MEDIA_MIMETYPE_VIDEO_AVC, mMIME)
                && !(mQuirks & kWantsNALFragments)) {
            static const uint8_t kNALStartCode[4] =
                    { 0x00, 0x00, 0x00, 0x01 };

            CHECK(info->mSize >= specific->mSize + 4);

            size += 4;

            memcpy(info->mData, kNALStartCode, 4);
            memcpy((uint8_t *)info->mData + 4,
                   specific->mData, specific->mSize);
        } else {
            CHECK(info->mSize >= specific->mSize);
            memcpy(info->mData, specific->mData, specific->mSize);
        }

        mNoMoreOutputData = false;

        CODEC_LOGV("calling emptyBuffer with codec specific data");

        status_t err = mOMX->emptyBuffer(
                mNode, info->mBuffer, 0, size,
                OMX_BUFFERFLAG_ENDOFFRAME | OMX_BUFFERFLAG_CODECCONFIG,
                0);
        CHECK_EQ(err, (status_t)OK);

        info->mStatus = OWNED_BY_COMPONENT;

        ++mCodecSpecificDataIndex;
        return true;
    }

#ifdef QCOM_HARDWARE
    if ((!strncmp(mComponentName, "OMX.qcom.", 9)) && mPaused) {
        CODEC_LOGE("Returning as in Pause State and H/W decoder");
        return false;
    }
#else
    if (mPaused) {
        return false;
    }
#endif

    status_t err;

    bool signalEOS = false;
    int64_t timestampUs = 0;

    size_t offset = 0;
    int32_t n = 0;


    for (;;) {
        MediaBuffer *srcBuffer;
        if (mSeekTimeUs >= 0) {
            if (mLeftOverBuffer) {
                mLeftOverBuffer->release();
                mLeftOverBuffer = NULL;
            }

            MediaSource::ReadOptions options;
            options.setSeekTo(mSeekTimeUs, mSeekMode);

            mSeekTimeUs = -1;
            mSeekMode = ReadOptions::SEEK_CLOSEST_SYNC;
            mBufferFilled.signal();

            err = mSource->read(&srcBuffer, &options);

            if (err == OK) {
                int64_t targetTimeUs;
                if (srcBuffer->meta_data()->findInt64(
                            kKeyTargetTime, &targetTimeUs)
                        && targetTimeUs >= 0) {
                    CODEC_LOGV("targetTimeUs = %lld us", targetTimeUs);
                    mTargetTimeUs = targetTimeUs;
                } else {
                    mTargetTimeUs = -1;
                }
            }
        } else if (mLeftOverBuffer) {
            srcBuffer = mLeftOverBuffer;
            mLeftOverBuffer = NULL;

            err = OK;
        } else {
            err = mSource->read(&srcBuffer);
        }

#ifdef QCOM_HARDWARE
        if (err == ERROR_CORRUPT_NAL) {
            LOGW("Ignore Corrupt NAL");
            continue;
        }
        else if (err != OK) {
            signalEOS = true;
            mFinalStatus = err;
            mSignalledEOS = true;
            mBufferFilled.signal();
            break;
        }
#else
        if (err != OK) {
            signalEOS = true;
            mFinalStatus = err;
            mSignalledEOS = true;
            mBufferFilled.signal();
            break;
        }
#endif

        if (mFlags & kUseSecureInputBuffers) {
            info = findInputBufferByDataPointer(srcBuffer->data());
            CHECK(info != NULL);
        }

        size_t remainingBytes = info->mSize - offset;

        if (srcBuffer->range_length() > remainingBytes) {
            if (offset == 0) {
                CODEC_LOGE(
                     "Codec's input buffers are too small to accomodate "
                     "buffer read from source (info->mSize = %d, srcLength = %d)",
                     info->mSize, srcBuffer->range_length());

                srcBuffer->release();
                srcBuffer = NULL;

                setState(ERROR);
                return false;
            }

            mLeftOverBuffer = srcBuffer;
            break;
        }

        bool releaseBuffer = true;
        if (mIsEncoder && (mQuirks & kAvoidMemcopyInputRecordingFrames)) {
            CHECK(mOMXLivesLocally && offset == 0);

            OMX_BUFFERHEADERTYPE *header =
                (OMX_BUFFERHEADERTYPE *)info->mBuffer;

#ifdef QCOM_HARDWARE
            //not commenting this one for now. XXX - remove when memcopy can be avoided
            //for encoder
#endif
            CHECK(header->pBuffer == info->mData);

            header->pBuffer =
                (OMX_U8 *)srcBuffer->data() + srcBuffer->range_offset();

            releaseBuffer = false;
            info->mMediaBuffer = srcBuffer;
        } else {
            if (mFlags & kStoreMetaDataInVideoBuffers) {
                releaseBuffer = false;
                info->mMediaBuffer = srcBuffer;
            }

            if (mFlags & kUseSecureInputBuffers) {
                // Data in "info" is already provided at this time.

                releaseBuffer = false;

                CHECK(info->mMediaBuffer == NULL);
                info->mMediaBuffer = srcBuffer;
            } else {
#ifndef SAMSUNG_CODEC_SUPPORT
                CHECK(srcBuffer->data() != NULL) ;
                memcpy((uint8_t *)info->mData + offset,
                        (const uint8_t *)srcBuffer->data()
                            + srcBuffer->range_offset(),
                        srcBuffer->range_length());
#else
                OMX_PARAM_PORTDEFINITIONTYPE def;
                InitOMXParams(&def);
                def.nPortIndex = kPortIndexInput;

                status_t err = mOMX->getParameter(mNode, OMX_IndexParamPortDefinition,
                                                  &def, sizeof(def));
                CHECK_EQ(err, (status_t)OK);

                if (def.eDomain == OMX_PortDomainVideo) {
                    OMX_VIDEO_PORTDEFINITIONTYPE *videoDef = &def.format.video;
                    switch (videoDef->eColorFormat) {
                    case OMX_SEC_COLOR_FormatNV12LVirtualAddress: {
                        CHECK(srcBuffer->data() != NULL);
                        void *pSharedMem = (void *)(srcBuffer->data());
                        memcpy((uint8_t *)info->mData + offset,
                                (const void *)&pSharedMem, sizeof(void *));
                        break;
                    }
                    default:
                        CHECK(srcBuffer->data() != NULL);
                        memcpy((uint8_t *)info->mData + offset,
                                (const uint8_t *)srcBuffer->data()
                                    + srcBuffer->range_offset(),
                                srcBuffer->range_length());
                        break;
                    }
                } else {
                    CHECK(srcBuffer->data() != NULL);
                    memcpy((uint8_t *)info->mData + offset,
                            (const uint8_t *)srcBuffer->data()
                                + srcBuffer->range_offset(),
                            srcBuffer->range_length());
                }
#endif
            }
        }

        int64_t lastBufferTimeUs;
        CHECK(srcBuffer->meta_data()->findInt64(kKeyTime, &lastBufferTimeUs));
        CHECK(lastBufferTimeUs >= 0);
        if (mIsEncoder) {
#ifdef QCOM_HARDWARE
            CODEC_LOGV("pushing %lld to mDecodingTimeList", lastBufferTimeUs);
#endif
            mDecodingTimeList.push_back(lastBufferTimeUs);
        }

        if (offset == 0) {
            timestampUs = lastBufferTimeUs;
        }

        offset += srcBuffer->range_length();

        if (!strcasecmp(MEDIA_MIMETYPE_AUDIO_VORBIS, mMIME)) {
            CHECK(!(mQuirks & kSupportsMultipleFramesPerInputBuffer));
            CHECK_GE(info->mSize, offset + sizeof(int32_t));

            int32_t numPageSamples;
            if (!srcBuffer->meta_data()->findInt32(
                        kKeyValidSamples, &numPageSamples)) {
                numPageSamples = -1;
            }

            memcpy((uint8_t *)info->mData + offset,
                   &numPageSamples,
                   sizeof(numPageSamples));

            offset += sizeof(numPageSamples);
        }

        if (releaseBuffer) {
            srcBuffer->release();
            srcBuffer = NULL;
        }

        ++n;

        if (!(mQuirks & kSupportsMultipleFramesPerInputBuffer)) {
            break;
        }

        int64_t coalescedDurationUs = lastBufferTimeUs - timestampUs;

        if (coalescedDurationUs > 250000ll) {
            // Don't coalesce more than 250ms worth of encoded data at once.
            break;
        }
    }

    if (n > 1) {
        ALOGV("coalesced %d frames into one input buffer", n);
    }

    OMX_U32 flags = OMX_BUFFERFLAG_ENDOFFRAME;

#ifdef QCOM_HARDWARE
    if(mInterlaceFormatDetected) {
      mInterlaceFrame++;
    }
#endif

    if (signalEOS) {
        flags |= OMX_BUFFERFLAG_EOS;
#ifdef QCOM_HARDWARE
    } else if ((mThumbnailMode && !mInterlaceFormatDetected)
               || (mThumbnailMode && (mInterlaceFrame >= 2))) {
        // Because we don't get an EOS after getting the first frame, we
        // need to notify the component with OMX_BUFFERFLAG_EOS, set
        // mNoMoreOutputData to false so fillOutputBuffer gets called on
        // the first output buffer (see comment in fillOutputBuffer), and
        // mSignalledEOS must be true so drainInputBuffer is not executed
        // on extra frames. Setting mFinalStatus to ERROR_END_OF_STREAM as
        // we dont want to return OK and NULL buffer in read.
        flags |= OMX_BUFFERFLAG_EOS;
        mNoMoreOutputData = false;
        mSignalledEOS = true;
        mFinalStatus = ERROR_END_OF_STREAM;
#endif
    } else {
        mNoMoreOutputData = false;
    }

    CODEC_LOGV("Calling emptyBuffer on buffer %p (length %d), "
               "timestamp %lld us (%.2f secs)",
               info->mBuffer, offset,
               timestampUs, timestampUs / 1E6);

    if (info == NULL) {
        CHECK(mFlags & kUseSecureInputBuffers);
        CHECK(signalEOS);

        // This is fishy, there's still a MediaBuffer corresponding to this
        // info available to the source at this point even though we're going
        // to use it to signal EOS to the codec.
        info = findEmptyInputBuffer();
    }

    err = mOMX->emptyBuffer(
            mNode, info->mBuffer, 0, offset,
            flags, timestampUs);

    if (err != OK) {
        setState(ERROR);
        return false;
    }

    info->mStatus = OWNED_BY_COMPONENT;

    // This component does not ever signal the EOS flag on output buffers,
    // Thanks for nothing.
    if (mSignalledEOS && !strcmp(mComponentName, "OMX.TI.Video.encoder")) {
        mNoMoreOutputData = true;
        mBufferFilled.signal();
    }

    return true;
}

void OMXCodec::fillOutputBuffer(BufferInfo *info) {
    CHECK_EQ((int)info->mStatus, (int)OWNED_BY_US);

    if (mNoMoreOutputData) {
        CODEC_LOGV("There is no more output data available, not "
             "calling fillOutputBuffer");
        return;
    }

    if (info->mMediaBuffer != NULL) {
        sp<GraphicBuffer> graphicBuffer = info->mMediaBuffer->graphicBuffer();
        if (graphicBuffer != 0) {
            // When using a native buffer we need to lock the buffer before
            // giving it to OMX.
            CODEC_LOGV("Calling lockBuffer on %p", info->mBuffer);
            int err = mNativeWindow->lockBuffer(mNativeWindow.get(),
                    graphicBuffer.get());
            if (err != 0) {
                CODEC_LOGE("lockBuffer failed w/ error 0x%08x", err);

                setState(ERROR);
                return;
            }
        }
    }

    CODEC_LOGV("Calling fillBuffer on buffer %p", info->mBuffer);
    status_t err = mOMX->fillBuffer(mNode, info->mBuffer);

    if (err != OK) {
        CODEC_LOGE("fillBuffer failed w/ error 0x%08x", err);

        setState(ERROR);
        return;
    }

    info->mStatus = OWNED_BY_COMPONENT;
}

bool OMXCodec::drainInputBuffer(IOMX::buffer_id buffer) {
    Vector<BufferInfo> *buffers = &mPortBuffers[kPortIndexInput];
    for (size_t i = 0; i < buffers->size(); ++i) {
        if ((*buffers)[i].mBuffer == buffer) {
            return drainInputBuffer(&buffers->editItemAt(i));
        }
    }

    CHECK(!"should not be here.");

    return false;
}

void OMXCodec::fillOutputBuffer(IOMX::buffer_id buffer) {
    Vector<BufferInfo> *buffers = &mPortBuffers[kPortIndexOutput];
    for (size_t i = 0; i < buffers->size(); ++i) {
        if ((*buffers)[i].mBuffer == buffer) {
            fillOutputBuffer(&buffers->editItemAt(i));
            return;
        }
    }

    CHECK(!"should not be here.");
}

void OMXCodec::setState(State newState) {
    mState = newState;
    mAsyncCompletion.signal();

    // This may cause some spurious wakeups but is necessary to
    // unblock the reader if we enter ERROR state.
    mBufferFilled.signal();
}

status_t OMXCodec::waitForBufferFilled_l() {

    if (mIsEncoder) {
        // For timelapse video recording, the timelapse video recording may
        // not send an input frame for a _long_ time. Do not use timeout
        // for video encoding.
        return mBufferFilled.wait(mLock);
    }
    status_t err = mBufferFilled.waitRelative(mLock, kBufferFilledEventTimeOutNs);
#ifdef QCOM_HARDWARE
    if ((err == -ETIMEDOUT) && (mPaused == true)){
        // When the audio playback is paused, the fill buffer maybe timed out
        // if input data is not available to decode. Hence, considering the
        // timed out as a valid case.
        err = OK;
    }
#endif
    if (err != OK) {
        CODEC_LOGE("Timed out waiting for output buffers: %d/%d",
            countBuffersWeOwn(mPortBuffers[kPortIndexInput]),
            countBuffersWeOwn(mPortBuffers[kPortIndexOutput]));
    }
    return err;
}

void OMXCodec::setRawAudioFormat(
        OMX_U32 portIndex, int32_t sampleRate, int32_t numChannels) {

    // port definition
    OMX_PARAM_PORTDEFINITIONTYPE def;
    InitOMXParams(&def);
    def.nPortIndex = portIndex;
#ifdef QCOM_HARDWARE
    def.format.audio.cMIMEType = NULL;
#endif
    status_t err = mOMX->getParameter(
            mNode, OMX_IndexParamPortDefinition, &def, sizeof(def));
    CHECK_EQ(err, (status_t)OK);
    def.format.audio.eEncoding = OMX_AUDIO_CodingPCM;
    CHECK_EQ(mOMX->setParameter(mNode, OMX_IndexParamPortDefinition,
            &def, sizeof(def)), (status_t)OK);

    // pcm param
    OMX_AUDIO_PARAM_PCMMODETYPE pcmParams;
    InitOMXParams(&pcmParams);
    pcmParams.nPortIndex = portIndex;

    err = mOMX->getParameter(
            mNode, OMX_IndexParamAudioPcm, &pcmParams, sizeof(pcmParams));

    CHECK_EQ(err, (status_t)OK);

    pcmParams.nChannels = numChannels;
    pcmParams.eNumData = OMX_NumericalDataSigned;
    pcmParams.bInterleaved = OMX_TRUE;
    pcmParams.nBitPerSample = 16;
    pcmParams.nSamplingRate = sampleRate;
    pcmParams.ePCMMode = OMX_AUDIO_PCMModeLinear;

    if (numChannels == 1) {
        pcmParams.eChannelMapping[0] = OMX_AUDIO_ChannelCF;
    } else {
        CHECK_EQ(numChannels, 2);

        pcmParams.eChannelMapping[0] = OMX_AUDIO_ChannelLF;
        pcmParams.eChannelMapping[1] = OMX_AUDIO_ChannelRF;
    }

    err = mOMX->setParameter(
            mNode, OMX_IndexParamAudioPcm, &pcmParams, sizeof(pcmParams));

    CHECK_EQ(err, (status_t)OK);
}

static OMX_AUDIO_AMRBANDMODETYPE pickModeFromBitRate(bool isAMRWB, int32_t bps) {
    if (isAMRWB) {
        if (bps <= 6600) {
            return OMX_AUDIO_AMRBandModeWB0;
        } else if (bps <= 8850) {
            return OMX_AUDIO_AMRBandModeWB1;
        } else if (bps <= 12650) {
            return OMX_AUDIO_AMRBandModeWB2;
        } else if (bps <= 14250) {
            return OMX_AUDIO_AMRBandModeWB3;
        } else if (bps <= 15850) {
            return OMX_AUDIO_AMRBandModeWB4;
        } else if (bps <= 18250) {
            return OMX_AUDIO_AMRBandModeWB5;
        } else if (bps <= 19850) {
            return OMX_AUDIO_AMRBandModeWB6;
        } else if (bps <= 23050) {
            return OMX_AUDIO_AMRBandModeWB7;
        }

        // 23850 bps
        return OMX_AUDIO_AMRBandModeWB8;
    } else {  // AMRNB
        if (bps <= 4750) {
            return OMX_AUDIO_AMRBandModeNB0;
        } else if (bps <= 5150) {
            return OMX_AUDIO_AMRBandModeNB1;
        } else if (bps <= 5900) {
            return OMX_AUDIO_AMRBandModeNB2;
        } else if (bps <= 6700) {
            return OMX_AUDIO_AMRBandModeNB3;
        } else if (bps <= 7400) {
            return OMX_AUDIO_AMRBandModeNB4;
        } else if (bps <= 7950) {
            return OMX_AUDIO_AMRBandModeNB5;
        } else if (bps <= 10200) {
            return OMX_AUDIO_AMRBandModeNB6;
        }

        // 12200 bps
        return OMX_AUDIO_AMRBandModeNB7;
    }
}

void OMXCodec::setAMRFormat(bool isWAMR, int32_t bitRate) {
    OMX_U32 portIndex = mIsEncoder ? kPortIndexOutput : kPortIndexInput;

    OMX_AUDIO_PARAM_AMRTYPE def;
    InitOMXParams(&def);
    def.nPortIndex = portIndex;

    status_t err =
        mOMX->getParameter(mNode, OMX_IndexParamAudioAmr, &def, sizeof(def));

    CHECK_EQ(err, (status_t)OK);

    def.eAMRFrameFormat = OMX_AUDIO_AMRFrameFormatFSF;

    def.eAMRBandMode = pickModeFromBitRate(isWAMR, bitRate);
    err = mOMX->setParameter(mNode, OMX_IndexParamAudioAmr, &def, sizeof(def));
    CHECK_EQ(err, (status_t)OK);

    ////////////////////////

    if (mIsEncoder) {
        sp<MetaData> format = mSource->getFormat();
        int32_t sampleRate;
        int32_t numChannels;
        CHECK(format->findInt32(kKeySampleRate, &sampleRate));
        CHECK(format->findInt32(kKeyChannelCount, &numChannels));

        setRawAudioFormat(kPortIndexInput, sampleRate, numChannels);
    }
}

status_t OMXCodec::setAACFormat(int32_t numChannels, int32_t sampleRate, int32_t bitRate) {
    if (numChannels > 2)
        ALOGW("Number of channels: (%d) \n", numChannels);

    if (mIsEncoder) {
        //////////////// input port ////////////////////
        setRawAudioFormat(kPortIndexInput, sampleRate, numChannels);

        //////////////// output port ////////////////////
        // format
        OMX_AUDIO_PARAM_PORTFORMATTYPE format;
        format.nPortIndex = kPortIndexOutput;
        format.nIndex = 0;
        status_t err = OMX_ErrorNone;
        while (OMX_ErrorNone == err) {
            CHECK_EQ(mOMX->getParameter(mNode, OMX_IndexParamAudioPortFormat,
                    &format, sizeof(format)), (status_t)OK);
            if (format.eEncoding == OMX_AUDIO_CodingAAC) {
                break;
            }
            format.nIndex++;
        }
        CHECK_EQ((status_t)OK, err);
        CHECK_EQ(mOMX->setParameter(mNode, OMX_IndexParamAudioPortFormat,
                &format, sizeof(format)), (status_t)OK);

        // port definition
        OMX_PARAM_PORTDEFINITIONTYPE def;
        InitOMXParams(&def);
        def.nPortIndex = kPortIndexOutput;
        CHECK_EQ(mOMX->getParameter(mNode, OMX_IndexParamPortDefinition,
                &def, sizeof(def)), (status_t)OK);
        def.format.audio.bFlagErrorConcealment = OMX_TRUE;
        def.format.audio.eEncoding = OMX_AUDIO_CodingAAC;
        CHECK_EQ(mOMX->setParameter(mNode, OMX_IndexParamPortDefinition,
                &def, sizeof(def)), (status_t)OK);

        // profile
        OMX_AUDIO_PARAM_AACPROFILETYPE profile;
        InitOMXParams(&profile);
        profile.nPortIndex = kPortIndexOutput;
        CHECK_EQ(mOMX->getParameter(mNode, OMX_IndexParamAudioAac,
                &profile, sizeof(profile)), (status_t)OK);
        profile.nChannels = numChannels;
        profile.eChannelMode = (numChannels == 1?
                OMX_AUDIO_ChannelModeMono: OMX_AUDIO_ChannelModeStereo);
        profile.nSampleRate = sampleRate;
        profile.nBitRate = bitRate;
        profile.nAudioBandWidth = 0;
        profile.nFrameLength = 0;
        profile.nAACtools = OMX_AUDIO_AACToolAll;
        profile.nAACERtools = OMX_AUDIO_AACERNone;
        profile.eAACProfile = OMX_AUDIO_AACObjectLC;
        profile.eAACStreamFormat = OMX_AUDIO_AACStreamFormatMP4FF;
        err = mOMX->setParameter(mNode, OMX_IndexParamAudioAac,
                &profile, sizeof(profile));

        if (err != OK) {
            CODEC_LOGE("setParameter('OMX_IndexParamAudioAac') failed (err = %d)", err);
            return err;
        }
    } else {
        OMX_AUDIO_PARAM_AACPROFILETYPE profile;
        InitOMXParams(&profile);
        profile.nPortIndex = kPortIndexInput;

        status_t err = mOMX->getParameter(
                mNode, OMX_IndexParamAudioAac, &profile, sizeof(profile));
        CHECK_EQ(err, (status_t)OK);

        profile.nChannels = numChannels;
        profile.nSampleRate = sampleRate;
#ifdef QCOM_HARDWARE
        if(mIsAacFormatAdif){
            profile.eAACStreamFormat = OMX_AUDIO_AACStreamFormatADIF;
        }else{
            profile.eAACStreamFormat = OMX_AUDIO_AACStreamFormatMP4ADTS;
        }
#else
        profile.eAACStreamFormat = OMX_AUDIO_AACStreamFormatMP4ADTS;
#endif

        err = mOMX->setParameter(
                mNode, OMX_IndexParamAudioAac, &profile, sizeof(profile));

        if (err != OK) {
            CODEC_LOGE("setParameter('OMX_IndexParamAudioAac') failed (err = %d)", err);
            return err;
        }
    }

    return OK;
}

#ifdef QCOM_HARDWARE
void OMXCodec::setAC3Format(int32_t /*numChannels*/, int32_t /*sampleRate*/) {
/*
    QOMX_AUDIO_PARAM_AC3TYPE profileAC3;
    QOMX_AUDIO_PARAM_AC3PP profileAC3PP;
    OMX_INDEXTYPE indexTypeAC3;
    OMX_INDEXTYPE indexTypeAC3PP;
    OMX_PARAM_PORTDEFINITIONTYPE portParam;

    //configure input port
    InitOMXParams(&portParam);
    portParam.nPortIndex = 0;
    status_t err = mOMX->getParameter(
       mNode, OMX_IndexParamPortDefinition, &portParam, sizeof(portParam));
    CHECK_EQ(err, OK);

    portParam.nBufferSize = 2*4096;
    err = mOMX->setParameter(
       mNode, OMX_IndexParamPortDefinition, &portParam, sizeof(portParam));
    CHECK_EQ(err, OK);

    //configure output port
    portParam.nPortIndex = 1;
    err = mOMX->getParameter(
       mNode, OMX_IndexParamPortDefinition, &portParam, sizeof(portParam));
    CHECK_EQ(err, OK);
    portParam.nBufferSize = 20*4096;
    err = mOMX->setParameter(
       mNode, OMX_IndexParamPortDefinition, &portParam, sizeof(portParam));
    CHECK_EQ(err, OK);

    err = mOMX->getExtensionIndex(mNode, OMX_QCOM_INDEX_PARAM_AC3TYPE, &indexTypeAC3);

    InitOMXParams(&profileAC3);
    profileAC3.nPortIndex = kPortIndexInput;
    err = mOMX->getParameter(mNode, indexTypeAC3, &profileAC3, sizeof(profileAC3));
    CHECK_EQ(err, OK);

    profileAC3.nSamplingRate  =  sampleRate;
    profileAC3.nChannels      =  2;
    profileAC3.eChannelConfig =  OMX_AUDIO_AC3_CHANNEL_CONFIG_2_0;

    LOGE("numChannels = %d, profileAC3.nChannels = %d", numChannels, profileAC3.nChannels);

    err = mOMX->setParameter(mNode, indexTypeAC3, &profileAC3, sizeof(profileAC3));
    CHECK_EQ(err, OK);

    //for output port
    OMX_AUDIO_PARAM_PCMMODETYPE profilePcm;
    InitOMXParams(&profilePcm);
    profilePcm.nPortIndex = kPortIndexOutput;
    err = mOMX->getParameter(mNode, OMX_IndexParamAudioPcm, &profilePcm, sizeof(profilePcm));
    profilePcm.nSamplingRate  =  sampleRate;
    err = mOMX->setParameter(mNode, OMX_IndexParamAudioPcm, &profilePcm, sizeof(profilePcm));
    LOGE("for output port profileAC3.nSamplingRate = %d", profileAC3.nSamplingRate);

    mOMX->getExtensionIndex(mNode, OMX_QCOM_INDEX_PARAM_AC3PP, &indexTypeAC3PP);

    InitOMXParams(&profileAC3PP);
    profileAC3PP.nPortIndex = kPortIndexInput;
    err = mOMX->getParameter(mNode, indexTypeAC3PP, &profileAC3PP, sizeof(profileAC3PP));
    CHECK_EQ(err, OK);

    int i;
    int channel_routing[6];

    for (i=0; i<6; i++) {
        channel_routing[i] = -1;
    }
    for (i=0; i<6; i++) {
        profileAC3PP.eChannelRouting[i] =  (OMX_AUDIO_AC3_CHANNEL_ROUTING)channel_routing[i];
    }
    profileAC3PP.eChannelRouting[0] =  OMX_AUDIO_AC3_CHANNEL_LEFT;
    profileAC3PP.eChannelRouting[1] =  OMX_AUDIO_AC3_CHANNEL_RIGHT;
    err = mOMX->setParameter(mNode, indexTypeAC3PP, &profileAC3PP, sizeof(profileAC3PP));
    CHECK_EQ(err, OK);
*/
}

status_t OMXCodec::setWMAFormat(const sp<MetaData> &meta)
	{
	    if (mIsEncoder) {
	        CODEC_LOGE("WMA encoding not supported");
	        return OK;
	    } else {
	        int32_t version;
	        OMX_AUDIO_PARAM_WMATYPE paramWMA;
	        QOMX_AUDIO_PARAM_WMA10PROTYPE paramWMA10;
	        CHECK(meta->findInt32(kKeyWMAVersion, &version));
	        int32_t numChannels;
	        int32_t bitRate;
	        int32_t sampleRate;
	        int32_t encodeOptions;
	        int32_t blockAlign;
	        int32_t bitspersample;
	        int32_t formattag;
	        int32_t advencopt1;
	        int32_t advencopt2;
	        int32_t VirtualPktSize;
        if(version==kTypeWMAPro || version==kTypeWMALossLess) {
	           CHECK(meta->findInt32(kKeyWMABitspersample, &bitspersample));
	           CHECK(meta->findInt32(kKeyWMAFormatTag, &formattag));
	           CHECK(meta->findInt32(kKeyWMAAdvEncOpt1,&advencopt1));
	           CHECK(meta->findInt32(kKeyWMAAdvEncOpt2,&advencopt2));
	           CHECK(meta->findInt32(kKeyWMAVirPktSize,&VirtualPktSize));
	        }
	        if(version==kTypeWMA) {
	           InitOMXParams(&paramWMA);
	           paramWMA.nPortIndex = kPortIndexInput;
        } else if(version==kTypeWMAPro || version==kTypeWMALossLess) {
	           InitOMXParams(&paramWMA10);
	           paramWMA10.nPortIndex = kPortIndexInput;
	        }
	        CHECK(meta->findInt32(kKeyChannelCount, &numChannels));
	        CHECK(meta->findInt32(kKeySampleRate, &sampleRate));
	        CHECK(meta->findInt32(kKeyBitRate, &bitRate));
	        CHECK(meta->findInt32(kKeyWMAEncodeOpt, &encodeOptions));
	        CHECK(meta->findInt32(kKeyWMABlockAlign, &blockAlign));
	        CODEC_LOGV("Channels: %d, SampleRate: %d, BitRate; %d"
	                   "EncodeOptions: %d, blockAlign: %d", numChannels,
	                   sampleRate, bitRate, encodeOptions, blockAlign);
	        if(sampleRate>48000 || numChannels>2)
	        {
	           LOGE("Unsupported samplerate/channels");
	           return ERROR_UNSUPPORTED;
	        }
        if(version==kTypeWMAPro || version==kTypeWMALossLess)
	        {
	           CODEC_LOGV("Bitspersample: %d, wmaformattag: %d,"
	                      "advencopt1: %d, advencopt2: %d VirtualPktSize %d", bitspersample,
	                      formattag, advencopt1, advencopt2, VirtualPktSize);
	        }
	        status_t err = OK;
	        OMX_INDEXTYPE index;
	        if(version==kTypeWMA) {
	           err = mOMX->getParameter(
	                   mNode, OMX_IndexParamAudioWma, &paramWMA, sizeof(paramWMA));
        } else if(version==kTypeWMAPro || version==kTypeWMALossLess) {
	           mOMX->getExtensionIndex(mNode,"OMX.Qualcomm.index.audio.wma10Pro",&index);
	           err = mOMX->getParameter(
	                   mNode, index, &paramWMA10, sizeof(paramWMA10));
	        }
	        CHECK_EQ(err, (status_t)OK);
	        if(version==kTypeWMA) {
	           paramWMA.nChannels = numChannels;
	           paramWMA.nSamplingRate = sampleRate;
	           paramWMA.nEncodeOptions = encodeOptions;
	           paramWMA.nBitRate = bitRate;
	           paramWMA.nBlockAlign = blockAlign;
        } else if(version==kTypeWMAPro || version==kTypeWMALossLess) {
	           paramWMA10.nChannels = numChannels;
	           paramWMA10.nSamplingRate = sampleRate;
	           paramWMA10.nEncodeOptions = encodeOptions;
	           paramWMA10.nBitRate = bitRate;
	           paramWMA10.nBlockAlign = blockAlign;
	        }
        if(version==kTypeWMAPro || version==kTypeWMALossLess) {
	           paramWMA10.advancedEncodeOpt = advencopt1;
	           paramWMA10.advancedEncodeOpt2 = advencopt2;
	           paramWMA10.formatTag = formattag;
	           paramWMA10.validBitsPerSample = bitspersample;
	           paramWMA10.nVirtualPktSize = VirtualPktSize;
	        }
	        if(version==kTypeWMA) {
	           err = mOMX->setParameter(
	                   mNode, OMX_IndexParamAudioWma, &paramWMA, sizeof(paramWMA));
        } else if(version==kTypeWMAPro || version==kTypeWMALossLess) {
	           err = mOMX->setParameter(
	                   mNode, index, &paramWMA10, sizeof(paramWMA10));
	        }
	        return err;
	    }
	}
#endif

#ifdef QCOM_HARDWARE
void OMXCodec::setG711Format(int32_t numChannels, int32_t sampleRate) {
    CHECK(!mIsEncoder);
    setRawAudioFormat(kPortIndexInput, sampleRate, numChannels);
}
#else
void OMXCodec::setG711Format(int32_t numChannels) {
    CHECK(!mIsEncoder);
    setRawAudioFormat(kPortIndexInput, 8000, numChannels);
}
#endif

void OMXCodec::setImageOutputFormat(
        OMX_COLOR_FORMATTYPE format, OMX_U32 width, OMX_U32 height) {
    CODEC_LOGV("setImageOutputFormat(%ld, %ld)", width, height);

#if 0
    OMX_INDEXTYPE index;
    status_t err = mOMX->get_extension_index(
            mNode, "OMX.TI.JPEG.decode.Config.OutputColorFormat", &index);
    CHECK_EQ(err, (status_t)OK);

    err = mOMX->set_config(mNode, index, &format, sizeof(format));
    CHECK_EQ(err, (status_t)OK);
#endif

    OMX_PARAM_PORTDEFINITIONTYPE def;
    InitOMXParams(&def);
    def.nPortIndex = kPortIndexOutput;

    status_t err = mOMX->getParameter(
            mNode, OMX_IndexParamPortDefinition, &def, sizeof(def));
    CHECK_EQ(err, (status_t)OK);

    CHECK_EQ((int)def.eDomain, (int)OMX_PortDomainImage);

    OMX_IMAGE_PORTDEFINITIONTYPE *imageDef = &def.format.image;

    CHECK_EQ((int)imageDef->eCompressionFormat, (int)OMX_IMAGE_CodingUnused);
    imageDef->eColorFormat = format;
    imageDef->nFrameWidth = width;
    imageDef->nFrameHeight = height;

    switch (format) {
        case OMX_COLOR_FormatYUV420PackedPlanar:
        case OMX_COLOR_FormatYUV411Planar:
        {
            def.nBufferSize = (width * height * 3) / 2;
            break;
        }

        case OMX_COLOR_FormatCbYCrY:
        {
            def.nBufferSize = width * height * 2;
            break;
        }

        case OMX_COLOR_Format32bitARGB8888:
        {
            def.nBufferSize = width * height * 4;
            break;
        }

        case OMX_COLOR_Format16bitARGB4444:
        case OMX_COLOR_Format16bitARGB1555:
        case OMX_COLOR_Format16bitRGB565:
        case OMX_COLOR_Format16bitBGR565:
        {
            def.nBufferSize = width * height * 2;
            break;
        }

        default:
            CHECK(!"Should not be here. Unknown color format.");
            break;
    }

    def.nBufferCountActual = def.nBufferCountMin;

    err = mOMX->setParameter(
            mNode, OMX_IndexParamPortDefinition, &def, sizeof(def));
    CHECK_EQ(err, (status_t)OK);
}

void OMXCodec::setJPEGInputFormat(
        OMX_U32 width, OMX_U32 height, OMX_U32 compressedSize) {
    OMX_PARAM_PORTDEFINITIONTYPE def;
    InitOMXParams(&def);
    def.nPortIndex = kPortIndexInput;

    status_t err = mOMX->getParameter(
            mNode, OMX_IndexParamPortDefinition, &def, sizeof(def));
    CHECK_EQ(err, (status_t)OK);

    CHECK_EQ((int)def.eDomain, (int)OMX_PortDomainImage);
    OMX_IMAGE_PORTDEFINITIONTYPE *imageDef = &def.format.image;

    CHECK_EQ((int)imageDef->eCompressionFormat, (int)OMX_IMAGE_CodingJPEG);
    imageDef->nFrameWidth = width;
    imageDef->nFrameHeight = height;

    def.nBufferSize = compressedSize;
    def.nBufferCountActual = def.nBufferCountMin;

    err = mOMX->setParameter(
            mNode, OMX_IndexParamPortDefinition, &def, sizeof(def));
    CHECK_EQ(err, (status_t)OK);
}

void OMXCodec::addCodecSpecificData(const void *data, size_t size) {
    CodecSpecificData *specific =
        (CodecSpecificData *)malloc(sizeof(CodecSpecificData) + size - 1);

    specific->mSize = size;
    memcpy(specific->mData, data, size);

    mCodecSpecificData.push(specific);
}

void OMXCodec::clearCodecSpecificData() {
    for (size_t i = 0; i < mCodecSpecificData.size(); ++i) {
        free(mCodecSpecificData.editItemAt(i));
    }
    mCodecSpecificData.clear();
    mCodecSpecificDataIndex = 0;
}

status_t OMXCodec::start(MetaData *meta) {
#ifdef QCOM_HARDWARE
    CODEC_LOGV("OMXCodec::start ");
#endif
    Mutex::Autolock autoLock(mLock);

#ifdef QCOM_HARDWARE
    if(mPaused) {
        if (!strncmp(mComponentName, "OMX.qcom.", 9)) {
            while (isIntermediateState(mState)) {
                mAsyncCompletion.wait(mLock);
            }
            CHECK_EQ(mState, (status_t)PAUSED);
            status_t err = mOMX->sendCommand(mNode,
            OMX_CommandStateSet, OMX_StateExecuting);
            CHECK_EQ(err, (status_t)OK);
            setState(IDLE_TO_EXECUTING);
            mPaused = false;
            while (mState != EXECUTING && mState != ERROR) {
                mAsyncCompletion.wait(mLock);
            }
            return mState == ERROR ? UNKNOWN_ERROR : OK;
        } else {   // SW Codec
            mPaused = false;
            return OK;
        }
    }
#endif

    if (mState != LOADED) {
        return UNKNOWN_ERROR;
    }

    sp<MetaData> params = new MetaData;
    if (mQuirks & kWantsNALFragments) {
        params->setInt32(kKeyWantsNALFragments, true);
    }
    if (meta) {
        int64_t startTimeUs = 0;
        int64_t timeUs;
        if (meta->findInt64(kKeyTime, &timeUs)) {
            startTimeUs = timeUs;
        }
        params->setInt64(kKeyTime, startTimeUs);
    }
    status_t err = mSource->start(params.get());

    if (err != OK) {
        return err;
    }

    mCodecSpecificDataIndex = 0;
    mInitialBufferSubmit = true;
    mSignalledEOS = false;
    mNoMoreOutputData = false;
    mOutputPortSettingsHaveChanged = false;
    mSeekTimeUs = -1;
    mSeekMode = ReadOptions::SEEK_CLOSEST_SYNC;
    mTargetTimeUs = -1;
    mFilledBuffers.clear();
    mPaused = false;

    return init();
}

status_t OMXCodec::stop() {
    CODEC_LOGV("stop mState=%d", mState);

    Mutex::Autolock autoLock(mLock);

    while (isIntermediateState(mState)) {
        mAsyncCompletion.wait(mLock);
    }

    bool isError = false;
    switch (mState) {
        case LOADED:
            break;

        case ERROR:
        {
#ifdef QCOM_HARDWARE
            CODEC_LOGE("in error state, check omx il state and decide whether to free or skip");
#endif

            OMX_STATETYPE state = OMX_StateInvalid;
            status_t err = mOMX->getState(mNode, &state);
            CHECK_EQ(err, (status_t)OK);

#ifdef QCOM_HARDWARE
            CODEC_LOGE("OMX IL is in state %d", state);

            /* OMX IL spec page 98
               The call should be performed under the following conditions:
               . While the component is in the OMX_StateIdle state and the IL client has
                 already sent a request for the state transition to OMX_StateLoaded
                 (e.g., during the stopping of the component)
               . On a disabled port when the component is in the OMX_StateExecuting,
                 the OMX_StatePause, or the OMX_StateIdle state.
            */

            bool canFree = true;
            if (!strncmp(mComponentName, "OMX.qcom.video.decoder.", 23)) {
                if (state == OMX_StateInvalid) {
                    canFree = true;
                }
                else if ((state == OMX_StateIdle) && mState == IDLE_TO_LOADED) {
                    canFree = true;
                }
                else if ((state == OMX_StateExecuting || state == OMX_StatePause ||
                          state == OMX_StateIdle) &&
                         (mPortStatus[kPortIndexOutput] == DISABLED ||
                          mPortStatus[kPortIndexOutput] == DISABLING)) {
                    canFree = true;
                }
                else
                    canFree = false;
            }

            if (canFree) {
                err = freeBuffersOnPort(kPortIndexOutput, true);
                CHECK_EQ(err, (status_t)OK);
            }
            else {
                LOGW("%s IL component does not match conditions for free, skip freeing for later",
                     mComponentName);
            }
#endif
            if (state != OMX_StateExecuting) {
                break;
            }
#ifdef QCOM_HARDWARE
            else {
                CODEC_LOGV("Component is still in executing state, fall through and move component"
                           " to idle");
            }
#endif
            // else fall through to the idling code
            isError = true;
        }

#ifdef QCOM_HARDWARE
        case PAUSED:
#endif
        case EXECUTING:
        {
            setState(EXECUTING_TO_IDLE);

            if (mQuirks & kRequiresFlushBeforeShutdown) {
                CODEC_LOGV("This component requires a flush before transitioning "
                     "from EXECUTING to IDLE...");
#ifdef QCOM_HARDWARE
            //DSP supports flushing of ports simultaneously. Flushing individual port is not supported.

                if(mQuirks & kRequiresGlobalFlush) {
                  bool emulateFlushCompletion = !flushPortAsync(kPortIndexBoth);

                  if (emulateFlushCompletion) {
                    onCmdComplete(OMX_CommandFlush, kPortIndexBoth);
                  }
                }
                else {
#endif
                bool emulateInputFlushCompletion =
                    !flushPortAsync(kPortIndexInput);

                bool emulateOutputFlushCompletion =
                    !flushPortAsync(kPortIndexOutput);

                if (emulateInputFlushCompletion) {
                    onCmdComplete(OMX_CommandFlush, kPortIndexInput);
                }

                if (emulateOutputFlushCompletion) {
                    onCmdComplete(OMX_CommandFlush, kPortIndexOutput);
                }
#ifdef QCOM_HARDWARE
               }
#endif
            } else {
                mPortStatus[kPortIndexInput] = SHUTTING_DOWN;
                mPortStatus[kPortIndexOutput] = SHUTTING_DOWN;

                status_t err =
                    mOMX->sendCommand(mNode, OMX_CommandStateSet, OMX_StateIdle);
                CHECK_EQ(err, (status_t)OK);
            }

            while (mState != LOADED && mState != ERROR) {
                mAsyncCompletion.wait(mLock);
            }

            if (isError) {
                // We were in the ERROR state coming in, so restore that now
                // that we've idled the OMX component.
                setState(ERROR);
            }

            break;
        }

        default:
        {
            CHECK(!"should not be here.");
            break;
        }
    }

    if (mLeftOverBuffer) {
        mLeftOverBuffer->release();
        mLeftOverBuffer = NULL;
    }

    mSource->stop();

    CODEC_LOGV("stopped in state %d", mState);

    return OK;
}

sp<MetaData> OMXCodec::getFormat() {
    Mutex::Autolock autoLock(mLock);

    return mOutputFormat;
}

status_t OMXCodec::read(
        MediaBuffer **buffer, const ReadOptions *options) {
    status_t err = OK;
    *buffer = NULL;

    Mutex::Autolock autoLock(mLock);

    if (mState != EXECUTING && mState != RECONFIGURING) {
        return UNKNOWN_ERROR;
    }

    bool seeking = false;
    int64_t seekTimeUs;
    ReadOptions::SeekMode seekMode;
    if (options && options->getSeekTo(&seekTimeUs, &seekMode)) {
        seeking = true;
    }

    if (mInitialBufferSubmit) {
        mInitialBufferSubmit = false;

        if (seeking) {
            CHECK(seekTimeUs >= 0);
            mSeekTimeUs = seekTimeUs;
            mSeekMode = seekMode;

            // There's no reason to trigger the code below, there's
            // nothing to flush yet.
            seeking = false;
            mPaused = false;
        }

        drainInputBuffers();

        if (mState == EXECUTING) {
            // Otherwise mState == RECONFIGURING and this code will trigger
            // after the output port is reenabled.
            fillOutputBuffers();
        }
    }

    if (seeking) {
        while (mState == RECONFIGURING) {
            if ((err = waitForBufferFilled_l()) != OK) {
                return err;
            }
        }

        if (mState != EXECUTING) {
            return UNKNOWN_ERROR;
        }

        CODEC_LOGV("seeking to %lld us (%.2f secs)", seekTimeUs, seekTimeUs / 1E6);

        mSignalledEOS = false;

        CHECK(seekTimeUs >= 0);
        mSeekTimeUs = seekTimeUs;
        mSeekMode = seekMode;

        mFilledBuffers.clear();

        CHECK_EQ((int)mState, (int)EXECUTING);
#ifdef QCOM_HARDWARE
        setState(FLUSHING);
        //DSP supports flushing of ports simultaneously. Flushing individual port is not supported.

        if(mQuirks & kRequiresGlobalFlush) {
          bool emulateFlushCompletion = !flushPortAsync(kPortIndexBoth);
          if (emulateFlushCompletion) {
              onCmdComplete(OMX_CommandFlush, kPortIndexBoth);
          }
        } else {
#endif

        bool emulateInputFlushCompletion = !flushPortAsync(kPortIndexInput);
        bool emulateOutputFlushCompletion = !flushPortAsync(kPortIndexOutput);

        if (emulateInputFlushCompletion) {
            onCmdComplete(OMX_CommandFlush, kPortIndexInput);
        }

        if (emulateOutputFlushCompletion) {
            onCmdComplete(OMX_CommandFlush, kPortIndexOutput);
#ifdef QCOM_HARDWARE
        }
#endif
        }

        while (mSeekTimeUs >= 0) {
            if ((err = waitForBufferFilled_l()) != OK) {
                return err;
            }
        }
    }

#ifdef QCOM_HARDWARE
    if (!strncmp("OMX.ittiam.video.decoder", mComponentName, 24)) {
        OMX_INDEXTYPE index;
        OMX_U32 set_level = 0;
        #define LC_LEVEL2_HIGH_CUTOFF 125000
        #define LC_LEVEL2_LOW_CUTOFF 100000
        #define LC_LEVEL1_HIGH_CUTOFF 75000
        #define LC_LEVEL1_LOW_CUTOFF 50000
        CODEC_LOGV("OMXCodec latenessUs = %lld", latenessUs);
        if((LC_level == 0) && (latenessUs > LC_LEVEL1_HIGH_CUTOFF))
        {
          LC_level = 1;
          set_level = 1;
        }
        else if((LC_level == 1) && (latenessUs > LC_LEVEL2_HIGH_CUTOFF))
        {
          LC_level = 2;
          set_level = 1;
        }
        else if((LC_level == 1) && (latenessUs < LC_LEVEL1_LOW_CUTOFF))
        {
          LC_level = 0;
          set_level = 1;
        }
        else if((LC_level == 2) && (latenessUs < LC_LEVEL2_LOW_CUTOFF))
        {
          LC_level = 1;
          set_level = 1;
        }
        if(set_level == 1)
        {
          CODEC_LOGV("set_level = 1");
          status_t err = mOMX->getExtensionIndex(
            mNode,
            "OMX.ITTIAM.index.LClevel",
            &index);
          if (err != OK) {
              return err;
          }
          mOMX->setConfig(mNode, index, &LC_level, sizeof(LC_level));
        }
    }
#endif
    while (mState != ERROR && !mNoMoreOutputData && mFilledBuffers.empty()) {
        if ((err = waitForBufferFilled_l()) != OK) {
            return err;
        }
    }

    if (mState == ERROR) {
        return UNKNOWN_ERROR;
    }
#ifdef QCOM_HARDWARE
    if(seeking) {
        CHECK_EQ((int)mState, (int)FLUSHING);
        setState(EXECUTING);
    }
#endif

    if (mFilledBuffers.empty()) {
        return mSignalledEOS ? mFinalStatus : ERROR_END_OF_STREAM;
    }

    if (mOutputPortSettingsHaveChanged) {
        mOutputPortSettingsHaveChanged = false;

        return INFO_FORMAT_CHANGED;
    }

    size_t index = *mFilledBuffers.begin();
    mFilledBuffers.erase(mFilledBuffers.begin());

    BufferInfo *info = &mPortBuffers[kPortIndexOutput].editItemAt(index);
    CHECK_EQ((int)info->mStatus, (int)OWNED_BY_US);
    info->mStatus = OWNED_BY_CLIENT;

    info->mMediaBuffer->add_ref();
    *buffer = info->mMediaBuffer;

    return OK;
}

void OMXCodec::signalBufferReturned(MediaBuffer *buffer) {
    Mutex::Autolock autoLock(mLock);

    Vector<BufferInfo> *buffers = &mPortBuffers[kPortIndexOutput];
    for (size_t i = 0; i < buffers->size(); ++i) {
        BufferInfo *info = &buffers->editItemAt(i);

        if (info->mMediaBuffer == buffer) {
            CHECK_EQ((int)mPortStatus[kPortIndexOutput], (int)ENABLED);
            CHECK_EQ((int)info->mStatus, (int)OWNED_BY_CLIENT);

            info->mStatus = OWNED_BY_US;

            if (buffer->graphicBuffer() == 0) {
                fillOutputBuffer(info);
            } else {
                sp<MetaData> metaData = info->mMediaBuffer->meta_data();
                int32_t rendered = 0;
                if (!metaData->findInt32(kKeyRendered, &rendered)) {
                    rendered = 0;
                }
#ifdef QCOM_HARDWARE
                // Set latenessUs here from kKeyLateness
                metaData->findInt64(kKeyLateness, &latenessUs);
#endif
                if (!rendered) {
                    status_t err = cancelBufferToNativeWindow(info);
                    if (err < 0) {
                        return;
                    }
                }

                info->mStatus = OWNED_BY_NATIVE_WINDOW;

                // Dequeue the next buffer from the native window.
                BufferInfo *nextBufInfo = dequeueBufferFromNativeWindow();
                if (nextBufInfo == 0) {
                    return;
                }

                // Give the buffer to the OMX node to fill.
                fillOutputBuffer(nextBufInfo);
            }
            return;
        }
    }

    CHECK(!"should not be here.");
}

static const char *imageCompressionFormatString(OMX_IMAGE_CODINGTYPE type) {
    static const char *kNames[] = {
        "OMX_IMAGE_CodingUnused",
        "OMX_IMAGE_CodingAutoDetect",
        "OMX_IMAGE_CodingJPEG",
        "OMX_IMAGE_CodingJPEG2K",
        "OMX_IMAGE_CodingEXIF",
        "OMX_IMAGE_CodingTIFF",
        "OMX_IMAGE_CodingGIF",
        "OMX_IMAGE_CodingPNG",
        "OMX_IMAGE_CodingLZW",
        "OMX_IMAGE_CodingBMP",
    };

    size_t numNames = sizeof(kNames) / sizeof(kNames[0]);

    if (type < 0 || (size_t)type >= numNames) {
        return "UNKNOWN";
    } else {
        return kNames[type];
    }
}

static const char *colorFormatString(OMX_COLOR_FORMATTYPE type) {
    static const char *kNames[] = {
        "OMX_COLOR_FormatUnused",
        "OMX_COLOR_FormatMonochrome",
        "OMX_COLOR_Format8bitRGB332",
        "OMX_COLOR_Format12bitRGB444",
        "OMX_COLOR_Format16bitARGB4444",
        "OMX_COLOR_Format16bitARGB1555",
        "OMX_COLOR_Format16bitRGB565",
        "OMX_COLOR_Format16bitBGR565",
        "OMX_COLOR_Format18bitRGB666",
        "OMX_COLOR_Format18bitARGB1665",
        "OMX_COLOR_Format19bitARGB1666",
        "OMX_COLOR_Format24bitRGB888",
        "OMX_COLOR_Format24bitBGR888",
        "OMX_COLOR_Format24bitARGB1887",
        "OMX_COLOR_Format25bitARGB1888",
        "OMX_COLOR_Format32bitBGRA8888",
        "OMX_COLOR_Format32bitARGB8888",
        "OMX_COLOR_FormatYUV411Planar",
        "OMX_COLOR_FormatYUV411PackedPlanar",
        "OMX_COLOR_FormatYUV420Planar",
        "OMX_COLOR_FormatYUV420PackedPlanar",
        "OMX_COLOR_FormatYUV420SemiPlanar",
        "OMX_COLOR_FormatYUV422Planar",
        "OMX_COLOR_FormatYUV422PackedPlanar",
        "OMX_COLOR_FormatYUV422SemiPlanar",
        "OMX_COLOR_FormatYCbYCr",
        "OMX_COLOR_FormatYCrYCb",
        "OMX_COLOR_FormatCbYCrY",
        "OMX_COLOR_FormatCrYCbY",
        "OMX_COLOR_FormatYUV444Interleaved",
        "OMX_COLOR_FormatRawBayer8bit",
        "OMX_COLOR_FormatRawBayer10bit",
        "OMX_COLOR_FormatRawBayer8bitcompressed",
        "OMX_COLOR_FormatL2",
        "OMX_COLOR_FormatL4",
        "OMX_COLOR_FormatL8",
        "OMX_COLOR_FormatL16",
        "OMX_COLOR_FormatL24",
        "OMX_COLOR_FormatL32",
        "OMX_COLOR_FormatYUV420PackedSemiPlanar",
        "OMX_COLOR_FormatYUV422PackedSemiPlanar",
        "OMX_COLOR_Format18BitBGR666",
        "OMX_COLOR_Format24BitARGB6666",
        "OMX_COLOR_Format24BitABGR6666",
    };

    size_t numNames = sizeof(kNames) / sizeof(kNames[0]);

    if (type == OMX_TI_COLOR_FormatYUV420PackedSemiPlanar) {
        return "OMX_TI_COLOR_FormatYUV420PackedSemiPlanar";
	}
#ifdef SAMSUNG_CODEC_SUPPORT
    if (type == OMX_SEC_COLOR_FormatNV12TPhysicalAddress) {
        return "OMX_SEC_COLOR_FormatNV12TPhysicalAddress";
    }
    if (type == OMX_SEC_COLOR_FormatNV12LPhysicalAddress) {
        return "OMX_SEC_COLOR_FormatNV12LPhysicalAddress";
    }
    if (type == OMX_SEC_COLOR_FormatNV12LVirtualAddress) {
        return "OMX_SEC_COLOR_FormatNV12LVirtualAddress";
    }
    if (type == OMX_SEC_COLOR_FormatNV12Tiled) {
        return "OMX_SEC_COLOR_FormatNV12Tiled";
    }
#endif
    else if (type == OMX_QCOM_COLOR_FormatYVU420SemiPlanar) {
        return "OMX_QCOM_COLOR_FormatYVU420SemiPlanar";
#ifdef QCOM_HARDWARE
    } else if (type == QOMX_COLOR_FormatYVU420PackedSemiPlanar32m4ka) {
        return "QOMX_COLOR_FormatYVU420PackedSemiPlanar32m4ka";
    } else if (type == QOMX_COLOR_FormatYUV420PackedSemiPlanar64x32Tile2m8ka) {
        return "QOMX_COLOR_FormatYUV420PackedSemiPlanar64x32Tile2m8ka";
#endif
    } else if (type < 0 || (size_t)type >= numNames) {
        return "UNKNOWN";
    } else {
        return kNames[type];
    }
}

static const char *videoCompressionFormatString(OMX_VIDEO_CODINGTYPE type) {
    static const char *kNames[] = {
        "OMX_VIDEO_CodingUnused",
        "OMX_VIDEO_CodingAutoDetect",
        "OMX_VIDEO_CodingMPEG2",
        "OMX_VIDEO_CodingH263",
        "OMX_VIDEO_CodingMPEG4",
        "OMX_VIDEO_CodingWMV",
        "OMX_VIDEO_CodingRV",
        "OMX_VIDEO_CodingAVC",
        "OMX_VIDEO_CodingMJPEG",
    };

    size_t numNames = sizeof(kNames) / sizeof(kNames[0]);

    if (type < 0 || (size_t)type >= numNames) {
        return "UNKNOWN";
    } else {
        return kNames[type];
    }
}

static const char *audioCodingTypeString(OMX_AUDIO_CODINGTYPE type) {
    static const char *kNames[] = {
        "OMX_AUDIO_CodingUnused",
        "OMX_AUDIO_CodingAutoDetect",
        "OMX_AUDIO_CodingPCM",
        "OMX_AUDIO_CodingADPCM",
        "OMX_AUDIO_CodingAMR",
        "OMX_AUDIO_CodingGSMFR",
        "OMX_AUDIO_CodingGSMEFR",
        "OMX_AUDIO_CodingGSMHR",
        "OMX_AUDIO_CodingPDCFR",
        "OMX_AUDIO_CodingPDCEFR",
        "OMX_AUDIO_CodingPDCHR",
        "OMX_AUDIO_CodingTDMAFR",
        "OMX_AUDIO_CodingTDMAEFR",
        "OMX_AUDIO_CodingQCELP8",
        "OMX_AUDIO_CodingQCELP13",
        "OMX_AUDIO_CodingEVRC",
        "OMX_AUDIO_CodingSMV",
        "OMX_AUDIO_CodingG711",
        "OMX_AUDIO_CodingG723",
        "OMX_AUDIO_CodingG726",
        "OMX_AUDIO_CodingG729",
        "OMX_AUDIO_CodingAAC",
        "OMX_AUDIO_CodingMP3",
        "OMX_AUDIO_CodingSBC",
        "OMX_AUDIO_CodingVORBIS",
        "OMX_AUDIO_CodingWMA",
        "OMX_AUDIO_CodingRA",
        "OMX_AUDIO_CodingMIDI",
    };

    size_t numNames = sizeof(kNames) / sizeof(kNames[0]);

    if (type < 0 || (size_t)type >= numNames) {
        return "UNKNOWN";
    } else {
        return kNames[type];
    }
}

static const char *audioPCMModeString(OMX_AUDIO_PCMMODETYPE type) {
    static const char *kNames[] = {
        "OMX_AUDIO_PCMModeLinear",
        "OMX_AUDIO_PCMModeALaw",
        "OMX_AUDIO_PCMModeMULaw",
    };

    size_t numNames = sizeof(kNames) / sizeof(kNames[0]);

    if (type < 0 || (size_t)type >= numNames) {
        return "UNKNOWN";
    } else {
        return kNames[type];
    }
}

static const char *amrBandModeString(OMX_AUDIO_AMRBANDMODETYPE type) {
    static const char *kNames[] = {
        "OMX_AUDIO_AMRBandModeUnused",
        "OMX_AUDIO_AMRBandModeNB0",
        "OMX_AUDIO_AMRBandModeNB1",
        "OMX_AUDIO_AMRBandModeNB2",
        "OMX_AUDIO_AMRBandModeNB3",
        "OMX_AUDIO_AMRBandModeNB4",
        "OMX_AUDIO_AMRBandModeNB5",
        "OMX_AUDIO_AMRBandModeNB6",
        "OMX_AUDIO_AMRBandModeNB7",
        "OMX_AUDIO_AMRBandModeWB0",
        "OMX_AUDIO_AMRBandModeWB1",
        "OMX_AUDIO_AMRBandModeWB2",
        "OMX_AUDIO_AMRBandModeWB3",
        "OMX_AUDIO_AMRBandModeWB4",
        "OMX_AUDIO_AMRBandModeWB5",
        "OMX_AUDIO_AMRBandModeWB6",
        "OMX_AUDIO_AMRBandModeWB7",
        "OMX_AUDIO_AMRBandModeWB8",
    };

    size_t numNames = sizeof(kNames) / sizeof(kNames[0]);

    if (type < 0 || (size_t)type >= numNames) {
        return "UNKNOWN";
    } else {
        return kNames[type];
    }
}

static const char *amrFrameFormatString(OMX_AUDIO_AMRFRAMEFORMATTYPE type) {
    static const char *kNames[] = {
        "OMX_AUDIO_AMRFrameFormatConformance",
        "OMX_AUDIO_AMRFrameFormatIF1",
        "OMX_AUDIO_AMRFrameFormatIF2",
        "OMX_AUDIO_AMRFrameFormatFSF",
        "OMX_AUDIO_AMRFrameFormatRTPPayload",
        "OMX_AUDIO_AMRFrameFormatITU",
    };

    size_t numNames = sizeof(kNames) / sizeof(kNames[0]);

    if (type < 0 || (size_t)type >= numNames) {
        return "UNKNOWN";
    } else {
        return kNames[type];
    }
}

void OMXCodec::dumpPortStatus(OMX_U32 portIndex) {
    OMX_PARAM_PORTDEFINITIONTYPE def;
    InitOMXParams(&def);
    def.nPortIndex = portIndex;

    status_t err = mOMX->getParameter(
            mNode, OMX_IndexParamPortDefinition, &def, sizeof(def));
    CHECK_EQ(err, (status_t)OK);

    printf("%s Port = {\n", portIndex == kPortIndexInput ? "Input" : "Output");

    CHECK((portIndex == kPortIndexInput && def.eDir == OMX_DirInput)
          || (portIndex == kPortIndexOutput && def.eDir == OMX_DirOutput));

    printf("  nBufferCountActual = %ld\n", def.nBufferCountActual);
    printf("  nBufferCountMin = %ld\n", def.nBufferCountMin);
    printf("  nBufferSize = %ld\n", def.nBufferSize);

    switch (def.eDomain) {
        case OMX_PortDomainImage:
        {
            const OMX_IMAGE_PORTDEFINITIONTYPE *imageDef = &def.format.image;

            printf("\n");
            printf("  // Image\n");
            printf("  nFrameWidth = %ld\n", imageDef->nFrameWidth);
            printf("  nFrameHeight = %ld\n", imageDef->nFrameHeight);
            printf("  nStride = %ld\n", imageDef->nStride);

            printf("  eCompressionFormat = %s\n",
                   imageCompressionFormatString(imageDef->eCompressionFormat));

            printf("  eColorFormat = %s\n",
                   colorFormatString(imageDef->eColorFormat));

            break;
        }

        case OMX_PortDomainVideo:
        {
            OMX_VIDEO_PORTDEFINITIONTYPE *videoDef = &def.format.video;

            printf("\n");
            printf("  // Video\n");
            printf("  nFrameWidth = %ld\n", videoDef->nFrameWidth);
            printf("  nFrameHeight = %ld\n", videoDef->nFrameHeight);
            printf("  nStride = %ld\n", videoDef->nStride);

            printf("  eCompressionFormat = %s\n",
                   videoCompressionFormatString(videoDef->eCompressionFormat));

            printf("  eColorFormat = %s\n",
                   colorFormatString(videoDef->eColorFormat));

            break;
        }

        case OMX_PortDomainAudio:
        {
            OMX_AUDIO_PORTDEFINITIONTYPE *audioDef = &def.format.audio;

            printf("\n");
            printf("  // Audio\n");
            printf("  eEncoding = %s\n",
                   audioCodingTypeString(audioDef->eEncoding));

            if (audioDef->eEncoding == OMX_AUDIO_CodingPCM) {
                OMX_AUDIO_PARAM_PCMMODETYPE params;
                InitOMXParams(&params);
                params.nPortIndex = portIndex;

                err = mOMX->getParameter(
                        mNode, OMX_IndexParamAudioPcm, &params, sizeof(params));
                CHECK_EQ(err, (status_t)OK);

                printf("  nSamplingRate = %ld\n", params.nSamplingRate);
                printf("  nChannels = %ld\n", params.nChannels);
                printf("  bInterleaved = %d\n", params.bInterleaved);
                printf("  nBitPerSample = %ld\n", params.nBitPerSample);

                printf("  eNumData = %s\n",
                       params.eNumData == OMX_NumericalDataSigned
                        ? "signed" : "unsigned");

                printf("  ePCMMode = %s\n", audioPCMModeString(params.ePCMMode));
            } else if (audioDef->eEncoding == OMX_AUDIO_CodingAMR) {
                OMX_AUDIO_PARAM_AMRTYPE amr;
                InitOMXParams(&amr);
                amr.nPortIndex = portIndex;

                err = mOMX->getParameter(
                        mNode, OMX_IndexParamAudioAmr, &amr, sizeof(amr));
                CHECK_EQ(err, (status_t)OK);

                printf("  nChannels = %ld\n", amr.nChannels);
                printf("  eAMRBandMode = %s\n",
                        amrBandModeString(amr.eAMRBandMode));
                printf("  eAMRFrameFormat = %s\n",
                        amrFrameFormatString(amr.eAMRFrameFormat));
            }

            break;
        }

        default:
        {
            printf("  // Unknown\n");
            break;
        }
    }

    printf("}\n");
}

status_t OMXCodec::initNativeWindow() {
    // Enable use of a GraphicBuffer as the output for this node.  This must
    // happen before getting the IndexParamPortDefinition parameter because it
    // will affect the pixel format that the node reports.
    status_t err = mOMX->enableGraphicBuffers(mNode, kPortIndexOutput, OMX_TRUE);
    if (err != 0) {
        return err;
    }

    return OK;
}

void OMXCodec::initNativeWindowCrop() {
    int32_t left, top, right, bottom;

    CHECK(mOutputFormat->findRect(
                        kKeyCropRect,
                        &left, &top, &right, &bottom));

    android_native_rect_t crop;
    crop.left = left;
    crop.top = top;
    crop.right = right + 1;
    crop.bottom = bottom + 1;

    // We'll ignore any errors here, if the surface is
    // already invalid, we'll know soon enough.
    native_window_set_crop(mNativeWindow.get(), &crop);
}

void OMXCodec::initOutputFormat(const sp<MetaData> &inputFormat) {
    mOutputFormat = new MetaData;
    mOutputFormat->setCString(kKeyDecoderComponent, mComponentName);
    if (mIsEncoder) {
        int32_t timeScale;
        if (inputFormat->findInt32(kKeyTimeScale, &timeScale)) {
            mOutputFormat->setInt32(kKeyTimeScale, timeScale);
        }
    }

    OMX_PARAM_PORTDEFINITIONTYPE def;
    InitOMXParams(&def);
    def.nPortIndex = kPortIndexOutput;

    status_t err = mOMX->getParameter(
            mNode, OMX_IndexParamPortDefinition, &def, sizeof(def));
    CHECK_EQ(err, (status_t)OK);

    switch (def.eDomain) {
        case OMX_PortDomainImage:
        {
            OMX_IMAGE_PORTDEFINITIONTYPE *imageDef = &def.format.image;
            CHECK_EQ((int)imageDef->eCompressionFormat,
                     (int)OMX_IMAGE_CodingUnused);

            mOutputFormat->setCString(kKeyMIMEType, MEDIA_MIMETYPE_VIDEO_RAW);
            mOutputFormat->setInt32(kKeyColorFormat, imageDef->eColorFormat);
            mOutputFormat->setInt32(kKeyWidth, imageDef->nFrameWidth);
            mOutputFormat->setInt32(kKeyHeight, imageDef->nFrameHeight);
            break;
        }

        case OMX_PortDomainAudio:
        {
            OMX_AUDIO_PORTDEFINITIONTYPE *audio_def = &def.format.audio;

            if (audio_def->eEncoding == OMX_AUDIO_CodingPCM) {
                OMX_AUDIO_PARAM_PCMMODETYPE params;
                InitOMXParams(&params);
                params.nPortIndex = kPortIndexOutput;

                err = mOMX->getParameter(
                        mNode, OMX_IndexParamAudioPcm, &params, sizeof(params));
                CHECK_EQ(err, (status_t)OK);

                CHECK_EQ((int)params.eNumData, (int)OMX_NumericalDataSigned);
                CHECK_EQ(params.nBitPerSample, 16u);
                CHECK_EQ((int)params.ePCMMode, (int)OMX_AUDIO_PCMModeLinear);

                int32_t numChannels, sampleRate;
                inputFormat->findInt32(kKeyChannelCount, &numChannels);
                inputFormat->findInt32(kKeySampleRate, &sampleRate);

                if ((OMX_U32)numChannels != params.nChannels) {
                    ALOGV("Codec outputs a different number of channels than "
                         "the input stream contains (contains %d channels, "
                         "codec outputs %ld channels).",
                         numChannels, params.nChannels);
                }

                if (sampleRate != (int32_t)params.nSamplingRate) {
                    ALOGV("Codec outputs at different sampling rate than "
                         "what the input stream contains (contains data at "
                         "%d Hz, codec outputs %lu Hz)",
                         sampleRate, params.nSamplingRate);
                }

                mOutputFormat->setCString(
                        kKeyMIMEType, MEDIA_MIMETYPE_AUDIO_RAW);

                // Use the codec-advertised number of channels, as some
                // codecs appear to output stereo even if the input data is
                // mono. If we know the codec lies about this information,
                // use the actual number of channels instead.
                mOutputFormat->setInt32(
                        kKeyChannelCount,
                        (mQuirks & kDecoderLiesAboutNumberOfChannels)
                            ? numChannels : params.nChannels);

                mOutputFormat->setInt32(kKeySampleRate, params.nSamplingRate);
            } else if (audio_def->eEncoding == OMX_AUDIO_CodingAMR) {
                OMX_AUDIO_PARAM_AMRTYPE amr;
                InitOMXParams(&amr);
                amr.nPortIndex = kPortIndexOutput;

                err = mOMX->getParameter(
                        mNode, OMX_IndexParamAudioAmr, &amr, sizeof(amr));
                CHECK_EQ(err, (status_t)OK);

                CHECK_EQ(amr.nChannels, 1u);
                mOutputFormat->setInt32(kKeyChannelCount, 1);

                if (amr.eAMRBandMode >= OMX_AUDIO_AMRBandModeNB0
                    && amr.eAMRBandMode <= OMX_AUDIO_AMRBandModeNB7) {
                    mOutputFormat->setCString(
                            kKeyMIMEType, MEDIA_MIMETYPE_AUDIO_AMR_NB);
                    mOutputFormat->setInt32(kKeySampleRate, 8000);
                } else if (amr.eAMRBandMode >= OMX_AUDIO_AMRBandModeWB0
                            && amr.eAMRBandMode <= OMX_AUDIO_AMRBandModeWB8) {
                    mOutputFormat->setCString(
                            kKeyMIMEType, MEDIA_MIMETYPE_AUDIO_AMR_WB);
                    mOutputFormat->setInt32(kKeySampleRate, 16000);
                } else {
                    CHECK(!"Unknown AMR band mode.");
                }
            } else if (audio_def->eEncoding == OMX_AUDIO_CodingAAC) {
                mOutputFormat->setCString(
                        kKeyMIMEType, MEDIA_MIMETYPE_AUDIO_AAC);
                int32_t numChannels, sampleRate, bitRate;
                inputFormat->findInt32(kKeyChannelCount, &numChannels);
                inputFormat->findInt32(kKeySampleRate, &sampleRate);
                inputFormat->findInt32(kKeyBitRate, &bitRate);
                mOutputFormat->setInt32(kKeyChannelCount, numChannels);
                mOutputFormat->setInt32(kKeySampleRate, sampleRate);
                mOutputFormat->setInt32(kKeyBitRate, bitRate);
#ifdef QCOM_HARDWARE
            } else if (audio_def->eEncoding == OMX_AUDIO_CodingQCELP13 ) {
                mOutputFormat->setCString(
                        kKeyMIMEType, MEDIA_MIMETYPE_AUDIO_QCELP);
                int32_t numChannels, sampleRate, bitRate;
                inputFormat->findInt32(kKeyChannelCount, &numChannels);
                inputFormat->findInt32(kKeySampleRate, &sampleRate);
                inputFormat->findInt32(kKeyBitRate, &bitRate);
                mOutputFormat->setInt32(kKeyChannelCount, numChannels);
                mOutputFormat->setInt32(kKeySampleRate, sampleRate);
                mOutputFormat->setInt32(kKeyBitRate, bitRate);
            } else if (audio_def->eEncoding == OMX_AUDIO_CodingEVRC ) {
                mOutputFormat->setCString(
                        kKeyMIMEType, MEDIA_MIMETYPE_AUDIO_EVRC);
                int32_t numChannels, sampleRate, bitRate;
                inputFormat->findInt32(kKeyChannelCount, &numChannels);
                inputFormat->findInt32(kKeySampleRate, &sampleRate);
                inputFormat->findInt32(kKeyBitRate, &bitRate);
                mOutputFormat->setInt32(kKeyChannelCount, numChannels);
                mOutputFormat->setInt32(kKeySampleRate, sampleRate);
                mOutputFormat->setInt32(kKeyBitRate, bitRate);
#endif
            } else {
                CHECK(!"Should not be here. Unknown audio encoding.");
            }
            break;
        }

        case OMX_PortDomainVideo:
        {
            OMX_VIDEO_PORTDEFINITIONTYPE *video_def = &def.format.video;

            if (video_def->eCompressionFormat == OMX_VIDEO_CodingUnused) {
                mOutputFormat->setCString(
                        kKeyMIMEType, MEDIA_MIMETYPE_VIDEO_RAW);
            } else if (video_def->eCompressionFormat == OMX_VIDEO_CodingMPEG4) {
                mOutputFormat->setCString(
                        kKeyMIMEType, MEDIA_MIMETYPE_VIDEO_MPEG4);
            } else if (video_def->eCompressionFormat == OMX_VIDEO_CodingH263) {
                mOutputFormat->setCString(
                        kKeyMIMEType, MEDIA_MIMETYPE_VIDEO_H263);
            } else if (video_def->eCompressionFormat == OMX_VIDEO_CodingAVC) {
                mOutputFormat->setCString(
                        kKeyMIMEType, MEDIA_MIMETYPE_VIDEO_AVC);
            } else {
                CHECK(!"Unknown compression format.");
            }

            mOutputFormat->setInt32(kKeyWidth, video_def->nFrameWidth);
            mOutputFormat->setInt32(kKeyHeight, video_def->nFrameHeight);
            mOutputFormat->setInt32(kKeyColorFormat, video_def->eColorFormat);

            if (!mIsEncoder) {
                OMX_CONFIG_RECTTYPE rect;
                InitOMXParams(&rect);
                rect.nPortIndex = kPortIndexOutput;
                status_t err =
                        mOMX->getConfig(
                            mNode, OMX_IndexConfigCommonOutputCrop,
                            &rect, sizeof(rect));

                CODEC_LOGI(
                        "video dimensions are %ld x %ld",
                        video_def->nFrameWidth, video_def->nFrameHeight);

                if (err == OK) {
#ifdef SAMSUNG_CODEC_SUPPORT
                    /* Hack GetConfig */
                    rect.nLeft = 0;
                    rect.nTop = 0;
                    rect.nWidth = video_def->nFrameWidth;
                    rect.nHeight = video_def->nFrameHeight;
#endif
                    CHECK_GE(rect.nLeft, 0);
                    CHECK_GE(rect.nTop, 0);
                    CHECK_GE(rect.nWidth, 0u);
                    CHECK_GE(rect.nHeight, 0u);
#ifdef QCOM_HARDWARE
                    /* Due to padding requirements of Ittiam SW decoder, nStride,
                     * nSliceHeight contains actual buffer width where as crop will
                     * give actual frame resolution.
                     * TBD: implement padding without changing crop values in next
                     * release and remove the below check */
                    if (!strncmp("OMX.ittiam.video.decoder", mComponentName, 24)) {
                        CHECK_LE(rect.nLeft + rect.nWidth - 1, (video_def->nStride));
                        CHECK_LE(rect.nTop + rect.nHeight - 1, (video_def->nSliceHeight));
                    }
                    else {
                        CHECK_LE(rect.nLeft + rect.nWidth - 1, video_def->nFrameWidth);
                        CHECK_LE(rect.nTop + rect.nHeight - 1, video_def->nFrameHeight);
                    }
#else
                    CHECK_LE(rect.nLeft + rect.nWidth - 1, video_def->nFrameWidth);
                    CHECK_LE(rect.nTop + rect.nHeight - 1, video_def->nFrameHeight);
#endif
                    mOutputFormat->setRect(
                            kKeyCropRect,
                            rect.nLeft,
                            rect.nTop,
                            rect.nLeft + rect.nWidth - 1,
                            rect.nTop + rect.nHeight - 1);

                    CODEC_LOGI(
                            "Crop rect is %ld x %ld @ (%ld, %ld)",
                            rect.nWidth, rect.nHeight, rect.nLeft, rect.nTop);
                } else {
                    mOutputFormat->setRect(
                            kKeyCropRect,
                            0, 0,
                            video_def->nFrameWidth - 1,
                            video_def->nFrameHeight - 1);
                }

                if (mNativeWindow != NULL) {
                     initNativeWindowCrop();
                }
#ifdef QCOM_HARDWARE
            } else {
                int32_t width, height;
                bool success = inputFormat->findInt32(kKeyWidth, &width) &&
                               inputFormat->findInt32(kKeyHeight, &height);
                CHECK(success);
                int32_t frameRate = 0, hfr = 0;

                success = inputFormat->findInt32(kKeyHFR, &hfr);
                success = inputFormat->findInt32(kKeyFrameRate, &frameRate);

                mOutputFormat->setInt32(kKeyWidth, width);
                mOutputFormat->setInt32(kKeyHeight, height);
                mOutputFormat->setInt32(kKeyHFR, hfr);
                mOutputFormat->setInt32(kKeyFrameRate, frameRate);
#endif
            }
            break;
        }

        default:
        {
            CHECK(!"should not be here, neither audio nor video.");
            break;
        }
    }

    // If the input format contains rotation information, flag the output
    // format accordingly.

    int32_t rotationDegrees;
    if (mSource->getFormat()->findInt32(kKeyRotation, &rotationDegrees)) {
        mOutputFormat->setInt32(kKeyRotation, rotationDegrees);
    }
}

#ifdef QCOM_HARDWARE
status_t OMXCodec::pause() {
   CODEC_LOGV("pause mState=%d", mState);

   Mutex::Autolock autoLock(mLock);

   if (mState != EXECUTING) {
       return UNKNOWN_ERROR;
   }

   while (isIntermediateState(mState)) {
       mAsyncCompletion.wait(mLock);
   }
   if (!strncmp(mComponentName, "OMX.qcom.", 9)) {
       status_t err = mOMX->sendCommand(mNode,
           OMX_CommandStateSet, OMX_StatePause);
       CHECK_EQ(err, (status_t)OK);
       setState(PAUSING);

       mPaused = true;
       while (mState != PAUSED && mState != ERROR) {
           mAsyncCompletion.wait(mLock);
       }
       return mState == ERROR ? UNKNOWN_ERROR : OK;
   } else {
       mPaused = true;
       return OK;
   }

}
#else
status_t OMXCodec::pause() {
    Mutex::Autolock autoLock(mLock);

    mPaused = true;

    return OK;
}
#endif

#ifdef QCOM_HARDWARE
void OMXCodec::parseFlags() {
    //TODO - uncomment if needed
    //    mGPUComposition = ((flags & kEnableGPUComposition) ? true : false);
    mThumbnailMode = ((mFlags & kEnableThumbnailMode) ? true : false);
}
#endif

////////////////////////////////////////////////////////////////////////////////

status_t QueryCodecs(
        const sp<IOMX> &omx,
        const char *mime, bool queryDecoders, bool hwCodecOnly,
        Vector<CodecCapabilities> *results) {
    Vector<String8> matchingCodecs;
    results->clear();

    OMXCodec::findMatchingCodecs(mime,
            !queryDecoders /*createEncoder*/,
            NULL /*matchComponentName*/,
            hwCodecOnly ? OMXCodec::kHardwareCodecsOnly : 0 /*flags*/,
            &matchingCodecs);

    for (size_t c = 0; c < matchingCodecs.size(); c++) {
        const char *componentName = matchingCodecs.itemAt(c).string();

        if (strncmp(componentName, "OMX.", 4)) {
            // Not an OpenMax component but a software codec.

            results->push();
            CodecCapabilities *caps = &results->editItemAt(results->size() - 1);
            caps->mComponentName = componentName;
            continue;
        }

        sp<OMXCodecObserver> observer = new OMXCodecObserver;
        IOMX::node_id node;
        status_t err = omx->allocateNode(componentName, observer, &node);

        if (err != OK) {
            continue;
        }

        OMXCodec::setComponentRole(omx, node, !queryDecoders, mime);

        results->push();
        CodecCapabilities *caps = &results->editItemAt(results->size() - 1);
        caps->mComponentName = componentName;

        OMX_VIDEO_PARAM_PROFILELEVELTYPE param;
        InitOMXParams(&param);

        param.nPortIndex = queryDecoders ? 0 : 1;

        for (param.nProfileIndex = 0;; ++param.nProfileIndex) {
            err = omx->getParameter(
                    node, OMX_IndexParamVideoProfileLevelQuerySupported,
                    &param, sizeof(param));

            if (err != OK) {
                break;
            }

            CodecProfileLevel profileLevel;
            profileLevel.mProfile = param.eProfile;
            profileLevel.mLevel = param.eLevel;

            caps->mProfileLevels.push(profileLevel);
        }

        // Color format query
        OMX_VIDEO_PARAM_PORTFORMATTYPE portFormat;
        InitOMXParams(&portFormat);
        portFormat.nPortIndex = queryDecoders ? 1 : 0;
        for (portFormat.nIndex = 0;; ++portFormat.nIndex)  {
            err = omx->getParameter(
                    node, OMX_IndexParamVideoPortFormat,
                    &portFormat, sizeof(portFormat));
            if (err != OK) {
                break;
            }
            caps->mColorFormats.push(portFormat.eColorFormat);
        }

        CHECK_EQ(omx->freeNode(node), (status_t)OK);
    }

    return OK;
}

status_t QueryCodecs(
        const sp<IOMX> &omx,
        const char *mimeType, bool queryDecoders,
        Vector<CodecCapabilities> *results) {
    return QueryCodecs(omx, mimeType, queryDecoders, false /*hwCodecOnly*/, results);
}

void OMXCodec::restorePatchedDataPointer(BufferInfo *info) {
    CHECK(mIsEncoder && (mQuirks & kAvoidMemcopyInputRecordingFrames));
    CHECK(mOMXLivesLocally);

    OMX_BUFFERHEADERTYPE *header = (OMX_BUFFERHEADERTYPE *)info->mBuffer;
    header->pBuffer = (OMX_U8 *)info->mData;
}

#ifdef QCOM_HARDWARE
void OMXCodec::setEVRCFormat(int32_t numChannels, int32_t sampleRate, int32_t bitRate) {
    if (mIsEncoder) {
      CHECK(numChannels == 1);
        //////////////// input port ////////////////////
        setRawAudioFormat(kPortIndexInput, sampleRate, numChannels);
        //////////////// output port ////////////////////
        // format
        OMX_AUDIO_PARAM_PORTFORMATTYPE format;
        format.nPortIndex = kPortIndexOutput;
        format.nIndex = 0;
        status_t err = OMX_ErrorNone;
        while (OMX_ErrorNone == err) {
            CHECK_EQ(mOMX->getParameter(mNode, OMX_IndexParamAudioPortFormat,
                    &format, sizeof(format)), (status_t)OK);
            if (format.eEncoding == OMX_AUDIO_CodingEVRC) {
                break;
            }
            format.nIndex++;
        }
        CHECK_EQ((status_t)OK, err);
        CHECK_EQ(mOMX->setParameter(mNode, OMX_IndexParamAudioPortFormat,
                &format, sizeof(format)), (status_t)OK);

        // port definition
        OMX_PARAM_PORTDEFINITIONTYPE def;
        InitOMXParams(&def);
        def.nPortIndex = kPortIndexOutput;
        def.format.audio.cMIMEType = NULL;
        CHECK_EQ(mOMX->getParameter(mNode, OMX_IndexParamPortDefinition,
                &def, sizeof(def)), (status_t)OK);
        def.format.audio.bFlagErrorConcealment = OMX_TRUE;
        def.format.audio.eEncoding = OMX_AUDIO_CodingEVRC;
        CHECK_EQ(mOMX->setParameter(mNode, OMX_IndexParamPortDefinition,
                &def, sizeof(def)), (status_t)OK);

        // profile
        OMX_AUDIO_PARAM_EVRCTYPE profile;
        InitOMXParams(&profile);
        profile.nPortIndex = kPortIndexOutput;
        CHECK_EQ(mOMX->getParameter(mNode, OMX_IndexParamAudioEvrc,
                &profile, sizeof(profile)), (status_t)OK);
        profile.nChannels = numChannels;
        CHECK_EQ(mOMX->setParameter(mNode, OMX_IndexParamAudioEvrc,
                &profile, sizeof(profile)), (status_t)OK);
    }
    else{
      LOGI("EVRC decoder \n");
    }
}

void OMXCodec::setQCELPFormat(int32_t numChannels, int32_t sampleRate, int32_t bitRate) {
    if (mIsEncoder) {
        CHECK(numChannels == 1);
        //////////////// input port ////////////////////
        setRawAudioFormat(kPortIndexInput, sampleRate, numChannels);
        //////////////// output port ////////////////////
        // format
        OMX_AUDIO_PARAM_PORTFORMATTYPE format;
        format.nPortIndex = kPortIndexOutput;
        format.nIndex = 0;
        status_t err = OMX_ErrorNone;
        while (OMX_ErrorNone == err) {
            CHECK_EQ(mOMX->getParameter(mNode, OMX_IndexParamAudioPortFormat,
                    &format, sizeof(format)), (status_t)OK);
            if (format.eEncoding == OMX_AUDIO_CodingQCELP13) {
                break;
            }
            format.nIndex++;
        }
        CHECK_EQ((status_t)OK, err);
        CHECK_EQ(mOMX->setParameter(mNode, OMX_IndexParamAudioPortFormat,
                &format, sizeof(format)), (status_t)OK);

        // port definition
        OMX_PARAM_PORTDEFINITIONTYPE def;
        InitOMXParams(&def);
        def.nPortIndex = kPortIndexOutput;
        def.format.audio.cMIMEType = NULL;
        CHECK_EQ(mOMX->getParameter(mNode, OMX_IndexParamPortDefinition,
                &def, sizeof(def)), (status_t)OK);
        def.format.audio.bFlagErrorConcealment = OMX_TRUE;
        def.format.audio.eEncoding = OMX_AUDIO_CodingQCELP13;
        CHECK_EQ(mOMX->setParameter(mNode, OMX_IndexParamPortDefinition,
                &def, sizeof(def)), (status_t)OK);

        // profile
        OMX_AUDIO_PARAM_QCELP13TYPE profile;
        InitOMXParams(&profile);
        profile.nPortIndex = kPortIndexOutput;
        CHECK_EQ(mOMX->getParameter(mNode, OMX_IndexParamAudioQcelp13,
                &profile, sizeof(profile)), (status_t)OK);
        profile.nChannels = numChannels;
        CHECK_EQ(mOMX->setParameter(mNode, OMX_IndexParamAudioQcelp13,
                &profile, sizeof(profile)), (status_t)OK);
    }
    else{
      LOGI("QCELP decoder \n");
    }
}

status_t OMXCodec::processSEIData() {
    if (!m3DVideoDetected)
    {
        CODEC_LOGI("In processSEIData");
        //We don't want to continue checking every buffer, so we mark as 3D detected
        //regardless. We only take action by xoring the 3d flag when cancel_flag is set
        m3DVideoDetected = true;


        OMX_QCOM_FRAME_PACK_ARRANGEMENT arrangementInfo;
        arrangementInfo.cancel_flag = 1; //Need to initialize to 1, because the core doesn't touch this
                                         //struct if video is not H264
        status_t err = mOMX->getConfig(mNode, (OMX_INDEXTYPE)OMX_QcomIndexConfigVideoFramePackingArrangement,
                                       &arrangementInfo, (size_t)sizeof(arrangementInfo));
        if (err != OK)
        {
            LOGV("Not supported config OMX_QcomIndexConfigVideoFramePackingArrangement");
            return OK;
        }

        if (arrangementInfo.cancel_flag != 1)
        {
            int width, height, colorFormat;
            CHECK(mOutputFormat->findInt32(kKeyWidth, &width));
            CHECK(mOutputFormat->findInt32(kKeyHeight, &height));
            CHECK(mOutputFormat->findInt32(kKeyColorFormat, &colorFormat));

            colorFormat = (colorFormat == QOMX_COLOR_FormatYUV420PackedSemiPlanar64x32Tile2m8ka) ?
                HAL_PIXEL_FORMAT_YCbCr_420_SP_TILED : colorFormat;

            bool flip = (arrangementInfo.content_interpretation_type == 2); //LR should be treated as RL

            if (arrangementInfo.type == 3) //side-by-side
            {
                if (flip)
                    colorFormat |= HAL_3D_OUT_SIDE_BY_SIDE | HAL_3D_IN_SIDE_BY_SIDE_R_L;
                else
                    colorFormat |= HAL_3D_OUT_SIDE_BY_SIDE | HAL_3D_IN_SIDE_BY_SIDE_L_R;
            }
            else if (arrangementInfo.type == 4) //top-bottom
            {
                if (flip)
                    LOGE("flipping top-bottom 3d video not supported, continuing to display as top bottom");
                colorFormat |= HAL_3D_OUT_TOP_BOTTOM | HAL_3D_IN_TOP_BOTTOM;
            }
            else
                LOGW("This is supposedly a 3d video but the frame arragement [%d] is not supported", (int)arrangementInfo.type);
            err = mNativeWindow.get()->perform(mNativeWindow.get(), NATIVE_WINDOW_UPDATE_BUFFERS_GEOMETRY, width, height, colorFormat);
            if (err != 0) {
                LOGE("native_window_update_buffers_geometry failed: %s (%d)",
                        strerror(-err), -err);
                return err;
            }

            LOGW("Is a 3D video");
        }
    }
    return OK;
}
#endif

}  // namespace android<|MERGE_RESOLUTION|>--- conflicted
+++ resolved
@@ -787,12 +787,8 @@
             }
         }
 
-<<<<<<< HEAD
-        LOGV("Attempting to allocate OMX node '%s'", componentName);
-#endif
-=======
         ALOGV("Attempting to allocate OMX node '%s'", componentName);
->>>>>>> 42c6d163
+#endif
 
 #if USE_AAC_HW_DEC
         int aacformattype = 0;
@@ -1027,12 +1023,8 @@
                             data, size, &profile, &level, meta)) != OK) {
 #else
                             data, size, &profile, &level)) != OK) {
-<<<<<<< HEAD
-#endif
-                LOGE("Malformed AVC codec specific data.");
-=======
+#endif
                 ALOGE("Malformed AVC codec specific data.");
->>>>>>> 42c6d163
                 return err;
             }
 
@@ -2881,12 +2873,8 @@
         }
     }
 
-<<<<<<< HEAD
-    LOGV("native_window_set_usage usage=0x%lx", usage);
+    ALOGV("native_window_set_usage usage=0x%lx", usage);
 #ifndef SAMSUNG_CODEC_SUPPORT
-=======
-    ALOGV("native_window_set_usage usage=0x%lx", usage);
->>>>>>> 42c6d163
     err = native_window_set_usage(
             mNativeWindow.get(), usage | GRALLOC_USAGE_HW_TEXTURE | GRALLOC_USAGE_EXTERNAL_DISP);
 #else
@@ -3237,12 +3225,8 @@
     if (mState == ERROR && !strncmp(mComponentName, "OMX.google.", 11)) {
 #else
     if (mState == ERROR) {
-<<<<<<< HEAD
-#endif
-        LOGW("Dropping OMX message - we're in ERROR state.");
-=======
+#endif
         ALOGW("Dropping OMX message - we're in ERROR state.");
->>>>>>> 42c6d163
         return;
     }
 
