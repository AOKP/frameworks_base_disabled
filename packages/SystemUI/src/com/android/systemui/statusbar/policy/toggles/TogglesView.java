--- conflicted
+++ resolved
@@ -119,11 +119,7 @@
             else if (splitToggle.equals(TOGGLE_SILENT))
                 newToggle = new SilentToggle(mContext);
             else if (splitToggle.equals(TOGGLE_TORCH))
-<<<<<<< HEAD
-            	newToggle = new TorchToggle(mContext);
-=======
                 newToggle = new TorchToggle(mContext);
->>>>>>> 83bb7b8e
 
             if (newToggle != null)
                 toggles.add(newToggle);
