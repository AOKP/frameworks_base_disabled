/*
 * Copyright (C) 2006 The Android Open Source Project
 *
 * Licensed under the Apache License, Version 2.0 (the "License");
 * you may not use this file except in compliance with the License.
 * You may obtain a copy of the License at
 *
 *      http://www.apache.org/licenses/LICENSE-2.0
 *
 * Unless required by applicable law or agreed to in writing, software
 * distributed under the License is distributed on an "AS IS" BASIS,
 * WITHOUT WARRANTIES OR CONDITIONS OF ANY KIND, either express or implied.
 * See the License for the specific language governing permissions and
 * limitations under the License.
 */

package com.android.systemui.statusbar.policy;

import java.text.SimpleDateFormat;
import java.util.Calendar;
import java.util.TimeZone;

import android.content.BroadcastReceiver;
import android.content.ContentResolver;
import android.content.Context;
import android.content.Intent;
import android.content.IntentFilter;
import android.database.ContentObserver;
import android.os.Handler;
import android.provider.Settings;
import android.text.Spannable;
import android.text.SpannableStringBuilder;
import android.text.format.DateFormat;
import android.text.style.CharacterStyle;
import android.text.style.RelativeSizeSpan;
import android.util.AttributeSet;
<<<<<<< HEAD
import android.util.Log;
import android.view.Gravity;
=======
>>>>>>> 92ecca7f
import android.view.View;
import android.widget.TextView;

import com.android.internal.R;

/**
 * This widget display an analogic clock with two hands for hours and minutes.
 */
public class Clock extends TextView {
    protected boolean mAttached;
    protected Calendar mCalendar;
    protected SimpleDateFormat mClockFormat;

    public static final int AM_PM_STYLE_NORMAL = 0;
    public static final int AM_PM_STYLE_SMALL = 1;
    public static final int AM_PM_STYLE_GONE = 2;

    protected int mAmPmStyle = AM_PM_STYLE_GONE;

    public static final int STYLE_HIDE_CLOCK = 0;
    public static final int STYLE_CLOCK_RIGHT = 1;
    public static final int STYLE_CLOCK_CENTER = 2;

    protected int mClockStyle = STYLE_CLOCK_RIGHT;

    public static final int WEEKDAY_STYLE_GONE = 0;
    public static final int WEEKDAY_STYLE_SMALL = 1;
    public static final int WEEKDAY_STYLE_NORMAL = 2;

    protected int mWeekday = WEEKDAY_STYLE_GONE;

    private final boolean DEBUG = true;
    private static final String TAG = "Statusbar :Clock";

    protected boolean mShowClockDuringLockscreen = false;
    protected int mClockColor = com.android.internal.R.color.holo_blue_light;

    public Clock(Context context) {
        this(context, null);
    }

    public Clock(Context context, AttributeSet attrs) {
        this(context, attrs, 0);
    }

    public Clock(Context context, AttributeSet attrs, int defStyle) {
        super(context, attrs, defStyle);

    }

    @Override
    protected void onAttachedToWindow() {
        super.onAttachedToWindow();

        if (!mAttached) {
            mAttached = true;
            IntentFilter filter = new IntentFilter();

            filter.addAction(Intent.ACTION_TIME_TICK);
            filter.addAction(Intent.ACTION_TIME_CHANGED);
            filter.addAction(Intent.ACTION_TIMEZONE_CHANGED);
            filter.addAction(Intent.ACTION_CONFIGURATION_CHANGED);

            getContext().registerReceiver(mIntentReceiver, filter, null, getHandler());
        }

        // NOTE: It's safe to do these after registering the receiver since the receiver always runs
        // in the main thread, therefore the receiver can't run before this method returns.

        // The time zone may have changed while the receiver wasn't registered, so update the Time
        mCalendar = Calendar.getInstance(TimeZone.getDefault());

        // Make sure we update to the current time
        //        updateClock();
        SettingsObserver settingsObserver = new SettingsObserver(new Handler());
        settingsObserver.observe();
        updateSettings();
    }

    @Override
    protected void onDetachedFromWindow() {
        super.onDetachedFromWindow();
        if (mAttached) {
            getContext().unregisterReceiver(mIntentReceiver);
            mAttached = false;
        }
    }

    protected final BroadcastReceiver mIntentReceiver = new BroadcastReceiver() {
        @Override
        public void onReceive(Context context, Intent intent) {
            String action = intent.getAction();
            if (action.equals(Intent.ACTION_TIMEZONE_CHANGED)) {
                String tz = intent.getStringExtra("time-zone");
                mCalendar = Calendar.getInstance(TimeZone.getTimeZone(tz));
                if (mClockFormat != null) {
                    mClockFormat.setTimeZone(mCalendar.getTimeZone());
                }
            }
            updateClock();
        }
    };

    final void updateClock() {
        mCalendar.setTimeInMillis(System.currentTimeMillis());
        setText(getSmallTime());
    }

    protected final CharSequence getSmallTime() {
        final char MAGIC1 = '\uEF00';
        final char MAGIC2 = '\uEF01';

        // new magic for weekday display
        final char MAGIC3 = '\uEF02';
        final char MAGIC4 = '\uEF03';

        Context context = getContext();
        boolean b24 = DateFormat.is24HourFormat(context);
        int res;

        if (b24) {
            res = R.string.twenty_four_hour_time_format;
        } else {
            res = R.string.twelve_hour_time_format;
        }

        String format = context.getString(res);

        if (mWeekday != WEEKDAY_STYLE_GONE) {
            format = MAGIC3 + "EEE " + MAGIC4 + format;
        }

        /*
         * Search for an unquoted "a" in the format string, so we can add dummy
         * characters around it to let us find it again after formatting and
         * change its size.
         */
        if (mAmPmStyle != AM_PM_STYLE_NORMAL) {
            int a = -1;
            boolean quoted = false;
            for (int i = 0; i < format.length(); i++) {
                char c = format.charAt(i);

                if (c == '\'') {
                    quoted = !quoted;
                }
                if (!quoted && c == 'a') {
                    a = i;
                    break;
                }
            }

            if (a >= 0) {
                // Move a back so any whitespace before AM/PM is also in the
                // alternate size.
                final int b = a;
                while (a > 0 && Character.isWhitespace(format.charAt(a - 1))) {
                    a--;
                }
                format = format.substring(0, a) + MAGIC1 + format.substring(a, b) + "a" + MAGIC2
                        + format.substring(b + 1);
            }
<<<<<<< HEAD
            if (DEBUG) {
                Log.d(TAG, "mClockFormat: {" + format + "}");
                Log.d(TAG, String.format("MAGIC1: {%s}	MAGIC2: {%s}	MAGIC3: {%s}	MAGIC4: {%s}", MAGIC1, MAGIC2, MAGIC3, MAGIC4));
            }
            mClockFormat = new SimpleDateFormat(format);
=======
>>>>>>> 92ecca7f
        }
        mClockFormat = new SimpleDateFormat(format);
        String result = mClockFormat.format(mCalendar.getTime());

        SpannableStringBuilder formatted = new SpannableStringBuilder(result);
        if (mAmPmStyle != AM_PM_STYLE_NORMAL) {
            int magic1 = result.indexOf(MAGIC1);
            int magic2 = result.indexOf(MAGIC2);
            if (magic1 >= 0 && magic2 > magic1) {
                if (mAmPmStyle == AM_PM_STYLE_GONE) {
                    formatted.delete(magic1, magic2 + 1);
                } else {
                    if (mAmPmStyle == AM_PM_STYLE_SMALL) {
                        CharacterStyle style = new RelativeSizeSpan(0.7f);
                        formatted.setSpan(style, magic1, magic2,
                                Spannable.SPAN_EXCLUSIVE_INCLUSIVE);
                    }
                    formatted.delete(magic2, magic2 + 1);
                    formatted.delete(magic1, magic1 + 1);
                }
            }
        }
        if (mWeekday != WEEKDAY_STYLE_NORMAL) {
            //always in front of am/pm
            int magic3 = result.indexOf(MAGIC3);
            int magic4 = result.indexOf(MAGIC4);
            if (magic3 >= 0 && magic4 > magic3) {
                if (mWeekday == WEEKDAY_STYLE_GONE) {
                    formatted.delete(magic3, magic4 + 1);
                } else {
                    if (mWeekday == WEEKDAY_STYLE_SMALL) {
                        CharacterStyle style = new RelativeSizeSpan(0.7f);
                        formatted.setSpan(style, magic3, magic4,
                                Spannable.SPAN_EXCLUSIVE_INCLUSIVE);
                    }
                    formatted.delete(magic4, magic4 + 1);
                    formatted.delete(magic3, magic3 + 1);
                }
            }
        }
        return formatted;
    }

    public void updateVisibilityFromStatusBar(boolean show) {
        if (mClockStyle == STYLE_CLOCK_RIGHT)
            setVisibility(show ? View.VISIBLE : View.GONE);

    }

    class SettingsObserver extends ContentObserver {
        SettingsObserver(Handler handler) {
            super(handler);
        }

        void observe() {
            ContentResolver resolver = mContext.getContentResolver();
            resolver.registerContentObserver(
                    Settings.System.getUriFor(Settings.System.STATUSBAR_CLOCK_AM_PM_STYLE), false,
                    this);
            resolver.registerContentObserver(
                    Settings.System.getUriFor(Settings.System.STATUSBAR_CLOCK_STYLE), false, this);
            resolver.registerContentObserver(
                    Settings.System.getUriFor(Settings.System.STATUSBAR_CLOCK_COLOR), false, this);
            resolver.registerContentObserver(
                    Settings.System.getUriFor(Settings.System.STATUSBAR_CLOCK_LOCKSCREEN_HIDE),
                    false, this);
            resolver.registerContentObserver(
                    Settings.System.getUriFor(Settings.System.STATUSBAR_CLOCK_WEEKDAY), false, this);
            updateSettings();
        }

        @Override
        public void onChange(boolean selfChange) {
            updateSettings();
        }
    }

    protected void updateSettings() {
        ContentResolver resolver = mContext.getContentResolver();

        mAmPmStyle = Settings.System.getInt(resolver, Settings.System.STATUSBAR_CLOCK_AM_PM_STYLE,
                AM_PM_STYLE_GONE);

        mClockColor = Settings.System.getInt(resolver, Settings.System.STATUSBAR_CLOCK_COLOR,
                0xFF33B5E5);
        if (mClockColor == Integer.MIN_VALUE) {
            // flag to reset the color
            mClockColor = 0xFF33B5E5;
        }
        setTextColor(mClockColor);

        mClockStyle = Settings.System.getInt(resolver, Settings.System.STATUSBAR_CLOCK_STYLE, 1);
        mWeekday = Settings.System.getInt(resolver, Settings.System.STATUSBAR_CLOCK_WEEKDAY, 0);
        updateClockVisibility();

        mShowClockDuringLockscreen = (Settings.System.getInt(resolver,
                Settings.System.STATUSBAR_CLOCK_LOCKSCREEN_HIDE, 1) == 1);
        updateClock();
    }

    protected void updateClockVisibility() {
        if (mClockStyle == STYLE_CLOCK_RIGHT)
            setVisibility(View.VISIBLE);
        else
            setVisibility(View.GONE);
    }
}<|MERGE_RESOLUTION|>--- conflicted
+++ resolved
@@ -34,11 +34,8 @@
 import android.text.style.CharacterStyle;
 import android.text.style.RelativeSizeSpan;
 import android.util.AttributeSet;
-<<<<<<< HEAD
 import android.util.Log;
 import android.view.Gravity;
-=======
->>>>>>> 92ecca7f
 import android.view.View;
 import android.widget.TextView;
 
@@ -201,14 +198,11 @@
                 format = format.substring(0, a) + MAGIC1 + format.substring(a, b) + "a" + MAGIC2
                         + format.substring(b + 1);
             }
-<<<<<<< HEAD
             if (DEBUG) {
                 Log.d(TAG, "mClockFormat: {" + format + "}");
                 Log.d(TAG, String.format("MAGIC1: {%s}	MAGIC2: {%s}	MAGIC3: {%s}	MAGIC4: {%s}", MAGIC1, MAGIC2, MAGIC3, MAGIC4));
             }
             mClockFormat = new SimpleDateFormat(format);
-=======
->>>>>>> 92ecca7f
         }
         mClockFormat = new SimpleDateFormat(format);
         String result = mClockFormat.format(mCalendar.getTime());
