LOCAL_PATH:= $(call my-dir)

include $(CLEAR_VARS)

<<<<<<< HEAD
ifeq ($(BOARD_HAVE_CODEC_SUPPORT),SAMSUNG_CODEC_SUPPORT)
LOCAL_CFLAGS     += -DSAMSUNG_CODEC_SUPPORT
endif

ifeq ($(BOARD_FORCE_DITHERING),true)
LOCAL_CFLAGS     += -DFORCE_DITHERING
endif

ifeq ($(MAKECMDGOALS), sdk_addon)
ifeq ($(TARGET_PRODUCT), s3d)
OMAP_ENHANCEMENT_S3D := true
LOCAL_CPPFLAGS += -DOMAP_ENHANCEMENT_S3D
endif
endif

=======
>>>>>>> 0371037a
LOCAL_SRC_FILES:= \
    Layer.cpp \
    LayerBase.cpp \
    LayerDim.cpp \
    LayerScreenshot.cpp	\
    DdmConnection.cpp \
    DisplayHardware/DisplayHardware.cpp \
    DisplayHardware/DisplayHardwareBase.cpp \
    DisplayHardware/HWComposer.cpp \
    GLExtensions.cpp \
    MessageQueue.cpp \
    SurfaceFlinger.cpp \
    SurfaceTextureLayer.cpp \
    Transform.cpp \
    

ifdef OMAP_ENHANCEMENT_S3D
LOCAL_SRC_FILES += \
    S3DSurfaceFlinger.cpp \
    OmapLayer.cpp \
    OmapLayerScreenshot.cpp \
    DisplayHardware/S3DHardware.cpp
endif

LOCAL_CFLAGS:= -DLOG_TAG=\"SurfaceFlinger\"
LOCAL_CFLAGS += -DGL_GLEXT_PROTOTYPES -DEGL_EGLEXT_PROTOTYPES

ifeq ($(TARGET_BOARD_PLATFORM), omap3)
	LOCAL_CFLAGS += -DNO_RGBX_8888
endif
ifeq ($(TARGET_BOARD_PLATFORM), omap4)
	LOCAL_CFLAGS += -DHAS_CONTEXT_PRIORITY
endif
ifneq ($(BOARD_WITHOUT_HW_COMPOSER),)
        LOCAL_CFLAGS += -DMISSING_GRALLOC_BUFFERS
endif
ifeq ($(TARGET_BOARD_PLATFORM), s5pc110)
	LOCAL_CFLAGS += -DHAS_CONTEXT_PRIORITY -DNEVER_DEFAULT_TO_ASYNC_MODE -DSCREEN_RELEASE
	LOCAL_CFLAGS += -DREFRESH_RATE=56
endif
ifneq ($(BOARD_OVERRIDE_FB0_WIDTH),)
	LOCAL_CFLAGS += -DOVERRIDE_FB0_WIDTH=$(BOARD_OVERRIDE_FB0_WIDTH)
endif
ifneq ($(BOARD_OVERRIDE_FB0_HEIGHT),)
	LOCAL_CFLAGS += -DOVERRIDE_FB0_HEIGHT=$(BOARD_OVERRIDE_FB0_HEIGHT)
endif

LOCAL_SHARED_LIBRARIES := \
	libcutils \
	libhardware \
	libutils \
	libEGL \
	libGLESv1_CM \
	libbinder \
	libui \
	libgui

# this is only needed for DDMS debugging
LOCAL_SHARED_LIBRARIES += libdvm libandroid_runtime

ifeq ($(BOARD_USES_LGE_HDMI_ROTATION),true)
LOCAL_CFLAGS += -DUSE_LGE_HDMI
LOCAL_SHARED_LIBRARIES += \
	libnvdispmgr_d
endif

ifeq ($(BOARD_ADRENO_DECIDE_TEXTURE_TARGET),true)
    LOCAL_CFLAGS += -DDECIDE_TEXTURE_TARGET
endif

LOCAL_C_INCLUDES := \
	$(call include-path-for, corecg graphics)

LOCAL_C_INCLUDES += hardware/libhardware/modules/gralloc

ifeq ($(BOARD_HAVE_CODEC_SUPPORT),SAMSUNG_CODEC_SUPPORT)
LOCAL_CFLAGS += -DSAMSUNG_CODEC_SUPPORT
endif

ifeq ($(BOARD_HAVE_HDMI_SUPPORT),SAMSUNG_HDMI_SUPPORT)
LOCAL_CFLAGS += -DSAMSUNG_HDMI_SUPPORT
LOCAL_SHARED_LIBRARIES += libhdmiclient libTVOut
LOCAL_C_INCLUDES += $(TARGET_HAL_PATH)/libhdmi/libhdmiservice
LOCAL_C_INCLUDES += $(TARGET_HAL_PATH)/include
endif

ifeq ($(BOARD_USES_QCOM_HARDWARE),true)
ifeq ($(TARGET_HAVE_BYPASS),true)
    LOCAL_CFLAGS += -DBUFFER_COUNT_SERVER=3
else
    LOCAL_CFLAGS += -DBUFFER_COUNT_SERVER=2
endif

LOCAL_SHARED_LIBRARIES += \
	libQcomUI
LOCAL_C_INCLUDES += hardware/qcom/display/libqcomui
ifeq ($(TARGET_QCOM_HDMI_OUT),true)
LOCAL_CFLAGS += -DQCOM_HDMI_OUT
endif
endif

LOCAL_MODULE:= libsurfaceflinger

include $(BUILD_SHARED_LIBRARY)<|MERGE_RESOLUTION|>--- conflicted
+++ resolved
@@ -2,24 +2,6 @@
 
 include $(CLEAR_VARS)
 
-<<<<<<< HEAD
-ifeq ($(BOARD_HAVE_CODEC_SUPPORT),SAMSUNG_CODEC_SUPPORT)
-LOCAL_CFLAGS     += -DSAMSUNG_CODEC_SUPPORT
-endif
-
-ifeq ($(BOARD_FORCE_DITHERING),true)
-LOCAL_CFLAGS     += -DFORCE_DITHERING
-endif
-
-ifeq ($(MAKECMDGOALS), sdk_addon)
-ifeq ($(TARGET_PRODUCT), s3d)
-OMAP_ENHANCEMENT_S3D := true
-LOCAL_CPPFLAGS += -DOMAP_ENHANCEMENT_S3D
-endif
-endif
-
-=======
->>>>>>> 0371037a
 LOCAL_SRC_FILES:= \
     Layer.cpp \
     LayerBase.cpp \
