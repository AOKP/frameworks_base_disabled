--- conflicted
+++ resolved
@@ -53,11 +53,7 @@
             size_t srcWidth, size_t srcHeight,
             size_t srcCropLeft, size_t srcCropTop,
             size_t srcCropRight, size_t srcCropBottom,
-<<<<<<< HEAD
-            OMX_TI_INTERLACETYPE buff_layout,
-=======
             OMX_INTERLACETYPE buff_layout,
->>>>>>> e1b6ef91
             void *dstBits,
             size_t dstWidth, size_t dstHeight,
             size_t dstCropLeft, size_t dstCropTop,
