/*
 * Copyright (C) 2009 The Android Open Source Project
 *
 * Licensed under the Apache License, Version 2.0 (the "License");
 * you may not use this file except in compliance with the License.
 * You may obtain a copy of the License at
 *
 *      http://www.apache.org/licenses/LICENSE-2.0
 *
 * Unless required by applicable law or agreed to in writing, software
 * distributed under the License is distributed on an "AS IS" BASIS,
 * WITHOUT WARRANTIES OR CONDITIONS OF ANY KIND, either express or implied.
 * See the License for the specific language governing permissions and
 * limitations under the License.
 */

#undef DEBUG_HDCP

//#define LOG_NDEBUG 0
#define LOG_TAG "AwesomePlayer"
#include <utils/Log.h>

#include <dlfcn.h>

#include "include/AwesomePlayer.h"
#include "include/DRMExtractor.h"
#include "include/SoftwareRenderer.h"
#include "include/NuCachedSource2.h"
#include "include/ThrottledSource.h"
#include "include/MPEG2TSExtractor.h"
#include "include/WVMExtractor.h"

#include "timedtext/TimedTextPlayer.h"

#include <binder/IPCThreadState.h>
#include <binder/IServiceManager.h>
#include <media/IMediaPlayerService.h>
#include <media/stagefright/foundation/hexdump.h>
#include <media/stagefright/foundation/ADebug.h>
#include <media/stagefright/AudioPlayer.h>
#include <media/stagefright/DataSource.h>
#include <media/stagefright/FileSource.h>
#include <media/stagefright/MediaBuffer.h>
#include <media/stagefright/MediaDefs.h>
#include <media/stagefright/MediaExtractor.h>
#include <media/stagefright/MediaSource.h>
#include <media/stagefright/MetaData.h>
#include <media/stagefright/OMXCodec.h>

#include <surfaceflinger/Surface.h>
#include <gui/ISurfaceTexture.h>
#include <gui/SurfaceTextureClient.h>
#include <surfaceflinger/ISurfaceComposer.h>

#include <media/stagefright/foundation/AMessage.h>

#include <cutils/properties.h>

#define USE_SURFACE_ALLOC 1
#define FRAME_DROP_FREQ 0

namespace android {

static int64_t kLowWaterMarkUs = 2000000ll;  // 2secs
static int64_t kHighWaterMarkUs = 5000000ll;  // 5secs
static const size_t kLowWaterMarkBytes = 40000;
static const size_t kHighWaterMarkBytes = 200000;

struct AwesomeEvent : public TimedEventQueue::Event {
    AwesomeEvent(
            AwesomePlayer *player,
            void (AwesomePlayer::*method)())
        : mPlayer(player),
          mMethod(method) {
    }

protected:
    virtual ~AwesomeEvent() {}

    virtual void fire(TimedEventQueue *queue, int64_t /* now_us */) {
        (mPlayer->*mMethod)();
    }

private:
    AwesomePlayer *mPlayer;
    void (AwesomePlayer::*mMethod)();

    AwesomeEvent(const AwesomeEvent &);
    AwesomeEvent &operator=(const AwesomeEvent &);
};

struct AwesomeLocalRenderer : public AwesomeRenderer {
    AwesomeLocalRenderer(
            const sp<ANativeWindow> &nativeWindow, const sp<MetaData> &meta)
        : mTarget(new SoftwareRenderer(nativeWindow, meta)) {
    }

    virtual void render(MediaBuffer *buffer) {
        render((const uint8_t *)buffer->data() + buffer->range_offset(),
               buffer->range_length());
    }

    void render(const void *data, size_t size) {
        mTarget->render(data, size, NULL);
    }

protected:
    virtual ~AwesomeLocalRenderer() {
        delete mTarget;
        mTarget = NULL;
    }

private:
    SoftwareRenderer *mTarget;

    AwesomeLocalRenderer(const AwesomeLocalRenderer &);
    AwesomeLocalRenderer &operator=(const AwesomeLocalRenderer &);;
};

struct AwesomeNativeWindowRenderer : public AwesomeRenderer {
    AwesomeNativeWindowRenderer(
            const sp<ANativeWindow> &nativeWindow,
            int32_t rotationDegrees)
        : mNativeWindow(nativeWindow) {
        applyRotation(rotationDegrees);
    }

    virtual void render(MediaBuffer *buffer) {
        int64_t timeUs;
        CHECK(buffer->meta_data()->findInt64(kKeyTime, &timeUs));
        native_window_set_buffers_timestamp(mNativeWindow.get(), timeUs * 1000);
        status_t err = mNativeWindow->queueBuffer(
                mNativeWindow.get(), buffer->graphicBuffer().get());
        if (err != 0) {
            ALOGE("queueBuffer failed with error %s (%d)", strerror(-err),
                    -err);
            return;
        }

        sp<MetaData> metaData = buffer->meta_data();
        metaData->setInt32(kKeyRendered, 1);
    }

protected:
    virtual ~AwesomeNativeWindowRenderer() {}

private:
    sp<ANativeWindow> mNativeWindow;

    void applyRotation(int32_t rotationDegrees) {
        uint32_t transform;
        switch (rotationDegrees) {
            case 0: transform = 0; break;
            case 90: transform = HAL_TRANSFORM_ROT_90; break;
            case 180: transform = HAL_TRANSFORM_ROT_180; break;
            case 270: transform = HAL_TRANSFORM_ROT_270; break;
            default: transform = 0; break;
        }

        if (transform) {
            CHECK_EQ(0, native_window_set_buffers_transform(
                        mNativeWindow.get(), transform));
        }
    }

    AwesomeNativeWindowRenderer(const AwesomeNativeWindowRenderer &);
    AwesomeNativeWindowRenderer &operator=(
            const AwesomeNativeWindowRenderer &);
};

// To collect the decoder usage
void addBatteryData(uint32_t params) {
    sp<IBinder> binder =
        defaultServiceManager()->getService(String16("media.player"));
    sp<IMediaPlayerService> service = interface_cast<IMediaPlayerService>(binder);
    CHECK(service.get() != NULL);

    service->addBatteryData(params);
}

////////////////////////////////////////////////////////////////////////////////
AwesomePlayer::AwesomePlayer()
    : mQueueStarted(false),
      mUIDValid(false),
      mTimeSource(NULL),
      mVideoRendererIsPreview(false),
      mAudioPlayer(NULL),
      mDisplayWidth(0),
      mDisplayHeight(0),
      mFlags(0),
      mExtractorFlags(0),
      mVideoBuffer(NULL),
      mDecryptHandle(NULL),
      mLastVideoTimeUs(-1),
      mTextPlayer(NULL) {
    CHECK_EQ(mClient.connect(), (status_t)OK);

    DataSource::RegisterDefaultSniffers();

    mVideoEvent = new AwesomeEvent(this, &AwesomePlayer::onVideoEvent);
    mVideoEventPending = false;
    mStreamDoneEvent = new AwesomeEvent(this, &AwesomePlayer::onStreamDone);
    mStreamDoneEventPending = false;
    mBufferingEvent = new AwesomeEvent(this, &AwesomePlayer::onBufferingUpdate);
    mBufferingEventPending = false;
    mVideoLagEvent = new AwesomeEvent(this, &AwesomePlayer::onVideoLagUpdate);
    mVideoEventPending = false;

    mCheckAudioStatusEvent = new AwesomeEvent(
            this, &AwesomePlayer::onCheckAudioStatus);

    mAudioStatusEventPending = false;

    reset();
}

AwesomePlayer::~AwesomePlayer() {
    if (mQueueStarted) {
        mQueue.stop();
    }

    reset();

    mClient.disconnect();
}

void AwesomePlayer::cancelPlayerEvents(bool keepNotifications) {
    mQueue.cancelEvent(mVideoEvent->eventID());
    mVideoEventPending = false;
    mQueue.cancelEvent(mVideoLagEvent->eventID());
    mVideoLagEventPending = false;

    if (!keepNotifications) {
        mQueue.cancelEvent(mStreamDoneEvent->eventID());
        mStreamDoneEventPending = false;
        mQueue.cancelEvent(mCheckAudioStatusEvent->eventID());
        mAudioStatusEventPending = false;

        mQueue.cancelEvent(mBufferingEvent->eventID());
        mBufferingEventPending = false;
    }
}

void AwesomePlayer::setListener(const wp<MediaPlayerBase> &listener) {
    Mutex::Autolock autoLock(mLock);
    mListener = listener;
}

void AwesomePlayer::setUID(uid_t uid) {
    ALOGV("AwesomePlayer running on behalf of uid %d", uid);

    mUID = uid;
    mUIDValid = true;
}

status_t AwesomePlayer::setDataSource(
        const char *uri, const KeyedVector<String8, String8> *headers) {
    Mutex::Autolock autoLock(mLock);
    return setDataSource_l(uri, headers);
}

status_t AwesomePlayer::setDataSource_l(
        const char *uri, const KeyedVector<String8, String8> *headers) {
    reset_l();

    mUri = uri;

    if (headers) {
        mUriHeaders = *headers;

        ssize_t index = mUriHeaders.indexOfKey(String8("x-hide-urls-from-log"));
        if (index >= 0) {
            // Browser is in "incognito" mode, suppress logging URLs.

            // This isn't something that should be passed to the server.
            mUriHeaders.removeItemsAt(index);

            modifyFlags(INCOGNITO, SET);
        }
    }

    if (!(mFlags & INCOGNITO)) {
        ALOGI("setDataSource_l('%s')", mUri.string());
    } else {
        ALOGI("setDataSource_l(URL suppressed)");
    }

    // The actual work will be done during preparation in the call to
    // ::finishSetDataSource_l to avoid blocking the calling thread in
    // setDataSource for any significant time.

    {
        Mutex::Autolock autoLock(mStatsLock);
        mStats.mFd = -1;
        mStats.mURI = mUri;
    }

    return OK;
}

status_t AwesomePlayer::setDataSource(
        int fd, int64_t offset, int64_t length) {
    Mutex::Autolock autoLock(mLock);

    reset_l();

    sp<DataSource> dataSource = new FileSource(fd, offset, length);

    status_t err = dataSource->initCheck();

    if (err != OK) {
        return err;
    }

    mFileSource = dataSource;

    {
        Mutex::Autolock autoLock(mStatsLock);
        mStats.mFd = fd;
        mStats.mURI = String8();
    }

    return setDataSource_l(dataSource);
}

status_t AwesomePlayer::setDataSource(const sp<IStreamSource> &source) {
    return INVALID_OPERATION;
}

status_t AwesomePlayer::setDataSource_l(
        const sp<DataSource> &dataSource) {
    sp<MediaExtractor> extractor = MediaExtractor::Create(dataSource);

    if (extractor == NULL) {
        return UNKNOWN_ERROR;
    }

    dataSource->getDrmInfo(mDecryptHandle, &mDrmManagerClient);
    if (mDecryptHandle != NULL) {
        CHECK(mDrmManagerClient);
        if (RightsStatus::RIGHTS_VALID != mDecryptHandle->status) {
            notifyListener_l(MEDIA_ERROR, MEDIA_ERROR_UNKNOWN, ERROR_DRM_NO_LICENSE);
        }
    }

    return setDataSource_l(extractor);
}

status_t AwesomePlayer::setDataSource_l(const sp<MediaExtractor> &extractor) {
    // Attempt to approximate overall stream bitrate by summing all
    // tracks' individual bitrates, if not all of them advertise bitrate,
    // we have to fail.

    int64_t totalBitRate = 0;

    for (size_t i = 0; i < extractor->countTracks(); ++i) {
        sp<MetaData> meta = extractor->getTrackMetaData(i);

        int32_t bitrate;
        if (!meta->findInt32(kKeyBitRate, &bitrate)) {
            const char *mime;
            CHECK(meta->findCString(kKeyMIMEType, &mime));
            ALOGV("track of type '%s' does not publish bitrate", mime);

            totalBitRate = -1;
            break;
        }

        totalBitRate += bitrate;
    }

    mBitrate = totalBitRate;

    ALOGV("mBitrate = %lld bits/sec", mBitrate);

    {
        Mutex::Autolock autoLock(mStatsLock);
        mStats.mBitrate = mBitrate;
        mStats.mTracks.clear();
        mStats.mAudioTrackIndex = -1;
        mStats.mVideoTrackIndex = -1;
    }

    bool haveAudio = false;
    bool haveVideo = false;
    for (size_t i = 0; i < extractor->countTracks(); ++i) {
        sp<MetaData> meta = extractor->getTrackMetaData(i);

        const char *_mime;
        CHECK(meta->findCString(kKeyMIMEType, &_mime));

        String8 mime = String8(_mime);

        if (!haveVideo && !strncasecmp(mime.string(), "video/", 6)) {
            setVideoSource(extractor->getTrack(i));
            haveVideo = true;

            // Set the presentation/display size
            int32_t displayWidth, displayHeight;
            bool success = meta->findInt32(kKeyDisplayWidth, &displayWidth);
            if (success) {
                success = meta->findInt32(kKeyDisplayHeight, &displayHeight);
            }
            if (success) {
                mDisplayWidth = displayWidth;
                mDisplayHeight = displayHeight;
            }

            {
                Mutex::Autolock autoLock(mStatsLock);
                mStats.mVideoTrackIndex = mStats.mTracks.size();
                mStats.mTracks.push();
                TrackStat *stat =
                    &mStats.mTracks.editItemAt(mStats.mVideoTrackIndex);
                stat->mMIME = mime.string();
            }
        } else if (!haveAudio && !strncasecmp(mime.string(), "audio/", 6)) {
            setAudioSource(extractor->getTrack(i));
            haveAudio = true;

            {
                Mutex::Autolock autoLock(mStatsLock);
                mStats.mAudioTrackIndex = mStats.mTracks.size();
                mStats.mTracks.push();
                TrackStat *stat =
                    &mStats.mTracks.editItemAt(mStats.mAudioTrackIndex);
                stat->mMIME = mime.string();
            }

            if (!strcasecmp(mime.string(), MEDIA_MIMETYPE_AUDIO_VORBIS)) {
                // Only do this for vorbis audio, none of the other audio
                // formats even support this ringtone specific hack and
                // retrieving the metadata on some extractors may turn out
                // to be very expensive.
                sp<MetaData> fileMeta = extractor->getMetaData();
                int32_t loop;
                if (fileMeta != NULL
                        && fileMeta->findInt32(kKeyAutoLoop, &loop) && loop != 0) {
                    modifyFlags(AUTO_LOOPING, SET);
                }
            }
        } else if (!strcasecmp(mime.string(), MEDIA_MIMETYPE_TEXT_3GPP)) {
            addTextSource(extractor->getTrack(i));
        }
    }

    if (!haveAudio && !haveVideo) {
        return UNKNOWN_ERROR;
    }

    mExtractorFlags = extractor->flags();

    return OK;
}

void AwesomePlayer::reset() {
    Mutex::Autolock autoLock(mLock);
    reset_l();
}

void AwesomePlayer::reset_l() {
    mDisplayWidth = 0;
    mDisplayHeight = 0;

    if (mDecryptHandle != NULL) {
            mDrmManagerClient->setPlaybackStatus(mDecryptHandle,
                    Playback::STOP, 0);
            mDecryptHandle = NULL;
            mDrmManagerClient = NULL;
    }

    if (mFlags & PLAYING) {
        uint32_t params = IMediaPlayerService::kBatteryDataTrackDecoder;
        if ((mAudioSource != NULL) && (mAudioSource != mAudioTrack)) {
            params |= IMediaPlayerService::kBatteryDataTrackAudio;
        }
        if (mVideoSource != NULL) {
            params |= IMediaPlayerService::kBatteryDataTrackVideo;
        }
        addBatteryData(params);
    }

    if (mFlags & PREPARING) {
        modifyFlags(PREPARE_CANCELLED, SET);
        if (mConnectingDataSource != NULL) {
            ALOGI("interrupting the connection process");
            mConnectingDataSource->disconnect();
        }

        if (mFlags & PREPARING_CONNECTED) {
            // We are basically done preparing, we're just buffering
            // enough data to start playback, we can safely interrupt that.
            finishAsyncPrepare_l();
        }
    }

    while (mFlags & PREPARING) {
        mPreparedCondition.wait(mLock);
    }

    cancelPlayerEvents();

    mWVMExtractor.clear();
    mCachedSource.clear();
    mAudioTrack.clear();
    mVideoTrack.clear();

    // Shutdown audio first, so that the respone to the reset request
    // appears to happen instantaneously as far as the user is concerned
    // If we did this later, audio would continue playing while we
    // shutdown the video-related resources and the player appear to
    // not be as responsive to a reset request.
    if ((mAudioPlayer == NULL || !(mFlags & AUDIOPLAYER_STARTED))
            && mAudioSource != NULL) {
        // If we had an audio player, it would have effectively
        // taken possession of the audio source and stopped it when
        // _it_ is stopped. Otherwise this is still our responsibility.
        mAudioSource->stop();
    }
    mAudioSource.clear();

    mTimeSource = NULL;

    delete mAudioPlayer;
    mAudioPlayer = NULL;

    if (mTextPlayer != NULL) {
        delete mTextPlayer;
        mTextPlayer = NULL;
    }

    mVideoRenderer.clear();

    if (mVideoSource != NULL) {
        shutdownVideoDecoder_l();
    }

    mDurationUs = -1;
    modifyFlags(0, ASSIGN);
    mExtractorFlags = 0;
    mTimeSourceDeltaUs = 0;
    mVideoTimeUs = 0;

    mSeeking = NO_SEEK;
    mSeekNotificationSent = true;
    mSeekTimeUs = 0;

    mUri.setTo("");
    mUriHeaders.clear();

    mFileSource.clear();

    mBitrate = -1;
    mLastVideoTimeUs = -1;

    {
        Mutex::Autolock autoLock(mStatsLock);
        mStats.mFd = -1;
        mStats.mURI = String8();
        mStats.mBitrate = -1;
        mStats.mAudioTrackIndex = -1;
        mStats.mVideoTrackIndex = -1;
        mStats.mNumVideoFramesDecoded = 0;
        mStats.mNumVideoFramesDropped = 0;
        mStats.mVideoWidth = -1;
        mStats.mVideoHeight = -1;
        mStats.mFlags = 0;
        mStats.mTracks.clear();
    }

    mWatchForAudioSeekComplete = false;
    mWatchForAudioEOS = false;
}

void AwesomePlayer::notifyListener_l(int msg, int ext1, int ext2) {
    if (mListener != NULL) {
        sp<MediaPlayerBase> listener = mListener.promote();

        if (listener != NULL) {
            listener->sendEvent(msg, ext1, ext2);
        }
    }
}

bool AwesomePlayer::getBitrate(int64_t *bitrate) {
    off64_t size;
    if (mDurationUs >= 0 && mCachedSource != NULL
            && mCachedSource->getSize(&size) == OK) {
        *bitrate = size * 8000000ll / mDurationUs;  // in bits/sec
        return true;
    }

    if (mBitrate >= 0) {
        *bitrate = mBitrate;
        return true;
    }

    *bitrate = 0;

    return false;
}

// Returns true iff cached duration is available/applicable.
bool AwesomePlayer::getCachedDuration_l(int64_t *durationUs, bool *eos) {
    int64_t bitrate;

    if (mCachedSource != NULL && getBitrate(&bitrate)) {
        status_t finalStatus;
        size_t cachedDataRemaining = mCachedSource->approxDataRemaining(&finalStatus);
        *durationUs = cachedDataRemaining * 8000000ll / bitrate;
        *eos = (finalStatus != OK);
        return true;
    } else if (mWVMExtractor != NULL) {
        status_t finalStatus;
        *durationUs = mWVMExtractor->getCachedDurationUs(&finalStatus);
        *eos = (finalStatus != OK);
        return true;
    }

    return false;
}

void AwesomePlayer::ensureCacheIsFetching_l() {
    if (mCachedSource != NULL) {
        mCachedSource->resumeFetchingIfNecessary();
    }
}

void AwesomePlayer::onVideoLagUpdate() {
    Mutex::Autolock autoLock(mLock);
    if (!mVideoLagEventPending) {
        return;
    }
    mVideoLagEventPending = false;

    int64_t audioTimeUs = mAudioPlayer->getMediaTimeUs();
    int64_t videoLateByUs = audioTimeUs - mVideoTimeUs;

    if (!(mFlags & VIDEO_AT_EOS) && videoLateByUs > 300000ll) {
        ALOGV("video late by %lld ms.", videoLateByUs / 1000ll);

        notifyListener_l(
                MEDIA_INFO,
                MEDIA_INFO_VIDEO_TRACK_LAGGING,
                videoLateByUs / 1000ll);
    }

    postVideoLagEvent_l();
}

void AwesomePlayer::onBufferingUpdate() {
    Mutex::Autolock autoLock(mLock);
    if (!mBufferingEventPending) {
        return;
    }
    mBufferingEventPending = false;
    bool cacheFull = false;

    if (mCachedSource != NULL) {
        status_t finalStatus;
        size_t cachedDataRemaining = mCachedSource->approxDataRemaining(&finalStatus);
        bool eos = (finalStatus != OK);
        cacheFull = mCachedSource->isCacheFull();

        if (eos) {
            if (finalStatus == ERROR_END_OF_STREAM) {
                notifyListener_l(MEDIA_BUFFERING_UPDATE, 100);
            }
            if (mFlags & PREPARING) {
                ALOGV("cache has reached EOS, prepare is done.");
                finishAsyncPrepare_l();
            }
        } else {
            int64_t bitrate;
            if (getBitrate(&bitrate)) {
                size_t cachedSize = mCachedSource->cachedSize();
                int64_t cachedDurationUs = cachedSize * 8000000ll / bitrate;

                int percentage = 100.0 * (double)cachedDurationUs / mDurationUs;
                if (percentage > 100) {
                    percentage = 100;
                }

                notifyListener_l(MEDIA_BUFFERING_UPDATE, percentage);
            } else {
                // We don't know the bitrate of the stream, use absolute size
                // limits to maintain the cache.

                if ((mFlags & PLAYING) && !eos
                        && (cachedDataRemaining < kLowWaterMarkBytes)) {
                    ALOGI("cache is running low (< %d) , pausing.",
                         kLowWaterMarkBytes);
                    modifyFlags(CACHE_UNDERRUN, SET);
                    pause_l();
                    ensureCacheIsFetching_l();
                    sendCacheStats();
                    notifyListener_l(MEDIA_INFO, MEDIA_INFO_BUFFERING_START);
                } else if (eos || cachedDataRemaining > kHighWaterMarkBytes || cacheFull) {
                    if (mFlags & CACHE_UNDERRUN) {
                        ALOGI("cache has filled up (> %d), resuming.",
                             kHighWaterMarkBytes);
                        modifyFlags(CACHE_UNDERRUN, CLEAR);
                        play_l();
                        notifyListener_l(MEDIA_INFO, MEDIA_INFO_BUFFERING_END);
                    } else if (mFlags & PREPARING) {
                        ALOGV("cache has filled up (> %d), prepare is done",
                             kHighWaterMarkBytes);
                        finishAsyncPrepare_l();
                    }
                }
            }
        }
    } else if (mWVMExtractor != NULL) {
        status_t finalStatus;

        int64_t cachedDurationUs
            = mWVMExtractor->getCachedDurationUs(&finalStatus);

        bool eos = (finalStatus != OK);

        if (eos) {
            if (finalStatus == ERROR_END_OF_STREAM) {
                notifyListener_l(MEDIA_BUFFERING_UPDATE, 100);
            }
            if (mFlags & PREPARING) {
                ALOGV("cache has reached EOS, prepare is done.");
                finishAsyncPrepare_l();
            }
        } else {
            int percentage = 100.0 * (double)cachedDurationUs / mDurationUs;
            if (percentage > 100) {
                percentage = 100;
            }

            notifyListener_l(MEDIA_BUFFERING_UPDATE, percentage);
        }
    }

    int64_t cachedDurationUs;
    bool eos;
    if (getCachedDuration_l(&cachedDurationUs, &eos)) {
        ALOGV("cachedDurationUs = %.2f secs, eos=%d",
             cachedDurationUs / 1E6, eos);

        if ((mFlags & PLAYING) && !eos
                && (cachedDurationUs < kLowWaterMarkUs)) {
            ALOGI("cache is running low (%.2f secs) , pausing.",
                 cachedDurationUs / 1E6);
            modifyFlags(CACHE_UNDERRUN, SET);
            pause_l();
            ensureCacheIsFetching_l();
            sendCacheStats();
            notifyListener_l(MEDIA_INFO, MEDIA_INFO_BUFFERING_START);
        } else if (eos || cachedDurationUs > kHighWaterMarkUs || cacheFull) {
            if (mFlags & CACHE_UNDERRUN) {
                ALOGI("cache has filled up (%.2f secs), resuming.",
                     cachedDurationUs / 1E6);
                modifyFlags(CACHE_UNDERRUN, CLEAR);
                play_l();
                notifyListener_l(MEDIA_INFO, MEDIA_INFO_BUFFERING_END);
            } else if (mFlags & PREPARING) {
                ALOGV("cache has filled up (%.2f secs), prepare is done",
                     cachedDurationUs / 1E6);
                finishAsyncPrepare_l();
            }
        }
    }

    postBufferingEvent_l();
}

void AwesomePlayer::sendCacheStats() {
    sp<MediaPlayerBase> listener = mListener.promote();
    if (listener != NULL && mCachedSource != NULL) {
        int32_t kbps = 0;
        status_t err = mCachedSource->getEstimatedBandwidthKbps(&kbps);
        if (err == OK) {
            listener->sendEvent(
                MEDIA_INFO, MEDIA_INFO_NETWORK_BANDWIDTH, kbps);
        }
    }
}

void AwesomePlayer::onStreamDone() {
    // Posted whenever any stream finishes playing.

    Mutex::Autolock autoLock(mLock);
    if (!mStreamDoneEventPending) {
        return;
    }
    mStreamDoneEventPending = false;

    if (mStreamDoneStatus != ERROR_END_OF_STREAM) {
        ALOGV("MEDIA_ERROR %d", mStreamDoneStatus);

        notifyListener_l(
                MEDIA_ERROR, MEDIA_ERROR_UNKNOWN, mStreamDoneStatus);

        pause_l(true /* at eos */);

        modifyFlags(AT_EOS, SET);
        return;
    }

    const bool allDone =
        (mVideoSource == NULL || (mFlags & VIDEO_AT_EOS))
            && (mAudioSource == NULL || (mFlags & AUDIO_AT_EOS));

    if (!allDone) {
        return;
    }

    if ((mFlags & LOOPING)
            || ((mFlags & AUTO_LOOPING)
                && (mAudioSink == NULL || mAudioSink->realtime()))) {
        // Don't AUTO_LOOP if we're being recorded, since that cannot be
        // turned off and recording would go on indefinitely.

        seekTo_l(0);

        if (mVideoSource != NULL) {
            postVideoEvent_l();
        }
    } else {
        ALOGV("MEDIA_PLAYBACK_COMPLETE");
        notifyListener_l(MEDIA_PLAYBACK_COMPLETE);

        pause_l(true /* at eos */);

        modifyFlags(AT_EOS, SET);
    }
}

status_t AwesomePlayer::play() {
    Mutex::Autolock autoLock(mLock);

    modifyFlags(CACHE_UNDERRUN, CLEAR);

    return play_l();
}

status_t AwesomePlayer::play_l() {
    modifyFlags(SEEK_PREVIEW, CLEAR);

    if (mFlags & PLAYING) {
        return OK;
    }

    if (!(mFlags & PREPARED)) {
        status_t err = prepare_l();

        if (err != OK) {
            return err;
        }
    }

    modifyFlags(PLAYING, SET);
    modifyFlags(FIRST_FRAME, SET);

    if (mDecryptHandle != NULL) {
        int64_t position;
        getPosition(&position);
        mDrmManagerClient->setPlaybackStatus(mDecryptHandle,
                Playback::START, position / 1000);
    }

    if (mAudioSource != NULL) {
        if (mAudioPlayer == NULL) {
            if (mAudioSink != NULL) {
                mAudioPlayer = new AudioPlayer(mAudioSink, this);
                mAudioPlayer->setSource(mAudioSource);

                mTimeSource = mAudioPlayer;

                // If there was a seek request before we ever started,
                // honor the request now.
                // Make sure to do this before starting the audio player
                // to avoid a race condition.
                seekAudioIfNecessary_l();
            }
        }

        CHECK(!(mFlags & AUDIO_RUNNING));

        if (mVideoSource == NULL) {
            // We don't want to post an error notification at this point,
            // the error returned from MediaPlayer::start() will suffice.

            status_t err = startAudioPlayer_l(
                    false /* sendErrorNotification */);

            if (err != OK) {
                delete mAudioPlayer;
                mAudioPlayer = NULL;

                modifyFlags((PLAYING | FIRST_FRAME), CLEAR);

                if (mDecryptHandle != NULL) {
                    mDrmManagerClient->setPlaybackStatus(
                            mDecryptHandle, Playback::STOP, 0);
                }

                return err;
            }
        }
    }

    if (mTimeSource == NULL && mAudioPlayer == NULL) {
        mTimeSource = &mSystemTimeSource;
    }

    if (mVideoSource != NULL) {
        // Kick off video playback
        postVideoEvent_l();

        if (mAudioSource != NULL && mVideoSource != NULL) {
            postVideoLagEvent_l();
        }
    }

    if (mFlags & AT_EOS) {
        // Legacy behaviour, if a stream finishes playing and then
        // is started again, we play from the start...
        seekTo_l(0);
    }

    uint32_t params = IMediaPlayerService::kBatteryDataCodecStarted
        | IMediaPlayerService::kBatteryDataTrackDecoder;
    if ((mAudioSource != NULL) && (mAudioSource != mAudioTrack)) {
        params |= IMediaPlayerService::kBatteryDataTrackAudio;
    }
    if (mVideoSource != NULL) {
        params |= IMediaPlayerService::kBatteryDataTrackVideo;
    }
    addBatteryData(params);

    return OK;
}

status_t AwesomePlayer::startAudioPlayer_l(bool sendErrorNotification) {
    CHECK(!(mFlags & AUDIO_RUNNING));

    if (mAudioSource == NULL || mAudioPlayer == NULL) {
        return OK;
    }

    if (!(mFlags & AUDIOPLAYER_STARTED)) {
        modifyFlags(AUDIOPLAYER_STARTED, SET);

        bool wasSeeking = mAudioPlayer->isSeeking();

        // We've already started the MediaSource in order to enable
        // the prefetcher to read its data.
        status_t err = mAudioPlayer->start(
                true /* sourceAlreadyStarted */);

        if (err != OK) {
            if (sendErrorNotification) {
                notifyListener_l(MEDIA_ERROR, MEDIA_ERROR_UNKNOWN, err);
            }

            return err;
        }

        if (wasSeeking) {
            CHECK(!mAudioPlayer->isSeeking());

            // We will have finished the seek while starting the audio player.
            postAudioSeekComplete();
        }
    } else {
        mAudioPlayer->resume();
    }

    modifyFlags(AUDIO_RUNNING, SET);

    mWatchForAudioEOS = true;

    return OK;
}

void AwesomePlayer::notifyVideoSize_l() {
    sp<MetaData> meta = mVideoSource->getFormat();

    int32_t cropLeft, cropTop, cropRight, cropBottom;
    if (!meta->findRect(
                kKeyCropRect, &cropLeft, &cropTop, &cropRight, &cropBottom)) {
        int32_t width, height;
        CHECK(meta->findInt32(kKeyWidth, &width));
        CHECK(meta->findInt32(kKeyHeight, &height));

        cropLeft = cropTop = 0;
        cropRight = width - 1;
        cropBottom = height - 1;

        ALOGV("got dimensions only %d x %d", width, height);
    } else {
        ALOGV("got crop rect %d, %d, %d, %d",
             cropLeft, cropTop, cropRight, cropBottom);
    }

    int32_t displayWidth;
    if (meta->findInt32(kKeyDisplayWidth, &displayWidth)) {
        ALOGV("Display width changed (%d=>%d)", mDisplayWidth, displayWidth);
        mDisplayWidth = displayWidth;
    }
    int32_t displayHeight;
    if (meta->findInt32(kKeyDisplayHeight, &displayHeight)) {
        ALOGV("Display height changed (%d=>%d)", mDisplayHeight, displayHeight);
        mDisplayHeight = displayHeight;
    }

    int32_t usableWidth = cropRight - cropLeft + 1;
    int32_t usableHeight = cropBottom - cropTop + 1;
    if (mDisplayWidth != 0) {
        usableWidth = mDisplayWidth;
    }
    if (mDisplayHeight != 0) {
        usableHeight = mDisplayHeight;
    }

    {
        Mutex::Autolock autoLock(mStatsLock);
        mStats.mVideoWidth = usableWidth;
        mStats.mVideoHeight = usableHeight;
    }

    int32_t rotationDegrees;
    if (!mVideoTrack->getFormat()->findInt32(
                kKeyRotation, &rotationDegrees)) {
        rotationDegrees = 0;
    }

    if (rotationDegrees == 90 || rotationDegrees == 270) {
        notifyListener_l(
                MEDIA_SET_VIDEO_SIZE, usableHeight, usableWidth);
    } else {
        notifyListener_l(
                MEDIA_SET_VIDEO_SIZE, usableWidth, usableHeight);
    }
}

void AwesomePlayer::initRenderer_l() {
    if (mNativeWindow == NULL) {
        return;
    }

    sp<MetaData> meta = mVideoSource->getFormat();

    int32_t format;
    const char *component;
    int32_t decodedWidth, decodedHeight;
    CHECK(meta->findInt32(kKeyColorFormat, &format));
    CHECK(meta->findCString(kKeyDecoderComponent, &component));
    CHECK(meta->findInt32(kKeyWidth, &decodedWidth));
    CHECK(meta->findInt32(kKeyHeight, &decodedHeight));

    int32_t rotationDegrees;
    if (!mVideoTrack->getFormat()->findInt32(
                kKeyRotation, &rotationDegrees)) {
        rotationDegrees = 0;
    }

    mVideoRenderer.clear();

    // Must ensure that mVideoRenderer's destructor is actually executed
    // before creating a new one.
    IPCThreadState::self()->flushCommands();

    if (USE_SURFACE_ALLOC
            && !strncmp(component, "OMX.", 4)
            && strncmp(component, "OMX.google.", 11)
            && strcmp(component, "OMX.Nvidia.mpeg2v.decode")) {
        // Hardware decoders avoid the CPU color conversion by decoding
        // directly to ANativeBuffers, so we must use a renderer that
        // just pushes those buffers to the ANativeWindow.
        mVideoRenderer =
            new AwesomeNativeWindowRenderer(mNativeWindow, rotationDegrees);
    } else {
        // Other decoders are instantiated locally and as a consequence
        // allocate their buffers in local address space.  This renderer
        // then performs a color conversion and copy to get the data
        // into the ANativeBuffer.
        mVideoRenderer = new AwesomeLocalRenderer(mNativeWindow, meta);
    }
}

status_t AwesomePlayer::pause() {
    Mutex::Autolock autoLock(mLock);

    modifyFlags(CACHE_UNDERRUN, CLEAR);

    return pause_l();
}

status_t AwesomePlayer::pause_l(bool at_eos) {
    if (!(mFlags & PLAYING)) {
        return OK;
    }

    cancelPlayerEvents(true /* keepNotifications */);

    if (mAudioPlayer != NULL && (mFlags & AUDIO_RUNNING)) {
        if (at_eos) {
            // If we played the audio stream to completion we
            // want to make sure that all samples remaining in the audio
            // track's queue are played out.
            mAudioPlayer->pause(true /* playPendingSamples */);
        } else {
            mAudioPlayer->pause();
        }

        modifyFlags(AUDIO_RUNNING, CLEAR);
    }

    if (mFlags & TEXTPLAYER_STARTED) {
        mTextPlayer->pause();
        modifyFlags(TEXT_RUNNING, CLEAR);
    }

    modifyFlags(PLAYING, CLEAR);

    if (mDecryptHandle != NULL) {
        mDrmManagerClient->setPlaybackStatus(mDecryptHandle,
                Playback::PAUSE, 0);
    }

    uint32_t params = IMediaPlayerService::kBatteryDataTrackDecoder;
    if ((mAudioSource != NULL) && (mAudioSource != mAudioTrack)) {
        params |= IMediaPlayerService::kBatteryDataTrackAudio;
    }
    if (mVideoSource != NULL) {
        params |= IMediaPlayerService::kBatteryDataTrackVideo;
    }

    addBatteryData(params);

    return OK;
}

bool AwesomePlayer::isPlaying() const {
    return (mFlags & PLAYING) || (mFlags & CACHE_UNDERRUN);
}

status_t AwesomePlayer::setSurfaceTexture(const sp<ISurfaceTexture> &surfaceTexture) {
    Mutex::Autolock autoLock(mLock);

    status_t err;
    if (surfaceTexture != NULL) {
        err = setNativeWindow_l(new SurfaceTextureClient(surfaceTexture));
    } else {
        err = setNativeWindow_l(NULL);
    }

    return err;
}

void AwesomePlayer::shutdownVideoDecoder_l() {
    if (mVideoBuffer) {
        mVideoBuffer->release();
        mVideoBuffer = NULL;
    }

    mVideoSource->stop();

    // The following hack is necessary to ensure that the OMX
    // component is completely released by the time we may try
    // to instantiate it again.
    wp<MediaSource> tmp = mVideoSource;
    mVideoSource.clear();
    while (tmp.promote() != NULL) {
        usleep(1000);
    }
    IPCThreadState::self()->flushCommands();
    ALOGV("video decoder shutdown completed");
}

status_t AwesomePlayer::setNativeWindow_l(const sp<ANativeWindow> &native) {
    mNativeWindow = native;

    if (mVideoSource == NULL) {
        return OK;
    }

    ALOGV("attempting to reconfigure to use new surface");

    bool wasPlaying = (mFlags & PLAYING) != 0;

    pause_l();
    mVideoRenderer.clear();

    shutdownVideoDecoder_l();

    status_t err = initVideoDecoder();

    if (err != OK) {
        ALOGE("failed to reinstantiate video decoder after surface change.");
        return err;
    }

    if (mLastVideoTimeUs >= 0) {
        mSeeking = SEEK;
        mSeekTimeUs = mLastVideoTimeUs;
        modifyFlags((AT_EOS | AUDIO_AT_EOS | VIDEO_AT_EOS), CLEAR);
    }

    if (wasPlaying) {
        play_l();
    }

    return OK;
}

void AwesomePlayer::setAudioSink(
        const sp<MediaPlayerBase::AudioSink> &audioSink) {
    Mutex::Autolock autoLock(mLock);

    mAudioSink = audioSink;
}

status_t AwesomePlayer::setLooping(bool shouldLoop) {
    Mutex::Autolock autoLock(mLock);

    modifyFlags(LOOPING, CLEAR);

    if (shouldLoop) {
        modifyFlags(LOOPING, SET);
    }

    return OK;
}

status_t AwesomePlayer::getDuration(int64_t *durationUs) {
    Mutex::Autolock autoLock(mMiscStateLock);

    if (mDurationUs < 0) {
        return UNKNOWN_ERROR;
    }

    *durationUs = mDurationUs;

    return OK;
}

status_t AwesomePlayer::getPosition(int64_t *positionUs) {
    if (mSeeking != NO_SEEK) {
        *positionUs = mSeekTimeUs;
    } else if (mVideoSource != NULL
            && (mAudioPlayer == NULL || !(mFlags & VIDEO_AT_EOS))) {
        Mutex::Autolock autoLock(mMiscStateLock);
        *positionUs = mVideoTimeUs;
    } else if (mAudioPlayer != NULL) {
        *positionUs = mAudioPlayer->getMediaTimeUs();
    } else {
        *positionUs = 0;
    }

    return OK;
}

status_t AwesomePlayer::seekTo(int64_t timeUs) {
    if (mExtractorFlags & MediaExtractor::CAN_SEEK) {
        Mutex::Autolock autoLock(mLock);
        return seekTo_l(timeUs);
    }

    return OK;
}

status_t AwesomePlayer::setTimedTextTrackIndex(int32_t index) {
    if (mTextPlayer != NULL) {
        if (index >= 0) { // to turn on a text track
            status_t err = mTextPlayer->setTimedTextTrackIndex(index);
            if (err != OK) {
                return err;
            }

            modifyFlags(TEXT_RUNNING, SET);
            modifyFlags(TEXTPLAYER_STARTED, SET);
            return OK;
        } else { // to turn off the text track display
            if (mFlags  & TEXT_RUNNING) {
                modifyFlags(TEXT_RUNNING, CLEAR);
            }
            if (mFlags  & TEXTPLAYER_STARTED) {
                modifyFlags(TEXTPLAYER_STARTED, CLEAR);
            }

            return mTextPlayer->setTimedTextTrackIndex(index);
        }
    } else {
        return INVALID_OPERATION;
    }
}

status_t AwesomePlayer::seekTo_l(int64_t timeUs) {
    if (mFlags & CACHE_UNDERRUN) {
        modifyFlags(CACHE_UNDERRUN, CLEAR);
        play_l();
    }

    if ((mFlags & PLAYING) && mVideoSource != NULL && (mFlags & VIDEO_AT_EOS)) {
        // Video playback completed before, there's no pending
        // video event right now. In order for this new seek
        // to be honored, we need to post one.

        postVideoEvent_l();
    }

    mSeeking = SEEK;
    mSeekNotificationSent = false;
    mSeekTimeUs = timeUs;
    modifyFlags((AT_EOS | AUDIO_AT_EOS | VIDEO_AT_EOS), CLEAR);

    seekAudioIfNecessary_l();

    if (mFlags & TEXTPLAYER_STARTED) {
        mTextPlayer->seekTo(mSeekTimeUs);
    }

    if (!(mFlags & PLAYING)) {
        ALOGV("seeking while paused, sending SEEK_COMPLETE notification"
             " immediately.");

        notifyListener_l(MEDIA_SEEK_COMPLETE);
        mSeekNotificationSent = true;

        if ((mFlags & PREPARED) && mVideoSource != NULL && mVideoBuffer!= NULL) {
            modifyFlags(SEEK_PREVIEW, SET);
            postVideoEvent_l();
        }
    }

    return OK;
}

void AwesomePlayer::seekAudioIfNecessary_l() {
    if (mSeeking != NO_SEEK && mVideoSource == NULL && mAudioPlayer != NULL) {
        mAudioPlayer->seekTo(mSeekTimeUs);

        mWatchForAudioSeekComplete = true;
        mWatchForAudioEOS = true;

        if (mDecryptHandle != NULL) {
            mDrmManagerClient->setPlaybackStatus(mDecryptHandle,
                    Playback::PAUSE, 0);
            mDrmManagerClient->setPlaybackStatus(mDecryptHandle,
                    Playback::START, mSeekTimeUs / 1000);
        }
    }
}

void AwesomePlayer::setAudioSource(sp<MediaSource> source) {
    CHECK(source != NULL);

    mAudioTrack = source;
}

void AwesomePlayer::addTextSource(sp<MediaSource> source) {
    Mutex::Autolock autoLock(mTimedTextLock);
    CHECK(source != NULL);

    if (mTextPlayer == NULL) {
        mTextPlayer = new TimedTextPlayer(this, mListener, &mQueue);
    }

    mTextPlayer->addTextSource(source);
}

status_t AwesomePlayer::initAudioDecoder() {
    sp<MetaData> meta = mAudioTrack->getFormat();

    const char *mime;
    CHECK(meta->findCString(kKeyMIMEType, &mime));

    if (!strcasecmp(mime, MEDIA_MIMETYPE_AUDIO_RAW)) {
        mAudioSource = mAudioTrack;
    } else {
        mAudioSource = OMXCodec::Create(
                mClient.interface(), mAudioTrack->getFormat(),
                false, // createEncoder
                mAudioTrack);
    }

    if (mAudioSource != NULL) {
        int64_t durationUs;
        if (mAudioTrack->getFormat()->findInt64(kKeyDuration, &durationUs)) {
            Mutex::Autolock autoLock(mMiscStateLock);
            if (mDurationUs < 0 || durationUs > mDurationUs) {
                mDurationUs = durationUs;
            }
        }

        status_t err = mAudioSource->start();

        if (err != OK) {
            mAudioSource.clear();
            return err;
        }
    } else if (!strcasecmp(mime, MEDIA_MIMETYPE_AUDIO_QCELP)) {
        // For legacy reasons we're simply going to ignore the absence
        // of an audio decoder for QCELP instead of aborting playback
        // altogether.
        return OK;
    }

    if (mAudioSource != NULL) {
        Mutex::Autolock autoLock(mStatsLock);
        TrackStat *stat = &mStats.mTracks.editItemAt(mStats.mAudioTrackIndex);

        const char *component;
        if (!mAudioSource->getFormat()
                ->findCString(kKeyDecoderComponent, &component)) {
            component = "none";
        }

        stat->mDecoderName = component;
    }

    return mAudioSource != NULL ? OK : UNKNOWN_ERROR;
}

void AwesomePlayer::setVideoSource(sp<MediaSource> source) {
    CHECK(source != NULL);

    mVideoTrack = source;
}

status_t AwesomePlayer::initVideoDecoder(uint32_t flags) {

    // Either the application or the DRM system can independently say
    // that there must be a hardware-protected path to an external video sink.
    // For now we always require a hardware-protected path to external video sink
    // if content is DRMed, but eventually this could be optional per DRM agent.
    // When the application wants protection, then
    //   (USE_SURFACE_ALLOC && (mSurface != 0) &&
    //   (mSurface->getFlags() & ISurfaceComposer::eProtectedByApp))
    // will be true, but that part is already handled by SurfaceFlinger.

    char value[PROPERTY_VALUE_MAX];

#ifdef DEBUG_HDCP
    // For debugging, we allow a system property to control the protected usage.
    // In case of uninitialized or unexpected property, we default to "DRM only".
    bool setProtectionBit = false;
    if (property_get("persist.sys.hdcp_checking", value, NULL)) {
        if (!strcmp(value, "never")) {
            // nop
        } else if (!strcmp(value, "always")) {
            setProtectionBit = true;
        } else if (!strcmp(value, "drm-only")) {
            if (mDecryptHandle != NULL) {
                setProtectionBit = true;
            }
        // property value is empty, or unexpected value
        } else {
            if (mDecryptHandle != NULL) {
                setProtectionBit = true;
            }
        }
    // can' read property value
    } else {
        if (mDecryptHandle != NULL) {
            setProtectionBit = true;
        }
    }
    // note that usage bit is already cleared, so no need to clear it in the "else" case
    if (setProtectionBit) {
        flags |= OMXCodec::kEnableGrallocUsageProtected;
    }
#else
    if (mDecryptHandle != NULL) {
        flags |= OMXCodec::kEnableGrallocUsageProtected;
    }
#endif
<<<<<<< HEAD

    property_get("sys.media.vdec.sw", value, "0");
    if (atoi(value)) {
        LOGW("Software Codec is preferred for Video");
        flags |= OMXCodec::kPreferSoftwareCodecs;
    }

    LOGV("initVideoDecoder flags=0x%x", flags);
=======
    ALOGV("initVideoDecoder flags=0x%x", flags);
>>>>>>> 42c6d163
    mVideoSource = OMXCodec::Create(
            mClient.interface(), mVideoTrack->getFormat(),
            false, // createEncoder
            mVideoTrack,
            NULL, flags, USE_SURFACE_ALLOC ? mNativeWindow : NULL);

    if (mVideoSource != NULL) {
        int64_t durationUs;
        if (mVideoTrack->getFormat()->findInt64(kKeyDuration, &durationUs)) {
            Mutex::Autolock autoLock(mMiscStateLock);
            if (mDurationUs < 0 || durationUs > mDurationUs) {
                mDurationUs = durationUs;
            }
        }

        status_t err = mVideoSource->start();

        if (err != OK) {
            mVideoSource.clear();
            return err;
        }
    }

    if (mVideoSource != NULL) {
        const char *componentName;
        CHECK(mVideoSource->getFormat()
                ->findCString(kKeyDecoderComponent, &componentName));

        {
            Mutex::Autolock autoLock(mStatsLock);
            TrackStat *stat = &mStats.mTracks.editItemAt(mStats.mVideoTrackIndex);

            stat->mDecoderName = componentName;
        }

        static const char *kPrefix = "OMX.Nvidia.";
        static const char *kSuffix = ".decode";
        static const size_t kSuffixLength = strlen(kSuffix);

        size_t componentNameLength = strlen(componentName);

        if (!strncmp(componentName, kPrefix, strlen(kPrefix))
                && componentNameLength >= kSuffixLength
                && !strcmp(&componentName[
                    componentNameLength - kSuffixLength], kSuffix)) {
            modifyFlags(SLOW_DECODER_HACK, SET);
        }
    }

    return mVideoSource != NULL ? OK : UNKNOWN_ERROR;
}

void AwesomePlayer::finishSeekIfNecessary(int64_t videoTimeUs) {
    if (mSeeking == SEEK_VIDEO_ONLY) {
        mSeeking = NO_SEEK;
        return;
    }

    if (mSeeking == NO_SEEK || (mFlags & SEEK_PREVIEW)) {
        return;
    }

    if (mAudioPlayer != NULL) {
        ALOGV("seeking audio to %lld us (%.2f secs).", videoTimeUs, videoTimeUs / 1E6);

        // If we don't have a video time, seek audio to the originally
        // requested seek time instead.

        mAudioPlayer->seekTo(videoTimeUs < 0 ? mSeekTimeUs : videoTimeUs);
        mWatchForAudioSeekComplete = true;
        mWatchForAudioEOS = true;
    } else if (!mSeekNotificationSent) {
        // If we're playing video only, report seek complete now,
        // otherwise audio player will notify us later.
        notifyListener_l(MEDIA_SEEK_COMPLETE);
        mSeekNotificationSent = true;
    }

    modifyFlags(FIRST_FRAME, SET);
    mSeeking = NO_SEEK;

    if (mDecryptHandle != NULL) {
        mDrmManagerClient->setPlaybackStatus(mDecryptHandle,
                Playback::PAUSE, 0);
        mDrmManagerClient->setPlaybackStatus(mDecryptHandle,
                Playback::START, videoTimeUs / 1000);
    }
}

void AwesomePlayer::onVideoEvent() {
    Mutex::Autolock autoLock(mLock);
    if (!mVideoEventPending) {
        // The event has been cancelled in reset_l() but had already
        // been scheduled for execution at that time.
        return;
    }
    mVideoEventPending = false;

    if (mSeeking != NO_SEEK) {
        if (mVideoBuffer) {
            mVideoBuffer->release();
            mVideoBuffer = NULL;
        }

        if (mSeeking == SEEK && isStreamingHTTP() && mAudioSource != NULL
                && !(mFlags & SEEK_PREVIEW)) {
            // We're going to seek the video source first, followed by
            // the audio source.
            // In order to avoid jumps in the DataSource offset caused by
            // the audio codec prefetching data from the old locations
            // while the video codec is already reading data from the new
            // locations, we'll "pause" the audio source, causing it to
            // stop reading input data until a subsequent seek.

            if (mAudioPlayer != NULL && (mFlags & AUDIO_RUNNING)) {
                mAudioPlayer->pause();

                modifyFlags(AUDIO_RUNNING, CLEAR);
            }
            mAudioSource->pause();
        }
    }

    if (!mVideoBuffer) {
        MediaSource::ReadOptions options;
        if (mSeeking != NO_SEEK) {
            ALOGV("seeking to %lld us (%.2f secs)", mSeekTimeUs, mSeekTimeUs / 1E6);

            options.setSeekTo(
                    mSeekTimeUs,
                    mSeeking == SEEK_VIDEO_ONLY
                        ? MediaSource::ReadOptions::SEEK_NEXT_SYNC
                        : MediaSource::ReadOptions::SEEK_CLOSEST_SYNC);
        }
        for (;;) {
            status_t err = mVideoSource->read(&mVideoBuffer, &options);
            options.clearSeekTo();

            if (err != OK) {
                CHECK(mVideoBuffer == NULL);

                if (err == INFO_FORMAT_CHANGED) {
                    ALOGV("VideoSource signalled format change.");

                    notifyVideoSize_l();

                    if (mVideoRenderer != NULL) {
                        mVideoRendererIsPreview = false;
                        initRenderer_l();
                    }
                    continue;
                }

                // So video playback is complete, but we may still have
                // a seek request pending that needs to be applied
                // to the audio track.
                if (mSeeking != NO_SEEK) {
                    ALOGV("video stream ended while seeking!");
                }
                finishSeekIfNecessary(-1);

                if (mAudioPlayer != NULL
                        && !(mFlags & (AUDIO_RUNNING | SEEK_PREVIEW))) {
                    startAudioPlayer_l();
                }

                modifyFlags(VIDEO_AT_EOS, SET);
                postStreamDoneEvent_l(err);
                return;
            }

            if (mVideoBuffer->range_length() == 0) {
                // Some decoders, notably the PV AVC software decoder
                // return spurious empty buffers that we just want to ignore.

                mVideoBuffer->release();
                mVideoBuffer = NULL;
                continue;
            }

            break;
        }

        {
            Mutex::Autolock autoLock(mStatsLock);
            ++mStats.mNumVideoFramesDecoded;
        }
    }

    int64_t timeUs;
    CHECK(mVideoBuffer->meta_data()->findInt64(kKeyTime, &timeUs));

    mLastVideoTimeUs = timeUs;

    if (mSeeking == SEEK_VIDEO_ONLY) {
        if (mSeekTimeUs > timeUs) {
            ALOGI("XXX mSeekTimeUs = %lld us, timeUs = %lld us",
                 mSeekTimeUs, timeUs);
        }
    }

    {
        Mutex::Autolock autoLock(mMiscStateLock);
        mVideoTimeUs = timeUs;
    }

    SeekType wasSeeking = mSeeking;
    finishSeekIfNecessary(timeUs);

    if (mAudioPlayer != NULL && !(mFlags & (AUDIO_RUNNING | SEEK_PREVIEW))) {
        status_t err = startAudioPlayer_l();
        if (err != OK) {
            ALOGE("Starting the audio player failed w/ err %d", err);
            return;
        }
    }

    if ((mFlags & TEXTPLAYER_STARTED) && !(mFlags & (TEXT_RUNNING | SEEK_PREVIEW))) {
        mTextPlayer->resume();
        modifyFlags(TEXT_RUNNING, SET);
    }

    TimeSource *ts =
        ((mFlags & AUDIO_AT_EOS) || !(mFlags & AUDIOPLAYER_STARTED))
            ? &mSystemTimeSource : mTimeSource;

    if (mFlags & FIRST_FRAME) {
        modifyFlags(FIRST_FRAME, CLEAR);
        mSinceLastDropped = 0;
        mTimeSourceDeltaUs = ts->getRealTimeUs() - timeUs;
    }

    int64_t realTimeUs, mediaTimeUs;
    if (!(mFlags & AUDIO_AT_EOS) && mAudioPlayer != NULL
        && mAudioPlayer->getMediaTimeMapping(&realTimeUs, &mediaTimeUs)) {
        mTimeSourceDeltaUs = realTimeUs - mediaTimeUs;
    }

    if (wasSeeking == SEEK_VIDEO_ONLY) {
        int64_t nowUs = ts->getRealTimeUs() - mTimeSourceDeltaUs;

        int64_t latenessUs = nowUs - timeUs;

        if (latenessUs > 0) {
            ALOGI("after SEEK_VIDEO_ONLY we're late by %.2f secs", latenessUs / 1E6);
        }
    }

    if (wasSeeking == NO_SEEK) {
        // Let's display the first frame after seeking right away.

        int64_t nowUs = ts->getRealTimeUs() - mTimeSourceDeltaUs;

        int64_t latenessUs = nowUs - timeUs;

        if (latenessUs > 500000ll
                && mAudioPlayer != NULL
                && mAudioPlayer->getMediaTimeMapping(
                    &realTimeUs, &mediaTimeUs)) {
            ALOGI("we're much too late (%.2f secs), video skipping ahead",
                 latenessUs / 1E6);

            mVideoBuffer->release();
            mVideoBuffer = NULL;

            mSeeking = SEEK_VIDEO_ONLY;
            mSeekTimeUs = mediaTimeUs;

            postVideoEvent_l();
            return;
        }

        if (latenessUs > 40000) {
            // We're more than 40ms late.
            ALOGV("we're late by %lld us (%.2f secs)",
                 latenessUs, latenessUs / 1E6);

            if (!(mFlags & SLOW_DECODER_HACK)
                    || mSinceLastDropped > FRAME_DROP_FREQ)
            {
                ALOGV("we're late by %lld us (%.2f secs) dropping "
                     "one after %d frames",
                     latenessUs, latenessUs / 1E6, mSinceLastDropped);

                mSinceLastDropped = 0;
                mVideoBuffer->release();
                mVideoBuffer = NULL;

                {
                    Mutex::Autolock autoLock(mStatsLock);
                    ++mStats.mNumVideoFramesDropped;
                }

                postVideoEvent_l();
                return;
            }
        }

        if (latenessUs < -10000) {
            // We're more than 10ms early.

            postVideoEvent_l(10000);
            return;
        }
    }

    if ((mNativeWindow != NULL)
            && (mVideoRendererIsPreview || mVideoRenderer == NULL)) {
        mVideoRendererIsPreview = false;

        initRenderer_l();
    }

    if (mVideoRenderer != NULL) {
        mSinceLastDropped++;
        mVideoRenderer->render(mVideoBuffer);
    }

    mVideoBuffer->release();
    mVideoBuffer = NULL;

    if (wasSeeking != NO_SEEK && (mFlags & SEEK_PREVIEW)) {
        modifyFlags(SEEK_PREVIEW, CLEAR);
        return;
    }

    postVideoEvent_l();
}

void AwesomePlayer::postVideoEvent_l(int64_t delayUs) {
    if (mVideoEventPending) {
        return;
    }

    mVideoEventPending = true;
    mQueue.postEventWithDelay(mVideoEvent, delayUs < 0 ? 10000 : delayUs);
}

void AwesomePlayer::postStreamDoneEvent_l(status_t status) {
    if (mStreamDoneEventPending) {
        return;
    }
    mStreamDoneEventPending = true;

    mStreamDoneStatus = status;
    mQueue.postEvent(mStreamDoneEvent);
}

void AwesomePlayer::postBufferingEvent_l() {
    if (mBufferingEventPending) {
        return;
    }
    mBufferingEventPending = true;
    mQueue.postEventWithDelay(mBufferingEvent, 1000000ll);
}

void AwesomePlayer::postVideoLagEvent_l() {
    if (mVideoLagEventPending) {
        return;
    }
    mVideoLagEventPending = true;
    mQueue.postEventWithDelay(mVideoLagEvent, 1000000ll);
}

void AwesomePlayer::postCheckAudioStatusEvent(int64_t delayUs) {
    Mutex::Autolock autoLock(mAudioLock);
    if (mAudioStatusEventPending) {
        return;
    }
    mAudioStatusEventPending = true;
    mQueue.postEventWithDelay(mCheckAudioStatusEvent, delayUs);
}

void AwesomePlayer::onCheckAudioStatus() {
    {
        Mutex::Autolock autoLock(mAudioLock);
        if (!mAudioStatusEventPending) {
            // Event was dispatched and while we were blocking on the mutex,
            // has already been cancelled.
            return;
        }

        mAudioStatusEventPending = false;
    }

    Mutex::Autolock autoLock(mLock);

    if (mWatchForAudioSeekComplete && !mAudioPlayer->isSeeking()) {
        mWatchForAudioSeekComplete = false;

        if (!mSeekNotificationSent) {
            notifyListener_l(MEDIA_SEEK_COMPLETE);
            mSeekNotificationSent = true;
        }

        mSeeking = NO_SEEK;
    }

    status_t finalStatus;
    if (mWatchForAudioEOS && mAudioPlayer->reachedEOS(&finalStatus)) {
        mWatchForAudioEOS = false;
        modifyFlags(AUDIO_AT_EOS, SET);
        modifyFlags(FIRST_FRAME, SET);
        postStreamDoneEvent_l(finalStatus);
    }
}

status_t AwesomePlayer::prepare() {
    Mutex::Autolock autoLock(mLock);
    return prepare_l();
}

status_t AwesomePlayer::prepare_l() {
    if (mFlags & PREPARED) {
        return OK;
    }

    if (mFlags & PREPARING) {
        return UNKNOWN_ERROR;
    }

    mIsAsyncPrepare = false;
    status_t err = prepareAsync_l();

    if (err != OK) {
        return err;
    }

    while (mFlags & PREPARING) {
        mPreparedCondition.wait(mLock);
    }

    return mPrepareResult;
}

status_t AwesomePlayer::prepareAsync() {
    Mutex::Autolock autoLock(mLock);

    if (mFlags & PREPARING) {
        return UNKNOWN_ERROR;  // async prepare already pending
    }

    mIsAsyncPrepare = true;
    return prepareAsync_l();
}

status_t AwesomePlayer::prepareAsync_l() {
    if (mFlags & PREPARING) {
        return UNKNOWN_ERROR;  // async prepare already pending
    }

    if (!mQueueStarted) {
        mQueue.start();
        mQueueStarted = true;
    }

    modifyFlags(PREPARING, SET);
    mAsyncPrepareEvent = new AwesomeEvent(
            this, &AwesomePlayer::onPrepareAsyncEvent);

    mQueue.postEvent(mAsyncPrepareEvent);

    return OK;
}

status_t AwesomePlayer::finishSetDataSource_l() {
    sp<DataSource> dataSource;

    bool isWidevineStreaming = false;
    if (!strncasecmp("widevine://", mUri.string(), 11)) {
        isWidevineStreaming = true;

        String8 newURI = String8("http://");
        newURI.append(mUri.string() + 11);

        mUri = newURI;
    }

    AString sniffedMIME;

    if (!strncasecmp("http://", mUri.string(), 7)
            || !strncasecmp("https://", mUri.string(), 8)
            || isWidevineStreaming) {
        mConnectingDataSource = HTTPBase::Create(
                (mFlags & INCOGNITO)
                    ? HTTPBase::kFlagIncognito
                    : 0);

        if (mUIDValid) {
            mConnectingDataSource->setUID(mUID);
        }

        String8 cacheConfig;
        bool disconnectAtHighwatermark;
        NuCachedSource2::RemoveCacheSpecificHeaders(
                &mUriHeaders, &cacheConfig, &disconnectAtHighwatermark);

        mLock.unlock();
        status_t err = mConnectingDataSource->connect(mUri, &mUriHeaders);
        mLock.lock();

        if (err != OK) {
            mConnectingDataSource.clear();

            ALOGI("mConnectingDataSource->connect() returned %d", err);
            return err;
        }

        if (!isWidevineStreaming) {
            // The widevine extractor does its own caching.

#if 0
            mCachedSource = new NuCachedSource2(
                    new ThrottledSource(
                        mConnectingDataSource, 50 * 1024 /* bytes/sec */));
#else
            mCachedSource = new NuCachedSource2(
                    mConnectingDataSource,
                    cacheConfig.isEmpty() ? NULL : cacheConfig.string(),
                    disconnectAtHighwatermark);
#endif

            dataSource = mCachedSource;
        } else {
            dataSource = mConnectingDataSource;
        }

        mConnectingDataSource.clear();

        String8 contentType = dataSource->getMIMEType();

        if (strncasecmp(contentType.string(), "audio/", 6)) {
            // We're not doing this for streams that appear to be audio-only
            // streams to ensure that even low bandwidth streams start
            // playing back fairly instantly.

            // We're going to prefill the cache before trying to instantiate
            // the extractor below, as the latter is an operation that otherwise
            // could block on the datasource for a significant amount of time.
            // During that time we'd be unable to abort the preparation phase
            // without this prefill.
            if (mCachedSource != NULL) {
                // We're going to prefill the cache before trying to instantiate
                // the extractor below, as the latter is an operation that otherwise
                // could block on the datasource for a significant amount of time.
                // During that time we'd be unable to abort the preparation phase
                // without this prefill.

                mLock.unlock();

                // Initially make sure we have at least 192 KB for the sniff
                // to complete without blocking.
                static const size_t kMinBytesForSniffing = 192 * 1024;

                off64_t metaDataSize = -1ll;
                for (;;) {
                    status_t finalStatus;
                    size_t cachedDataRemaining =
                        mCachedSource->approxDataRemaining(&finalStatus);

                    if (finalStatus != OK
                            || (metaDataSize >= 0
                                && cachedDataRemaining >= metaDataSize)
                            || (mFlags & PREPARE_CANCELLED)) {
                        break;
                    }

                    ALOGV("now cached %d bytes of data", cachedDataRemaining);

                    if (metaDataSize < 0
                            && cachedDataRemaining >= kMinBytesForSniffing) {
                        String8 tmp;
                        float confidence;
                        sp<AMessage> meta;
                        if (!dataSource->sniff(&tmp, &confidence, &meta)) {
                            mLock.lock();
                            return UNKNOWN_ERROR;
                        }

                        // We successfully identified the file's extractor to
                        // be, remember this mime type so we don't have to
                        // sniff it again when we call MediaExtractor::Create()
                        // below.
                        sniffedMIME = tmp.string();

                        if (meta == NULL
                                || !meta->findInt64(
                                    "meta-data-size", &metaDataSize)) {
                            metaDataSize = kHighWaterMarkBytes;
                        }

                        CHECK_GE(metaDataSize, 0ll);
                        ALOGV("metaDataSize = %lld bytes", metaDataSize);
                    }

                    usleep(200000);
                }

                mLock.lock();
            }

            if (mFlags & PREPARE_CANCELLED) {
                ALOGI("Prepare cancelled while waiting for initial cache fill.");
                return UNKNOWN_ERROR;
            }
        }
    } else {
        dataSource = DataSource::CreateFromURI(mUri.string(), &mUriHeaders);
    }

    if (dataSource == NULL) {
        return UNKNOWN_ERROR;
    }

    sp<MediaExtractor> extractor;

    if (isWidevineStreaming) {
        String8 mimeType;
        float confidence;
        sp<AMessage> dummy;
        bool success = SniffDRM(dataSource, &mimeType, &confidence, &dummy);

        if (!success
                || strcasecmp(
                    mimeType.string(), MEDIA_MIMETYPE_CONTAINER_WVM)) {
            return ERROR_UNSUPPORTED;
        }

        mWVMExtractor = new WVMExtractor(dataSource);
        mWVMExtractor->setAdaptiveStreamingMode(true);
        extractor = mWVMExtractor;
    } else {
        extractor = MediaExtractor::Create(
                dataSource, sniffedMIME.empty() ? NULL : sniffedMIME.c_str());

        if (extractor == NULL) {
            return UNKNOWN_ERROR;
        }
    }

    dataSource->getDrmInfo(mDecryptHandle, &mDrmManagerClient);

    if (mDecryptHandle != NULL) {
        CHECK(mDrmManagerClient);
        if (RightsStatus::RIGHTS_VALID != mDecryptHandle->status) {
            notifyListener_l(MEDIA_ERROR, MEDIA_ERROR_UNKNOWN, ERROR_DRM_NO_LICENSE);
        }
    }

    status_t err = setDataSource_l(extractor);

    if (err != OK) {
        mWVMExtractor.clear();

        return err;
    }

    return OK;
}

void AwesomePlayer::abortPrepare(status_t err) {
    CHECK(err != OK);

    if (mIsAsyncPrepare) {
        notifyListener_l(MEDIA_ERROR, MEDIA_ERROR_UNKNOWN, err);
    }

    mPrepareResult = err;
    modifyFlags((PREPARING|PREPARE_CANCELLED|PREPARING_CONNECTED), CLEAR);
    mAsyncPrepareEvent = NULL;
    mPreparedCondition.broadcast();
}

// static
bool AwesomePlayer::ContinuePreparation(void *cookie) {
    AwesomePlayer *me = static_cast<AwesomePlayer *>(cookie);

    return (me->mFlags & PREPARE_CANCELLED) == 0;
}

void AwesomePlayer::onPrepareAsyncEvent() {
    Mutex::Autolock autoLock(mLock);

    if (mFlags & PREPARE_CANCELLED) {
        ALOGI("prepare was cancelled before doing anything");
        abortPrepare(UNKNOWN_ERROR);
        return;
    }

    if (mUri.size() > 0) {
        status_t err = finishSetDataSource_l();

        if (err != OK) {
            abortPrepare(err);
            return;
        }
    }

    if (mVideoTrack != NULL && mVideoSource == NULL) {
        status_t err = initVideoDecoder();

        if (err != OK) {
            abortPrepare(err);
            return;
        }
    }

    if (mAudioTrack != NULL && mAudioSource == NULL) {
        status_t err = initAudioDecoder();

        if (err != OK) {
            abortPrepare(err);
            return;
        }
    }

    modifyFlags(PREPARING_CONNECTED, SET);

    if (isStreamingHTTP()) {

        //Set the max interleaving offset for HTTP Caching source.
        //This is required only for clips with audio & video
        if (mCachedSource != NULL && mVideoSource != NULL && mAudioSource != NULL) {
            int64_t bitrate = 0;
            if( getBitrate( &bitrate ) ) {
                //considering that Audio Video can be apart by 0.3 secs
                mCachedSource->setAVInterleavingOffset( bitrate/3 );
            }
        }
        postBufferingEvent_l();
    } else {
        finishAsyncPrepare_l();
    }
}

void AwesomePlayer::finishAsyncPrepare_l() {
    if (mIsAsyncPrepare) {
        if (mVideoSource == NULL) {
            notifyListener_l(MEDIA_SET_VIDEO_SIZE, 0, 0);
        } else {
            notifyVideoSize_l();
        }

        notifyListener_l(MEDIA_PREPARED);
    }

    mPrepareResult = OK;
    modifyFlags((PREPARING|PREPARE_CANCELLED|PREPARING_CONNECTED), CLEAR);
    modifyFlags(PREPARED, SET);
    mAsyncPrepareEvent = NULL;
    mPreparedCondition.broadcast();
}

uint32_t AwesomePlayer::flags() const {
    return mExtractorFlags;
}

void AwesomePlayer::postAudioEOS(int64_t delayUs) {
    postCheckAudioStatusEvent(delayUs);
}

void AwesomePlayer::postAudioSeekComplete() {
    postCheckAudioStatusEvent(0);
}

status_t AwesomePlayer::setParameter(int key, const Parcel &request) {
    switch (key) {
        case KEY_PARAMETER_TIMED_TEXT_TRACK_INDEX:
        {
            Mutex::Autolock autoLock(mTimedTextLock);
            return setTimedTextTrackIndex(request.readInt32());
        }
        case KEY_PARAMETER_TIMED_TEXT_ADD_OUT_OF_BAND_SOURCE:
        {
            Mutex::Autolock autoLock(mTimedTextLock);
            if (mTextPlayer == NULL) {
                mTextPlayer = new TimedTextPlayer(this, mListener, &mQueue);
            }

            return mTextPlayer->setParameter(key, request);
        }
        case KEY_PARAMETER_CACHE_STAT_COLLECT_FREQ_MS:
        {
            return setCacheStatCollectFreq(request);
        }
        default:
        {
            return ERROR_UNSUPPORTED;
        }
    }
}

status_t AwesomePlayer::setCacheStatCollectFreq(const Parcel &request) {
    if (mCachedSource != NULL) {
        int32_t freqMs = request.readInt32();
        ALOGD("Request to keep cache stats in the past %d ms",
            freqMs);
        return mCachedSource->setCacheStatCollectFreq(freqMs);
    }
    return ERROR_UNSUPPORTED;
}

status_t AwesomePlayer::getParameter(int key, Parcel *reply) {
    switch (key) {
    case KEY_PARAMETER_AUDIO_CHANNEL_COUNT:
        {
            int32_t channelCount;
            if (mAudioTrack == 0 ||
                    !mAudioTrack->getFormat()->findInt32(kKeyChannelCount, &channelCount)) {
                channelCount = 0;
            }
            reply->writeInt32(channelCount);
        }
        return OK;
    default:
        {
            return ERROR_UNSUPPORTED;
        }
    }
}

bool AwesomePlayer::isStreamingHTTP() const {
    return mCachedSource != NULL || mWVMExtractor != NULL;
}

status_t AwesomePlayer::dump(int fd, const Vector<String16> &args) const {
    Mutex::Autolock autoLock(mStatsLock);

    FILE *out = fdopen(dup(fd), "w");

    fprintf(out, " AwesomePlayer\n");
    if (mStats.mFd < 0) {
        fprintf(out, "  URI(%s)", mStats.mURI.string());
    } else {
        fprintf(out, "  fd(%d)", mStats.mFd);
    }

    fprintf(out, ", flags(0x%08x)", mStats.mFlags);

    if (mStats.mBitrate >= 0) {
        fprintf(out, ", bitrate(%lld bps)", mStats.mBitrate);
    }

    fprintf(out, "\n");

    for (size_t i = 0; i < mStats.mTracks.size(); ++i) {
        const TrackStat &stat = mStats.mTracks.itemAt(i);

        fprintf(out, "  Track %d\n", i + 1);
        fprintf(out, "   MIME(%s)", stat.mMIME.string());

        if (!stat.mDecoderName.isEmpty()) {
            fprintf(out, ", decoder(%s)", stat.mDecoderName.string());
        }

        fprintf(out, "\n");

        if ((ssize_t)i == mStats.mVideoTrackIndex) {
            fprintf(out,
                    "   videoDimensions(%d x %d), "
                    "numVideoFramesDecoded(%lld), "
                    "numVideoFramesDropped(%lld)\n",
                    mStats.mVideoWidth,
                    mStats.mVideoHeight,
                    mStats.mNumVideoFramesDecoded,
                    mStats.mNumVideoFramesDropped);
        }
    }

    fclose(out);
    out = NULL;

    return OK;
}

void AwesomePlayer::modifyFlags(unsigned value, FlagMode mode) {
    switch (mode) {
        case SET:
            mFlags |= value;
            break;
        case CLEAR:
            mFlags &= ~value;
            break;
        case ASSIGN:
            mFlags = value;
            break;
        default:
            TRESPASS();
    }

    {
        Mutex::Autolock autoLock(mStatsLock);
        mStats.mFlags = mFlags;
    }
}

}  // namespace android<|MERGE_RESOLUTION|>--- conflicted
+++ resolved
@@ -1473,18 +1473,7 @@
         flags |= OMXCodec::kEnableGrallocUsageProtected;
     }
 #endif
-<<<<<<< HEAD
-
-    property_get("sys.media.vdec.sw", value, "0");
-    if (atoi(value)) {
-        LOGW("Software Codec is preferred for Video");
-        flags |= OMXCodec::kPreferSoftwareCodecs;
-    }
-
-    LOGV("initVideoDecoder flags=0x%x", flags);
-=======
     ALOGV("initVideoDecoder flags=0x%x", flags);
->>>>>>> 42c6d163
     mVideoSource = OMXCodec::Create(
             mClient.interface(), mVideoTrack->getFormat(),
             false, // createEncoder
