--- conflicted
+++ resolved
@@ -56,73 +56,11 @@
 
 namespace android {
 
-<<<<<<< HEAD
 // --- Constants ---
 
 // Maximum number of slots supported when using the slot-based Multitouch Protocol B.
 static const size_t MAX_SLOTS = 32;
 
-// Quiet time between certain gesture transitions.
-// Time to allow for all fingers or buttons to settle into a stable state before
-// starting a new gesture.
-static const nsecs_t QUIET_INTERVAL = 100 * 1000000; // 100 ms
-
-// The minimum speed that a pointer must travel for us to consider switching the active
-// touch pointer to it during a drag.  This threshold is set to avoid switching due
-// to noise from a finger resting on the touch pad (perhaps just pressing it down).
-static const float DRAG_MIN_SWITCH_SPEED = 50.0f; // pixels per second
-
-// Tap gesture delay time.
-// The time between down and up must be less than this to be considered a tap.
-static const nsecs_t TAP_INTERVAL = 150 * 1000000; // 150 ms
-
-// Tap drag gesture delay time.
-// The time between up and the next up must be greater than this to be considered a
-// drag.  Otherwise, the previous tap is finished and a new tap begins.
-static const nsecs_t TAP_DRAG_INTERVAL = 150 * 1000000; // 150 ms
-
-// The distance in pixels that the pointer is allowed to move from initial down
-// to up and still be called a tap.
-static const float TAP_SLOP = 10.0f; // 10 pixels
-
-// Time after the first touch points go down to settle on an initial centroid.
-// This is intended to be enough time to handle cases where the user puts down two
-// fingers at almost but not quite exactly the same time.
-static const nsecs_t MULTITOUCH_SETTLE_INTERVAL = 100 * 1000000; // 100ms
-
-// The transition from PRESS to SWIPE or FREEFORM gesture mode is made when
-// both of the pointers are moving at least this fast.
-static const float MULTITOUCH_MIN_SPEED = 150.0f; // pixels per second
-
-// The transition from PRESS to SWIPE gesture mode can only occur when the
-// cosine of the angle between the two vectors is greater than or equal to than this value
-// which indicates that the vectors are oriented in the same direction.
-// When the vectors are oriented in the exactly same direction, the cosine is 1.0.
-// (In exactly opposite directions, the cosine is -1.0.)
-static const float SWIPE_TRANSITION_ANGLE_COSINE = 0.5f; // cosine of 45 degrees
-
-// The transition from PRESS to SWIPE gesture mode can only occur when the
-// fingers are no more than this far apart relative to the diagonal size of
-// the touch pad.  For example, a ratio of 0.5 means that the fingers must be
-// no more than half the diagonal size of the touch pad apart.
-static const float SWIPE_MAX_WIDTH_RATIO = 0.333f; // 1/3
-
-// The gesture movement speed factor relative to the size of the display.
-// Movement speed applies when the fingers are moving in the same direction.
-// Without acceleration, a full swipe of the touch pad diagonal in movement mode
-// will cover this portion of the display diagonal.
-static const float GESTURE_MOVEMENT_SPEED_RATIO = 0.8f;
-
-// The gesture zoom speed factor relative to the size of the display.
-// Zoom speed applies when the fingers are mostly moving relative to each other
-// to execute a scale gesture or similar.
-// Without acceleration, a full swipe of the touch pad diagonal in zoom mode
-// will cover this portion of the display diagonal.
-static const float GESTURE_ZOOM_SPEED_RATIO = 0.3f;
-
-
-=======
->>>>>>> 7e193916
 // --- Static Functions ---
 
 template<typename T>
