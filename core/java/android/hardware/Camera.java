--- conflicted
+++ resolved
@@ -140,11 +140,7 @@
     private static final int CAMERA_MSG_STATS_DATA = 0x800;
     private static final int CAMERA_MSG_META_DATA = 0x8000;
     private static final int CAMERA_MSG_PREVIEW_METADATA = 0x400;
-<<<<<<< HEAD
     private static final int CAMERA_MSG_ALL_MSGS = 0x4FF;
-=======
-    private static final int CAMERA_MSG_ALL_MSGS         = 0x4FF;
->>>>>>> 0371037a
 
     private int mNativeContext; // accessed by native methods
     private EventHandler mEventHandler;
@@ -215,7 +211,6 @@
         public static final int CAMERA_FACING_FRONT = 1;
 
         /**
-<<<<<<< HEAD
 * The facing of the camera is the same as that of the screen.
 * @hide
 */
@@ -224,18 +219,6 @@
         /**
 * The facing of the camera is the same as that of the screen.
 * @hide
-*/
-=======
-         * The facing of the camera is the same as that of the screen.
-         * @hide
-         */
-        public static final int CAMERA_SUPPORT_MODE_ZSL = 2;
-
-        /**
-         * The facing of the camera is the same as that of the screen.
-         * @hide
-         */
->>>>>>> 0371037a
         public static final int CAMERA_SUPPORT_MODE_NONZSL = 3;
 
         /**
@@ -1637,11 +1620,7 @@
     public class Parameters {
         // Parameter keys to communicate with the camera driver.
         private static final String KEY_PREVIEW_SIZE = "preview-size";
-<<<<<<< HEAD
         private static final String KEY_HFR_SIZE = "hfr-size";
-=======
-	private static final String KEY_HFR_SIZE = "hfr-size";
->>>>>>> 0371037a
         private static final String KEY_PREVIEW_FORMAT = "preview-format";
         private static final String KEY_PREVIEW_FRAME_RATE = "preview-frame-rate";
         private static final String KEY_PREVIEW_FPS_RANGE = "preview-fps-range";
@@ -1774,10 +1753,7 @@
         public static final String ANTIBANDING_60HZ = "60hz";
         public static final String ANTIBANDING_OFF = "off";
 
-<<<<<<< HEAD
-=======
         //Values for ISO settings
->>>>>>> 0371037a
         /** @hide */
         public static final String ISO_AUTO = "auto";
         /** @hide */
@@ -1873,15 +1849,9 @@
         public static final String FLASH_MODE_TORCH = "torch";
 
         /**
-<<<<<<< HEAD
 * Scene mode is off.
 * @hide
 */
-=======
-         * Scene mode is off.
-         * @hide
-         */
->>>>>>> 0371037a
         public static final String SCENE_MODE_ASD = "asd";
 
         /**
@@ -2005,19 +1975,11 @@
         public static final String FOCUS_MODE_FIXED = "fixed";
 
         /**
-<<<<<<< HEAD
 * Normal focus mode. Applications should call
 * {@link #autoFocus(AutoFocusCallback)} to start the focus in this
 * mode.
 * @hide
 */
-=======
-         * Normal focus mode. Applications should call
-         * {@link #autoFocus(AutoFocusCallback)} to start the focus in this
-         * mode.
-         * @hide
-         */
->>>>>>> 0371037a
         public static final String FOCUS_MODE_NORMAL = "normal";
 
         /**
@@ -2128,11 +2090,8 @@
         public static final String DENOISE_OFF = "denoise-off";
         /** @hide */
         public static final String DENOISE_ON = "denoise-on";
-<<<<<<< HEAD
-// Values for Redeye Reduction settings.
-=======
+
 	// Values for Redeye Reduction settings.
->>>>>>> 0371037a
         /** @hide */
         public static final String REDEYE_REDUCTION_ENABLE = "enable";
         /** @hide */
@@ -3825,21 +3784,12 @@
         }
 
          /**
-<<<<<<< HEAD
 * @hide
 * Gets the supported ISO values.
 *
 * @return a List of FLASH_MODE_XXX string constants. null if flash mode
 * setting is not supported.
 */
-=======
-         * @hide
-         * Gets the supported ISO values.
-         *
-         * @return a list of ISO_XXX string constants. null if ISO
-         *         setting is not supported.
-         */
->>>>>>> 0371037a
         public List<String> getSupportedIsoValues() {
             String str = get(KEY_ISO_MODE + SUPPORTED_VALUES_SUFFIX);
             return split(str);
@@ -4406,7 +4356,6 @@
         }
 
         /**
-<<<<<<< HEAD
 * <p>Enables and disables video stabilization. Use
 * {@link #isVideoStabilizationSupported} to determine if calling this
 * method is valid.</p>
@@ -4426,53 +4375,22 @@
 * @see #isVideoStabilizationSupported()
 * @see #getVideoStabilization()
 */
-=======
-         * <p>Enables and disables video stabilization. Use
-         * {@link #isVideoStabilizationSupported} to determine if calling this
-         * method is valid.</p>
-         *
-         * <p>Video stabilization reduces the shaking due to the motion of the
-         * camera in both the preview stream and in recorded videos, including
-         * data received from the preview callback. It does not reduce motion
-         * blur in images captured with
-         * {@link Camera#takePicture takePicture}.</p>
-         *
-         * <p>Video stabilization can be enabled and disabled while preview or
-         * recording is active, but toggling it may cause a jump in the video
-         * stream that may be undesirable in a recorded video.</p>
-         *
-         * @param toggle Set to true to enable video stabilization, and false to
-         * disable video stabilization.
-         * @see #isVideoStabilizationSupported()
-         * @see #getVideoStabilization()
-         */
->>>>>>> 0371037a
         public void setVideoStabilization(boolean toggle) {
             set(KEY_VIDEO_STABILIZATION, toggle ? TRUE : FALSE);
         }
 
         /**
-<<<<<<< HEAD
 * Sets the auto scene detect. Other settings like Touch AF/AEC might be
 * changed after setting face detection.
 *
 * @param value FACE_DETECTION_XXX string constants.
 * @hide
 */
-=======
-         * Sets the auto scene detect. Other settings like Touch AF/AEC might be
-         * changed after setting face detection.
-         *
-         * @param value FACE_DETECTION_XXX string constants.
-         * @hide
-         */
->>>>>>> 0371037a
         public void setFaceDetectionMode(String value) {
             set(KEY_FACE_DETECTION, value);
         }
 
         /**
-<<<<<<< HEAD
 * Get the current state of video stabilization. See
 * {@link #setVideoStabilization} for details of video stabilization.
 *
@@ -4480,22 +4398,12 @@
 * @see #isVideoStabilizationSupported()
 * @see #setVideoStabilization(boolean)
 */
-=======
-         * Get the current state of video stabilization. See
-         * {@link #setVideoStabilization} for details of video stabilization.
-         *
-         * @return true if video stabilization is enabled
-         * @see #isVideoStabilizationSupported()
-         * @see #setVideoStabilization(boolean)
-         */
->>>>>>> 0371037a
         public boolean getVideoStabilization() {
             String str = get(KEY_VIDEO_STABILIZATION);
             return TRUE.equals(str);
         }
 
         /**
-<<<<<<< HEAD
 * Returns true if video stabilization is supported. See
 * {@link #setVideoStabilization} for details of video stabilization.
 *
@@ -4503,15 +4411,6 @@
 * @see #setVideoStabilization(boolean)
 * @see #getVideoStabilization()
 */
-=======
-         * Returns true if video stabilization is supported. See
-         * {@link #setVideoStabilization} for details of video stabilization.
-         *
-         * @return true if video stabilization is supported
-         * @see #setVideoStabilization(boolean)
-         * @see #getVideoStabilization()
-         */
->>>>>>> 0371037a
         public boolean isVideoStabilizationSupported() {
             String str = get(KEY_VIDEO_STABILIZATION_SUPPORTED);
             return TRUE.equals(str);
