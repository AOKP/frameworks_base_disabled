/*
 * Copyright (C) 2006 The Android Open Source Project
 *
 * Licensed under the Apache License, Version 2.0 (the "License");
 * you may not use this file except in compliance with the License.
 * You may obtain a copy of the License at
 *
 *      http://www.apache.org/licenses/LICENSE-2.0
 *
 * Unless required by applicable law or agreed to in writing, software
 * distributed under the License is distributed on an "AS IS" BASIS,
 * WITHOUT WARRANTIES OR CONDITIONS OF ANY KIND, either express or implied.
 * See the License for the specific language governing permissions and
 * limitations under the License.
 */

package android.provider;

import android.annotation.SdkConstant;
import android.annotation.SdkConstant.SdkConstantType;
import android.app.SearchManager;
import android.content.ComponentName;
import android.content.ContentResolver;
import android.content.ContentValues;
import android.content.Context;
import android.content.IContentProvider;
import android.content.Intent;
import android.content.pm.ActivityInfo;
import android.content.pm.PackageManager;
import android.content.pm.ResolveInfo;
import android.content.res.Configuration;
import android.content.res.Resources;
import android.database.Cursor;
import android.database.SQLException;
import android.net.Uri;
import android.net.wifi.WifiManager;
import android.os.BatteryManager;
import android.os.Bundle;
import android.os.RemoteException;
import android.os.SystemProperties;
import android.speech.tts.TextToSpeech;
import android.text.TextUtils;
import android.util.AndroidException;
import android.util.Log;
import android.view.WindowOrientationListener;

import java.net.URISyntaxException;
import java.util.HashMap;
import java.util.HashSet;

/**
 * The Settings provider contains global system-level device preferences.
 */
public final class Settings {

    // Intent actions for Settings

    /**
     * Activity Action: Show system settings.
     * <p>
     * Input: Nothing.
     * <p>
     * Output: Nothing.
     */
    @SdkConstant(SdkConstantType.ACTIVITY_INTENT_ACTION)
    public static final String ACTION_SETTINGS = "android.settings.SETTINGS";

    /**
     * Activity Action: Show settings to allow configuration of APNs.
     * <p>
     * Input: Nothing.
     * <p>
     * Output: Nothing.
     */
    @SdkConstant(SdkConstantType.ACTIVITY_INTENT_ACTION)
    public static final String ACTION_APN_SETTINGS = "android.settings.APN_SETTINGS";

    /**
     * Activity Action: Show settings to allow configuration of current location
     * sources.
     * <p>
     * In some cases, a matching Activity may not exist, so ensure you
     * safeguard against this.
     * <p>
     * Input: Nothing.
     * <p>
     * Output: Nothing.
     */
    @SdkConstant(SdkConstantType.ACTIVITY_INTENT_ACTION)
    public static final String ACTION_LOCATION_SOURCE_SETTINGS =
            "android.settings.LOCATION_SOURCE_SETTINGS";

    /**
     * Activity Action: Show settings to allow configuration of wireless controls
     * such as Wi-Fi, Bluetooth and Mobile networks.
     * <p>
     * In some cases, a matching Activity may not exist, so ensure you
     * safeguard against this.
     * <p>
     * Input: Nothing.
     * <p>
     * Output: Nothing.
     */
    @SdkConstant(SdkConstantType.ACTIVITY_INTENT_ACTION)
    public static final String ACTION_WIRELESS_SETTINGS =
            "android.settings.WIRELESS_SETTINGS";

    /**
     * Activity Action: Show settings to allow entering/exiting airplane mode.
     * <p>
     * In some cases, a matching Activity may not exist, so ensure you
     * safeguard against this.
     * <p>
     * Input: Nothing.
     * <p>
     * Output: Nothing.
     */
    @SdkConstant(SdkConstantType.ACTIVITY_INTENT_ACTION)
    public static final String ACTION_AIRPLANE_MODE_SETTINGS =
            "android.settings.AIRPLANE_MODE_SETTINGS";

    /**
     * Activity Action: Show settings for accessibility modules.
     * <p>
     * In some cases, a matching Activity may not exist, so ensure you
     * safeguard against this.
     * <p>
     * Input: Nothing.
     * <p>
     * Output: Nothing.
     */
    @SdkConstant(SdkConstantType.ACTIVITY_INTENT_ACTION)
    public static final String ACTION_ACCESSIBILITY_SETTINGS =
            "android.settings.ACCESSIBILITY_SETTINGS";

    /**
     * Activity Action: Show settings to allow configuration of security and
     * location privacy.
     * <p>
     * In some cases, a matching Activity may not exist, so ensure you
     * safeguard against this.
     * <p>
     * Input: Nothing.
     * <p>
     * Output: Nothing.
     */
    @SdkConstant(SdkConstantType.ACTIVITY_INTENT_ACTION)
    public static final String ACTION_SECURITY_SETTINGS =
            "android.settings.SECURITY_SETTINGS";

    /**
     * Activity Action: Show settings to allow configuration of privacy options.
     * <p>
     * In some cases, a matching Activity may not exist, so ensure you
     * safeguard against this.
     * <p>
     * Input: Nothing.
     * <p>
     * Output: Nothing.
     */
    @SdkConstant(SdkConstantType.ACTIVITY_INTENT_ACTION)
    public static final String ACTION_PRIVACY_SETTINGS =
            "android.settings.PRIVACY_SETTINGS";

    /**
     * Activity Action: Show settings to allow configuration of Wi-Fi.

     * <p>
     * In some cases, a matching Activity may not exist, so ensure you
     * safeguard against this.
     * <p>
     * Input: Nothing.
     * <p>
     * Output: Nothing.

     */
    @SdkConstant(SdkConstantType.ACTIVITY_INTENT_ACTION)
    public static final String ACTION_WIFI_SETTINGS =
            "android.settings.WIFI_SETTINGS";

    /**
     * Activity Action: Show settings to allow configuration of a static IP
     * address for Wi-Fi.
     * <p>
     * In some cases, a matching Activity may not exist, so ensure you safeguard
     * against this.
     * <p>
     * Input: Nothing.
     * <p>
     * Output: Nothing.
     */
    @SdkConstant(SdkConstantType.ACTIVITY_INTENT_ACTION)
    public static final String ACTION_WIFI_IP_SETTINGS =
            "android.settings.WIFI_IP_SETTINGS";

    /**
     * Activity Action: Show settings to allow configuration of Bluetooth.
     * <p>
     * In some cases, a matching Activity may not exist, so ensure you
     * safeguard against this.
     * <p>
     * Input: Nothing.
     * <p>
     * Output: Nothing.
     */
    @SdkConstant(SdkConstantType.ACTIVITY_INTENT_ACTION)
    public static final String ACTION_BLUETOOTH_SETTINGS =
            "android.settings.BLUETOOTH_SETTINGS";

    /**
     * Activity Action: Show settings to allow configuration of date and time.
     * <p>
     * In some cases, a matching Activity may not exist, so ensure you
     * safeguard against this.
     * <p>
     * Input: Nothing.
     * <p>
     * Output: Nothing.
     */
    @SdkConstant(SdkConstantType.ACTIVITY_INTENT_ACTION)
    public static final String ACTION_DATE_SETTINGS =
            "android.settings.DATE_SETTINGS";

    /**
     * Activity Action: Show settings to allow configuration of sound and volume.
     * <p>
     * In some cases, a matching Activity may not exist, so ensure you
     * safeguard against this.
     * <p>
     * Input: Nothing.
     * <p>
     * Output: Nothing.
     */
    @SdkConstant(SdkConstantType.ACTIVITY_INTENT_ACTION)
    public static final String ACTION_SOUND_SETTINGS =
            "android.settings.SOUND_SETTINGS";

    /**
     * Activity Action: Show settings to allow configuration of display.
     * <p>
     * In some cases, a matching Activity may not exist, so ensure you
     * safeguard against this.
     * <p>
     * Input: Nothing.
     * <p>
     * Output: Nothing.
     */
    @SdkConstant(SdkConstantType.ACTIVITY_INTENT_ACTION)
    public static final String ACTION_DISPLAY_SETTINGS =
            "android.settings.DISPLAY_SETTINGS";

    /**
     * Activity Action: Show settings to allow configuration of locale.
     * <p>
     * In some cases, a matching Activity may not exist, so ensure you
     * safeguard against this.
     * <p>
     * Input: Nothing.
     * <p>
     * Output: Nothing.
     */
    @SdkConstant(SdkConstantType.ACTIVITY_INTENT_ACTION)
    public static final String ACTION_LOCALE_SETTINGS =
            "android.settings.LOCALE_SETTINGS";

    /**
     * Activity Action: Show settings to configure input methods, in particular
     * allowing the user to enable input methods.
     * <p>
     * In some cases, a matching Activity may not exist, so ensure you
     * safeguard against this.
     * <p>
     * Input: Nothing.
     * <p>
     * Output: Nothing.
     */
    @SdkConstant(SdkConstantType.ACTIVITY_INTENT_ACTION)
    public static final String ACTION_INPUT_METHOD_SETTINGS =
            "android.settings.INPUT_METHOD_SETTINGS";

    /**
     * Activity Action: Show settings to enable/disable input method subtypes.
     * <p>
     * In some cases, a matching Activity may not exist, so ensure you
     * safeguard against this.
     * <p>
     * To tell which input method's subtypes are displayed in the settings, add
     * {@link #EXTRA_INPUT_METHOD_ID} extra to this Intent with the input method id.
     * If there is no extra in this Intent, subtypes from all installed input methods
     * will be displayed in the settings.
     *
     * @see android.view.inputmethod.InputMethodInfo#getId
     * <p>
     * Input: Nothing.
     * <p>
     * Output: Nothing.
     */
    @SdkConstant(SdkConstantType.ACTIVITY_INTENT_ACTION)
    public static final String ACTION_INPUT_METHOD_SUBTYPE_SETTINGS =
            "android.settings.INPUT_METHOD_SUBTYPE_SETTINGS";

    /**
     * Activity Action: Show a dialog to select input method.
     * <p>
     * In some cases, a matching Activity may not exist, so ensure you
     * safeguard against this.
     * <p>
     * Input: Nothing.
     * <p>
     * Output: Nothing.
     * @hide
     */
    @SdkConstant(SdkConstantType.ACTIVITY_INTENT_ACTION)
    public static final String ACTION_SHOW_INPUT_METHOD_PICKER =
            "android.settings.SHOW_INPUT_METHOD_PICKER";

    /**
     * Activity Action: Show settings to manage the user input dictionary.
     * <p>
     * In some cases, a matching Activity may not exist, so ensure you
     * safeguard against this.
     * <p>
     * Input: Nothing.
     * <p>
     * Output: Nothing.
     */
    @SdkConstant(SdkConstantType.ACTIVITY_INTENT_ACTION)
    public static final String ACTION_USER_DICTIONARY_SETTINGS =
            "android.settings.USER_DICTIONARY_SETTINGS";

    /**
     * Activity Action: Adds a word to the user dictionary.
     * <p>
     * In some cases, a matching Activity may not exist, so ensure you
     * safeguard against this.
     * <p>
     * Input: An extra with key <code>word</code> that contains the word
     * that should be added to the dictionary.
     * <p>
     * Output: Nothing.
     *
     * @hide
     */
    @SdkConstant(SdkConstantType.ACTIVITY_INTENT_ACTION)
    public static final String ACTION_USER_DICTIONARY_INSERT =
            "com.android.settings.USER_DICTIONARY_INSERT";

    /**
     * Activity Action: Show settings to allow configuration of application-related settings.
     * <p>
     * In some cases, a matching Activity may not exist, so ensure you
     * safeguard against this.
     * <p>
     * Input: Nothing.
     * <p>
     * Output: Nothing.
     */
    @SdkConstant(SdkConstantType.ACTIVITY_INTENT_ACTION)
    public static final String ACTION_APPLICATION_SETTINGS =
            "android.settings.APPLICATION_SETTINGS";

    /**
     * Activity Action: Show settings to allow configuration of application
     * development-related settings.
     * <p>
     * In some cases, a matching Activity may not exist, so ensure you safeguard
     * against this.
     * <p>
     * Input: Nothing.
     * <p>
     * Output: Nothing.
     */
    @SdkConstant(SdkConstantType.ACTIVITY_INTENT_ACTION)
    public static final String ACTION_APPLICATION_DEVELOPMENT_SETTINGS =
            "android.settings.APPLICATION_DEVELOPMENT_SETTINGS";

    /**
     * Activity Action: Show settings to allow configuration of quick launch shortcuts.
     * <p>
     * In some cases, a matching Activity may not exist, so ensure you
     * safeguard against this.
     * <p>
     * Input: Nothing.
     * <p>
     * Output: Nothing.
     */
    @SdkConstant(SdkConstantType.ACTIVITY_INTENT_ACTION)
    public static final String ACTION_QUICK_LAUNCH_SETTINGS =
            "android.settings.QUICK_LAUNCH_SETTINGS";

    /**
     * Activity Action: Show settings to manage installed applications.
     * <p>
     * In some cases, a matching Activity may not exist, so ensure you
     * safeguard against this.
     * <p>
     * Input: Nothing.
     * <p>
     * Output: Nothing.
     */
    @SdkConstant(SdkConstantType.ACTIVITY_INTENT_ACTION)
    public static final String ACTION_MANAGE_APPLICATIONS_SETTINGS =
            "android.settings.MANAGE_APPLICATIONS_SETTINGS";

    /**
     * Activity Action: Show settings to manage all applications.
     * <p>
     * In some cases, a matching Activity may not exist, so ensure you
     * safeguard against this.
     * <p>
     * Input: Nothing.
     * <p>
     * Output: Nothing.
     */
    @SdkConstant(SdkConstantType.ACTIVITY_INTENT_ACTION)
    public static final String ACTION_MANAGE_ALL_APPLICATIONS_SETTINGS =
            "android.settings.MANAGE_ALL_APPLICATIONS_SETTINGS";

    /**
     * Activity Action: Show screen of details about a particular application.
     * <p>
     * In some cases, a matching Activity may not exist, so ensure you
     * safeguard against this.
     * <p>
     * Input: The Intent's data URI specifies the application package name
     * to be shown, with the "package" scheme.  That is "package:com.my.app".
     * <p>
     * Output: Nothing.
     */
    @SdkConstant(SdkConstantType.ACTIVITY_INTENT_ACTION)
    public static final String ACTION_APPLICATION_DETAILS_SETTINGS =
            "android.settings.APPLICATION_DETAILS_SETTINGS";

    /**
     * Activity Action: Show settings for system update functionality.
     * <p>
     * In some cases, a matching Activity may not exist, so ensure you
     * safeguard against this.
     * <p>
     * Input: Nothing.
     * <p>
     * Output: Nothing.
     *
     * @hide
     */
    @SdkConstant(SdkConstantType.ACTIVITY_INTENT_ACTION)
    public static final String ACTION_SYSTEM_UPDATE_SETTINGS =
            "android.settings.SYSTEM_UPDATE_SETTINGS";

    /**
     * Activity Action: Show settings to allow configuration of sync settings.
     * <p>
     * In some cases, a matching Activity may not exist, so ensure you
     * safeguard against this.
     * <p>
     * The account types available to add via the add account button may be restricted by adding an
     * {@link #EXTRA_AUTHORITIES} extra to this Intent with one or more syncable content provider's
     * authorities. Only account types which can sync with that content provider will be offered to
     * the user.
     * <p>
     * Input: Nothing.
     * <p>
     * Output: Nothing.
     */
    @SdkConstant(SdkConstantType.ACTIVITY_INTENT_ACTION)
    public static final String ACTION_SYNC_SETTINGS =
            "android.settings.SYNC_SETTINGS";

    /**
     * Activity Action: Show add account screen for creating a new account.
     * <p>
     * In some cases, a matching Activity may not exist, so ensure you
     * safeguard against this.
     * <p>
     * The account types available to add may be restricted by adding an {@link #EXTRA_AUTHORITIES}
     * extra to the Intent with one or more syncable content provider's authorities.  Only account
     * types which can sync with that content provider will be offered to the user.
     * <p>
     * Input: Nothing.
     * <p>
     * Output: Nothing.
     */
    @SdkConstant(SdkConstantType.ACTIVITY_INTENT_ACTION)
    public static final String ACTION_ADD_ACCOUNT =
            "android.settings.ADD_ACCOUNT_SETTINGS";

    /**
     * Activity Action: Show settings for selecting the network operator.
     * <p>
     * In some cases, a matching Activity may not exist, so ensure you
     * safeguard against this.
     * <p>
     * Input: Nothing.
     * <p>
     * Output: Nothing.
     */
    @SdkConstant(SdkConstantType.ACTIVITY_INTENT_ACTION)
    public static final String ACTION_NETWORK_OPERATOR_SETTINGS =
            "android.settings.NETWORK_OPERATOR_SETTINGS";

    /**
     * Activity Action: Show settings for selection of 2G/3G.
     * <p>
     * In some cases, a matching Activity may not exist, so ensure you
     * safeguard against this.
     * <p>
     * Input: Nothing.
     * <p>
     * Output: Nothing.
     */
    @SdkConstant(SdkConstantType.ACTIVITY_INTENT_ACTION)
    public static final String ACTION_DATA_ROAMING_SETTINGS =
            "android.settings.DATA_ROAMING_SETTINGS";

    /**
     * Activity Action: Show settings for internal storage.
     * <p>
     * In some cases, a matching Activity may not exist, so ensure you
     * safeguard against this.
     * <p>
     * Input: Nothing.
     * <p>
     * Output: Nothing.
     */
    @SdkConstant(SdkConstantType.ACTIVITY_INTENT_ACTION)
    public static final String ACTION_INTERNAL_STORAGE_SETTINGS =
            "android.settings.INTERNAL_STORAGE_SETTINGS";
    /**
     * Activity Action: Show settings for memory card storage.
     * <p>
     * In some cases, a matching Activity may not exist, so ensure you
     * safeguard against this.
     * <p>
     * Input: Nothing.
     * <p>
     * Output: Nothing.
     */
    @SdkConstant(SdkConstantType.ACTIVITY_INTENT_ACTION)
    public static final String ACTION_MEMORY_CARD_SETTINGS =
            "android.settings.MEMORY_CARD_SETTINGS";

    /**
     * Activity Action: Show settings for global search.
     * <p>
     * In some cases, a matching Activity may not exist, so ensure you
     * safeguard against this.
     * <p>
     * Input: Nothing.
     * <p>
     * Output: Nothing
     */
    @SdkConstant(SdkConstantType.ACTIVITY_INTENT_ACTION)
    public static final String ACTION_SEARCH_SETTINGS =
        "android.search.action.SEARCH_SETTINGS";

    /**
     * Activity Action: Show general device information settings (serial
     * number, software version, phone number, etc.).
     * <p>
     * In some cases, a matching Activity may not exist, so ensure you
     * safeguard against this.
     * <p>
     * Input: Nothing.
     * <p>
     * Output: Nothing
     */
    @SdkConstant(SdkConstantType.ACTIVITY_INTENT_ACTION)
    public static final String ACTION_DEVICE_INFO_SETTINGS =
        "android.settings.DEVICE_INFO_SETTINGS";

    /**
     * Activity Action: Show NFC sharing settings.
     * <p>
     * In some cases, a matching Activity may not exist, so ensure you
     * safeguard against this.
     * <p>
     * Input: Nothing.
     * <p>
     * Output: Nothing
     */
    @SdkConstant(SdkConstantType.ACTIVITY_INTENT_ACTION)
    public static final String ACTION_NFCSHARING_SETTINGS =
        "android.settings.NFCSHARING_SETTINGS";

    // End of Intent actions for Settings

    /**
     * @hide - Private call() method on SettingsProvider to read from 'system' table.
     */
    public static final String CALL_METHOD_GET_SYSTEM = "GET_system";

    /**
     * @hide - Private call() method on SettingsProvider to read from 'secure' table.
     */
    public static final String CALL_METHOD_GET_SECURE = "GET_secure";

    /**
     * Activity Extra: Limit available options in launched activity based on the given authority.
     * <p>
     * This can be passed as an extra field in an Activity Intent with one or more syncable content
     * provider's authorities as a String[]. This field is used by some intents to alter the
     * behavior of the called activity.
     * <p>
     * Example: The {@link #ACTION_ADD_ACCOUNT} intent restricts the account types available based
     * on the authority given.
     */
    public static final String EXTRA_AUTHORITIES =
            "authorities";

    public static final String EXTRA_INPUT_METHOD_ID = "input_method_id";

    private static final String JID_RESOURCE_PREFIX = "android";

    public static final String AUTHORITY = "settings";

    private static final String TAG = "Settings";
    private static final boolean LOCAL_LOGV = false || false;

    public static class SettingNotFoundException extends AndroidException {
        public SettingNotFoundException(String msg) {
            super(msg);
        }
    }

    /**
     * Common base for tables of name/value settings.
     */
    public static class NameValueTable implements BaseColumns {
        public static final String NAME = "name";
        public static final String VALUE = "value";

        protected static boolean putString(ContentResolver resolver, Uri uri,
                String name, String value) {
            // The database will take care of replacing duplicates.
            try {
                ContentValues values = new ContentValues();
                values.put(NAME, name);
                values.put(VALUE, value);
                resolver.insert(uri, values);
                return true;
            } catch (SQLException e) {
                Log.w(TAG, "Can't set key " + name + " in " + uri, e);
                return false;
            }
        }

        public static Uri getUriFor(Uri uri, String name) {
            return Uri.withAppendedPath(uri, name);
        }
    }

    // Thread-safe.
    private static class NameValueCache {
        private final String mVersionSystemProperty;
        private final Uri mUri;

        private static final String[] SELECT_VALUE =
            new String[] { Settings.NameValueTable.VALUE };
        private static final String NAME_EQ_PLACEHOLDER = "name=?";

        // Must synchronize on 'this' to access mValues and mValuesVersion.
        private final HashMap<String, String> mValues = new HashMap<String, String>();
        private long mValuesVersion = 0;

        // Initially null; set lazily and held forever.  Synchronized on 'this'.
        private IContentProvider mContentProvider = null;

        // The method we'll call (or null, to not use) on the provider
        // for the fast path of retrieving settings.
        private final String mCallCommand;

        public NameValueCache(String versionSystemProperty, Uri uri, String callCommand) {
            mVersionSystemProperty = versionSystemProperty;
            mUri = uri;
            mCallCommand = callCommand;
        }

        public String getString(ContentResolver cr, String name) {
            long newValuesVersion = SystemProperties.getLong(mVersionSystemProperty, 0);

            synchronized (this) {
                if (mValuesVersion != newValuesVersion) {
                    if (LOCAL_LOGV) {
                        Log.v(TAG, "invalidate [" + mUri.getLastPathSegment() + "]: current " +
                                newValuesVersion + " != cached " + mValuesVersion);
                    }

                    mValues.clear();
                    mValuesVersion = newValuesVersion;
                }

                if (mValues.containsKey(name)) {
                    return mValues.get(name);  // Could be null, that's OK -- negative caching
                }
            }

            IContentProvider cp = null;
            synchronized (this) {
                cp = mContentProvider;
                if (cp == null) {
                    cp = mContentProvider = cr.acquireProvider(mUri.getAuthority());
                }
            }

            // Try the fast path first, not using query().  If this
            // fails (alternate Settings provider that doesn't support
            // this interface?) then we fall back to the query/table
            // interface.
            if (mCallCommand != null) {
                try {
                    Bundle b = cp.call(mCallCommand, name, null);
                    if (b != null) {
                        String value = b.getPairValue();
                        synchronized (this) {
                            mValues.put(name, value);
                        }
                        return value;
                    }
                    // If the response Bundle is null, we fall through
                    // to the query interface below.
                } catch (RemoteException e) {
                    // Not supported by the remote side?  Fall through
                    // to query().
                }
            }

            Cursor c = null;
            try {
                c = cp.query(mUri, SELECT_VALUE, NAME_EQ_PLACEHOLDER,
                             new String[]{name}, null);
                if (c == null) {
                    Log.w(TAG, "Can't get key " + name + " from " + mUri);
                    return null;
                }

                String value = c.moveToNext() ? c.getString(0) : null;
                synchronized (this) {
                    mValues.put(name, value);
                }
                if (LOCAL_LOGV) {
                    Log.v(TAG, "cache miss [" + mUri.getLastPathSegment() + "]: " +
                            name + " = " + (value == null ? "(null)" : value));
                }
                return value;
            } catch (RemoteException e) {
                Log.w(TAG, "Can't get key " + name + " from " + mUri, e);
                return null;  // Return null, but don't cache it.
            } finally {
                if (c != null) c.close();
            }
        }
    }

    /**
     * System settings, containing miscellaneous system preferences.  This
     * table holds simple name/value pairs.  There are convenience
     * functions for accessing individual settings entries.
     */
    public static final class System extends NameValueTable {
        public static final String SYS_PROP_SETTING_VERSION = "sys.settings_system_version";

        // Populated lazily, guarded by class object:
        private static NameValueCache sNameValueCache = null;

        private static final HashSet<String> MOVED_TO_SECURE;
        static {
            MOVED_TO_SECURE = new HashSet<String>(30);
            MOVED_TO_SECURE.add(Secure.ADB_ENABLED);
            MOVED_TO_SECURE.add(Secure.ANDROID_ID);
            MOVED_TO_SECURE.add(Secure.BLUETOOTH_ON);
            MOVED_TO_SECURE.add(Secure.DATA_ROAMING);
            MOVED_TO_SECURE.add(Secure.DEVICE_PROVISIONED);
            MOVED_TO_SECURE.add(Secure.HTTP_PROXY);
            MOVED_TO_SECURE.add(Secure.INSTALL_NON_MARKET_APPS);
            MOVED_TO_SECURE.add(Secure.LOCATION_PROVIDERS_ALLOWED);
            MOVED_TO_SECURE.add(Secure.LOCK_PATTERN_ENABLED);
            MOVED_TO_SECURE.add(Secure.LOCK_PATTERN_VISIBLE);
            MOVED_TO_SECURE.add(Secure.LOCK_PATTERN_TACTILE_FEEDBACK_ENABLED);
            MOVED_TO_SECURE.add(Secure.LOGGING_ID);
            MOVED_TO_SECURE.add(Secure.PARENTAL_CONTROL_ENABLED);
            MOVED_TO_SECURE.add(Secure.PARENTAL_CONTROL_LAST_UPDATE);
            MOVED_TO_SECURE.add(Secure.PARENTAL_CONTROL_REDIRECT_URL);
            MOVED_TO_SECURE.add(Secure.SETTINGS_CLASSNAME);
            MOVED_TO_SECURE.add(Secure.USB_MASS_STORAGE_ENABLED);
            MOVED_TO_SECURE.add(Secure.USE_GOOGLE_MAIL);
            MOVED_TO_SECURE.add(Secure.WIFI_NETWORKS_AVAILABLE_NOTIFICATION_ON);
            MOVED_TO_SECURE.add(Secure.WIFI_NETWORKS_AVAILABLE_REPEAT_DELAY);
            MOVED_TO_SECURE.add(Secure.WIFI_NUM_OPEN_NETWORKS_KEPT);
            MOVED_TO_SECURE.add(Secure.WIFI_ON);
            MOVED_TO_SECURE.add(Secure.WIFI_WATCHDOG_ACCEPTABLE_PACKET_LOSS_PERCENTAGE);
            MOVED_TO_SECURE.add(Secure.WIFI_WATCHDOG_AP_COUNT);
            MOVED_TO_SECURE.add(Secure.WIFI_WATCHDOG_BACKGROUND_CHECK_DELAY_MS);
            MOVED_TO_SECURE.add(Secure.WIFI_WATCHDOG_BACKGROUND_CHECK_ENABLED);
            MOVED_TO_SECURE.add(Secure.WIFI_WATCHDOG_BACKGROUND_CHECK_TIMEOUT_MS);
            MOVED_TO_SECURE.add(Secure.WIFI_WATCHDOG_INITIAL_IGNORED_PING_COUNT);
            MOVED_TO_SECURE.add(Secure.WIFI_WATCHDOG_MAX_AP_CHECKS);
            MOVED_TO_SECURE.add(Secure.WIFI_WATCHDOG_ON);
            MOVED_TO_SECURE.add(Secure.WIFI_WATCHDOG_PING_COUNT);
            MOVED_TO_SECURE.add(Secure.WIFI_WATCHDOG_PING_DELAY_MS);
            MOVED_TO_SECURE.add(Secure.WIFI_WATCHDOG_PING_TIMEOUT_MS);
        }

        /**
         * Look up a name in the database.
         * @param resolver to access the database with
         * @param name to look up in the table
         * @return the corresponding value, or null if not present
         */
        public synchronized static String getString(ContentResolver resolver, String name) {
            if (MOVED_TO_SECURE.contains(name)) {
                Log.w(TAG, "Setting " + name + " has moved from android.provider.Settings.System"
                        + " to android.provider.Settings.Secure, returning read-only value.");
                return Secure.getString(resolver, name);
            }
            if (sNameValueCache == null) {
                sNameValueCache = new NameValueCache(SYS_PROP_SETTING_VERSION, CONTENT_URI,
                                                     CALL_METHOD_GET_SYSTEM);
            }
            return sNameValueCache.getString(resolver, name);
        }

        /**
         * Store a name/value pair into the database.
         * @param resolver to access the database with
         * @param name to store
         * @param value to associate with the name
         * @return true if the value was set, false on database errors
         */
        public static boolean putString(ContentResolver resolver, String name, String value) {
            if (MOVED_TO_SECURE.contains(name)) {
                Log.w(TAG, "Setting " + name + " has moved from android.provider.Settings.System"
                        + " to android.provider.Settings.Secure, value is unchanged.");
                return false;
            }
            return putString(resolver, CONTENT_URI, name, value);
        }

        /**
         * Construct the content URI for a particular name/value pair,
         * useful for monitoring changes with a ContentObserver.
         * @param name to look up in the table
         * @return the corresponding content URI, or null if not present
         */
        public static Uri getUriFor(String name) {
            if (MOVED_TO_SECURE.contains(name)) {
                Log.w(TAG, "Setting " + name + " has moved from android.provider.Settings.System"
                    + " to android.provider.Settings.Secure, returning Secure URI.");
                return Secure.getUriFor(Secure.CONTENT_URI, name);
            }
            return getUriFor(CONTENT_URI, name);
        }

        /**
         * Convenience function for retrieving a single system settings value
         * as an integer.  Note that internally setting values are always
         * stored as strings; this function converts the string to an integer
         * for you.  The default value will be returned if the setting is
         * not defined or not an integer.
         *
         * @param cr The ContentResolver to access.
         * @param name The name of the setting to retrieve.
         * @param def Value to return if the setting is not defined.
         *
         * @return The setting's current value, or 'def' if it is not defined
         * or not a valid integer.
         */
        public static int getInt(ContentResolver cr, String name, int def) {
            String v = getString(cr, name);
            try {
                return v != null ? Integer.parseInt(v) : def;
            } catch (NumberFormatException e) {
                return def;
            }
        }

        /**
         * Convenience function for retrieving a single system settings value
         * as an integer.  Note that internally setting values are always
         * stored as strings; this function converts the string to an integer
         * for you.
         * <p>
         * This version does not take a default value.  If the setting has not
         * been set, or the string value is not a number,
         * it throws {@link SettingNotFoundException}.
         *
         * @param cr The ContentResolver to access.
         * @param name The name of the setting to retrieve.
         *
         * @throws SettingNotFoundException Thrown if a setting by the given
         * name can't be found or the setting value is not an integer.
         *
         * @return The setting's current value.
         */
        public static int getInt(ContentResolver cr, String name)
                throws SettingNotFoundException {
            String v = getString(cr, name);
            try {
                return Integer.parseInt(v);
            } catch (NumberFormatException e) {
                throw new SettingNotFoundException(name);
            }
        }

        /**
         * Convenience function for updating a single settings value as an
         * integer. This will either create a new entry in the table if the
         * given name does not exist, or modify the value of the existing row
         * with that name.  Note that internally setting values are always
         * stored as strings, so this function converts the given value to a
         * string before storing it.
         *
         * @param cr The ContentResolver to access.
         * @param name The name of the setting to modify.
         * @param value The new value for the setting.
         * @return true if the value was set, false on database errors
         */
        public static boolean putInt(ContentResolver cr, String name, int value) {
            return putString(cr, name, Integer.toString(value));
        }

        /**
         * Convenience function for retrieving a single system settings value
         * as a {@code long}.  Note that internally setting values are always
         * stored as strings; this function converts the string to a {@code long}
         * for you.  The default value will be returned if the setting is
         * not defined or not a {@code long}.
         *
         * @param cr The ContentResolver to access.
         * @param name The name of the setting to retrieve.
         * @param def Value to return if the setting is not defined.
         *
         * @return The setting's current value, or 'def' if it is not defined
         * or not a valid {@code long}.
         */
        public static long getLong(ContentResolver cr, String name, long def) {
            String valString = getString(cr, name);
            long value;
            try {
                value = valString != null ? Long.parseLong(valString) : def;
            } catch (NumberFormatException e) {
                value = def;
            }
            return value;
        }

        /**
         * Convenience function for retrieving a single system settings value
         * as a {@code long}.  Note that internally setting values are always
         * stored as strings; this function converts the string to a {@code long}
         * for you.
         * <p>
         * This version does not take a default value.  If the setting has not
         * been set, or the string value is not a number,
         * it throws {@link SettingNotFoundException}.
         *
         * @param cr The ContentResolver to access.
         * @param name The name of the setting to retrieve.
         *
         * @return The setting's current value.
         * @throws SettingNotFoundException Thrown if a setting by the given
         * name can't be found or the setting value is not an integer.
         */
        public static long getLong(ContentResolver cr, String name)
                throws SettingNotFoundException {
            String valString = getString(cr, name);
            try {
                return Long.parseLong(valString);
            } catch (NumberFormatException e) {
                throw new SettingNotFoundException(name);
            }
        }

        /**
         * Convenience function for updating a single settings value as a long
         * integer. This will either create a new entry in the table if the
         * given name does not exist, or modify the value of the existing row
         * with that name.  Note that internally setting values are always
         * stored as strings, so this function converts the given value to a
         * string before storing it.
         *
         * @param cr The ContentResolver to access.
         * @param name The name of the setting to modify.
         * @param value The new value for the setting.
         * @return true if the value was set, false on database errors
         */
        public static boolean putLong(ContentResolver cr, String name, long value) {
            return putString(cr, name, Long.toString(value));
        }

        /**
         * Convenience function for retrieving a single system settings value
         * as a floating point number.  Note that internally setting values are
         * always stored as strings; this function converts the string to an
         * float for you. The default value will be returned if the setting
         * is not defined or not a valid float.
         *
         * @param cr The ContentResolver to access.
         * @param name The name of the setting to retrieve.
         * @param def Value to return if the setting is not defined.
         *
         * @return The setting's current value, or 'def' if it is not defined
         * or not a valid float.
         */
        public static float getFloat(ContentResolver cr, String name, float def) {
            String v = getString(cr, name);
            try {
                return v != null ? Float.parseFloat(v) : def;
            } catch (NumberFormatException e) {
                return def;
            }
        }

        /**
         * Convenience function for retrieving a single system settings value
         * as a float.  Note that internally setting values are always
         * stored as strings; this function converts the string to a float
         * for you.
         * <p>
         * This version does not take a default value.  If the setting has not
         * been set, or the string value is not a number,
         * it throws {@link SettingNotFoundException}.
         *
         * @param cr The ContentResolver to access.
         * @param name The name of the setting to retrieve.
         *
         * @throws SettingNotFoundException Thrown if a setting by the given
         * name can't be found or the setting value is not a float.
         *
         * @return The setting's current value.
         */
        public static float getFloat(ContentResolver cr, String name)
                throws SettingNotFoundException {
            String v = getString(cr, name);
            if (v == null) {
                throw new SettingNotFoundException(name);
            }
            try {
                return Float.parseFloat(v);
            } catch (NumberFormatException e) {
                throw new SettingNotFoundException(name);
            }
        }

        /**
         * Convenience function for updating a single settings value as a
         * floating point number. This will either create a new entry in the
         * table if the given name does not exist, or modify the value of the
         * existing row with that name.  Note that internally setting values
         * are always stored as strings, so this function converts the given
         * value to a string before storing it.
         *
         * @param cr The ContentResolver to access.
         * @param name The name of the setting to modify.
         * @param value The new value for the setting.
         * @return true if the value was set, false on database errors
         */
        public static boolean putFloat(ContentResolver cr, String name, float value) {
            return putString(cr, name, Float.toString(value));
        }

        /**
         * Convenience function to read all of the current
         * configuration-related settings into a
         * {@link Configuration} object.
         *
         * @param cr The ContentResolver to access.
         * @param outConfig Where to place the configuration settings.
         */
        public static void getConfiguration(ContentResolver cr, Configuration outConfig) {
            outConfig.fontScale = Settings.System.getFloat(
                cr, FONT_SCALE, outConfig.fontScale);
            if (outConfig.fontScale < 0) {
                outConfig.fontScale = 1;
            }
        }

        /**
         * @hide Erase the fields in the Configuration that should be applied
         * by the settings.
         */
        public static void clearConfiguration(Configuration inoutConfig) {
            inoutConfig.fontScale = 0;
        }

        /**
         * Convenience function to write a batch of configuration-related
         * settings from a {@link Configuration} object.
         *
         * @param cr The ContentResolver to access.
         * @param config The settings to write.
         * @return true if the values were set, false on database errors
         */
        public static boolean putConfiguration(ContentResolver cr, Configuration config) {
            return Settings.System.putFloat(cr, FONT_SCALE, config.fontScale);
        }

        /** @hide */
        public static boolean hasInterestingConfigurationChanges(int changes) {
            return (changes&ActivityInfo.CONFIG_FONT_SCALE) != 0;
        }

        public static boolean getShowGTalkServiceStatus(ContentResolver cr) {
            return getInt(cr, SHOW_GTALK_SERVICE_STATUS, 0) != 0;
        }

        public static void setShowGTalkServiceStatus(ContentResolver cr, boolean flag) {
            putInt(cr, SHOW_GTALK_SERVICE_STATUS, flag ? 1 : 0);
        }

        /**
         * The content:// style URL for this table
         */
        public static final Uri CONTENT_URI =
            Uri.parse("content://" + AUTHORITY + "/system");

        /**
         * Whether we keep the device on while the device is plugged in.
         * Supported values are:
         * <ul>
         * <li>{@code 0} to never stay on while plugged in</li>
         * <li>{@link BatteryManager#BATTERY_PLUGGED_AC} to stay on for AC charger</li>
         * <li>{@link BatteryManager#BATTERY_PLUGGED_USB} to stay on for USB charger</li>
         * </ul>
         * These values can be OR-ed together.
         */
        public static final String STAY_ON_WHILE_PLUGGED_IN = "stay_on_while_plugged_in";

        /**
         * What happens when the user presses the end call button if they're not
         * on a call.<br/>
         * <b>Values:</b><br/>
         * 0 - The end button does nothing.<br/>
         * 1 - The end button goes to the home screen.<br/>
         * 2 - The end button puts the device to sleep and locks the keyguard.<br/>
         * 3 - The end button goes to the home screen.  If the user is already on the
         * home screen, it puts the device to sleep.
         */
        public static final String END_BUTTON_BEHAVIOR = "end_button_behavior";

        /**
         * END_BUTTON_BEHAVIOR value for "go home".
         * @hide
         */
        public static final int END_BUTTON_BEHAVIOR_HOME = 0x1;

        /**
         * END_BUTTON_BEHAVIOR value for "go to sleep".
         * @hide
         */
        public static final int END_BUTTON_BEHAVIOR_SLEEP = 0x2;

        /**
         * END_BUTTON_BEHAVIOR default value.
         * @hide
         */
        public static final int END_BUTTON_BEHAVIOR_DEFAULT = END_BUTTON_BEHAVIOR_SLEEP;

        /**
         * Is advanced settings mode turned on. 0 == no, 1 == yes
         * @hide
         */
        public static final String ADVANCED_SETTINGS = "advanced_settings";

        /**
         * ADVANCED_SETTINGS default value.
         * @hide
         */
        public static final int ADVANCED_SETTINGS_DEFAULT = 0;

        /**
         * Whether Airplane Mode is on.
         */
        public static final String AIRPLANE_MODE_ON = "airplane_mode_on";

        /**
         * Constant for use in AIRPLANE_MODE_RADIOS to specify Bluetooth radio.
         */
        public static final String RADIO_BLUETOOTH = "bluetooth";

        /**
         * Constant for use in AIRPLANE_MODE_RADIOS to specify Wi-Fi radio.
         */
        public static final String RADIO_WIFI = "wifi";

        /**
         * {@hide}
         */
        public static final String RADIO_WIMAX = "wimax";
        /**
         * Constant for use in AIRPLANE_MODE_RADIOS to specify Cellular radio.
         */
        public static final String RADIO_CELL = "cell";

        /**
         * Constant for use in AIRPLANE_MODE_RADIOS to specify NFC radio.
         */
        public static final String RADIO_NFC = "nfc";

        /**
         * A comma separated list of radios that need to be disabled when airplane mode
         * is on. This overrides WIFI_ON and BLUETOOTH_ON, if Wi-Fi and bluetooth are
         * included in the comma separated list.
         */
        public static final String AIRPLANE_MODE_RADIOS = "airplane_mode_radios";

        /**
         * A comma separated list of radios that should to be disabled when airplane mode
         * is on, but can be manually reenabled by the user.  For example, if RADIO_WIFI is
         * added to both AIRPLANE_MODE_RADIOS and AIRPLANE_MODE_TOGGLEABLE_RADIOS, then Wifi
         * will be turned off when entering airplane mode, but the user will be able to reenable
         * Wifi in the Settings app.
         *
         * {@hide}
         */
        public static final String AIRPLANE_MODE_TOGGLEABLE_RADIOS = "airplane_mode_toggleable_radios";

        /**
         * The policy for deciding when Wi-Fi should go to sleep (which will in
         * turn switch to using the mobile data as an Internet connection).
         * <p>
         * Set to one of {@link #WIFI_SLEEP_POLICY_DEFAULT},
         * {@link #WIFI_SLEEP_POLICY_NEVER_WHILE_PLUGGED}, or
         * {@link #WIFI_SLEEP_POLICY_NEVER}.
         */
        public static final String WIFI_SLEEP_POLICY = "wifi_sleep_policy";

        /**
         * Value for {@link #WIFI_SLEEP_POLICY} to use the default Wi-Fi sleep
         * policy, which is to sleep shortly after the turning off
         * according to the {@link #STAY_ON_WHILE_PLUGGED_IN} setting.
         */
        public static final int WIFI_SLEEP_POLICY_DEFAULT = 0;

        /**
         * Value for {@link #WIFI_SLEEP_POLICY} to use the default policy when
         * the device is on battery, and never go to sleep when the device is
         * plugged in.
         */
        public static final int WIFI_SLEEP_POLICY_NEVER_WHILE_PLUGGED = 1;

        /**
         * Value for {@link #WIFI_SLEEP_POLICY} to never go to sleep.
         */
        public static final int WIFI_SLEEP_POLICY_NEVER = 2;

        //TODO: deprecate static IP constants
        /**
         * Whether to use static IP and other static network attributes.
         * <p>
         * Set to 1 for true and 0 for false.
         */
        public static final String WIFI_USE_STATIC_IP = "wifi_use_static_ip";

        /**
         * The static IP address.
         * <p>
         * Example: "192.168.1.51"
         */
        public static final String WIFI_STATIC_IP = "wifi_static_ip";

        /**
         * If using static IP, the gateway's IP address.
         * <p>
         * Example: "192.168.1.1"
         */
        public static final String WIFI_STATIC_GATEWAY = "wifi_static_gateway";

        /**
         * If using static IP, the net mask.
         * <p>
         * Example: "255.255.255.0"
         */
        public static final String WIFI_STATIC_NETMASK = "wifi_static_netmask";

        /**
         * If using static IP, the primary DNS's IP address.
         * <p>
         * Example: "192.168.1.1"
         */
        public static final String WIFI_STATIC_DNS1 = "wifi_static_dns1";

        /**
         * If using static IP, the secondary DNS's IP address.
         * <p>
         * Example: "192.168.1.2"
         */
        public static final String WIFI_STATIC_DNS2 = "wifi_static_dns2";


        /**
         * Determines whether remote devices may discover and/or connect to
         * this device.
         * <P>Type: INT</P>
         * 2 -- discoverable and connectable
         * 1 -- connectable but not discoverable
         * 0 -- neither connectable nor discoverable
         */
        public static final String BLUETOOTH_DISCOVERABILITY =
            "bluetooth_discoverability";

        /**
         * Bluetooth discoverability timeout.  If this value is nonzero, then
         * Bluetooth becomes discoverable for a certain number of seconds,
         * after which is becomes simply connectable.  The value is in seconds.
         */
        public static final String BLUETOOTH_DISCOVERABILITY_TIMEOUT =
            "bluetooth_discoverability_timeout";

        /**
         * @deprecated Use {@link android.provider.Settings.Secure#LOCK_PATTERN_ENABLED}
         * instead
         */
        @Deprecated
        public static final String LOCK_PATTERN_ENABLED = Secure.LOCK_PATTERN_ENABLED;

        /**
         * @deprecated Use {@link android.provider.Settings.Secure#LOCK_PATTERN_VISIBLE}
         * instead
         */
        @Deprecated
        public static final String LOCK_PATTERN_VISIBLE = "lock_pattern_visible_pattern";

        /**
         * @deprecated Use
         * {@link android.provider.Settings.Secure#LOCK_PATTERN_TACTILE_FEEDBACK_ENABLED}
         * instead
         */
        @Deprecated
        public static final String LOCK_PATTERN_TACTILE_FEEDBACK_ENABLED =
            "lock_pattern_tactile_feedback_enabled";


        /**
         * A formatted string of the next alarm that is set, or the empty string
         * if there is no alarm set.
         */
        public static final String NEXT_ALARM_FORMATTED = "next_alarm_formatted";

        /**
         * Scaling factor for fonts, float.
         */
        public static final String FONT_SCALE = "font_scale";

        /**
         * Name of an application package to be debugged.
         */
        public static final String DEBUG_APP = "debug_app";

        /**
         * If 1, when launching DEBUG_APP it will wait for the debugger before
         * starting user code.  If 0, it will run normally.
         */
        public static final String WAIT_FOR_DEBUGGER = "wait_for_debugger";

        /**
         * Whether or not to dim the screen. 0=no  1=yes
         */
        public static final String DIM_SCREEN = "dim_screen";

        /**
         * The timeout before the screen turns off.
         */
        public static final String SCREEN_OFF_TIMEOUT = "screen_off_timeout";

        /**
         * If 0, the compatibility mode is off for all applications.
         * If 1, older applications run under compatibility mode.
         * TODO: remove this settings before code freeze (bug/1907571)
         * @hide
         */
        public static final String COMPATIBILITY_MODE = "compatibility_mode";

        /**
         * The screen backlight brightness between 0 and 255.
         */
        public static final String SCREEN_BRIGHTNESS = "screen_brightness";

        /**
         * Control whether to enable automatic brightness mode.
         */
        public static final String SCREEN_BRIGHTNESS_MODE = "screen_brightness_mode";

        /**
         * SCREEN_BRIGHTNESS_MODE value for manual mode.
         */
        public static final int SCREEN_BRIGHTNESS_MODE_MANUAL = 0;

        /**
         * SCREEN_BRIGHTNESS_MODE value for manual mode.
         */
        public static final int SCREEN_BRIGHTNESS_MODE_AUTOMATIC = 1;

        /**
         * Control whether the process CPU usage meter should be shown.
         */
        public static final String SHOW_PROCESSES = "show_processes";

        /**
         * If 1, the activity manager will aggressively finish activities and
         * processes as soon as they are no longer needed.  If 0, the normal
         * extended lifetime is used.
         */
        public static final String ALWAYS_FINISH_ACTIVITIES =
                "always_finish_activities";


        /**
         * Ringer mode. This is used internally, changing this value will not
         * change the ringer mode. See AudioManager.
         */
        public static final String MODE_RINGER = "mode_ringer";

        /**
         * Determines which streams are affected by ringer mode changes. The
         * stream type's bit should be set to 1 if it should be muted when going
         * into an inaudible ringer mode.
         */
        public static final String MODE_RINGER_STREAMS_AFFECTED = "mode_ringer_streams_affected";

         /**
          * Determines which streams are affected by mute. The
          * stream type's bit should be set to 1 if it should be muted when a mute request
          * is received.
          */
         public static final String MUTE_STREAMS_AFFECTED = "mute_streams_affected";

        /**
         * Whether vibrate is on for different events. This is used internally,
         * changing this value will not change the vibrate. See AudioManager.
         */
        public static final String VIBRATE_ON = "vibrate_on";

        /**
         * Ringer volume. This is used internally, changing this value will not
         * change the volume. See AudioManager.
         */
        public static final String VOLUME_RING = "volume_ring";

        /**
         * System/notifications volume. This is used internally, changing this
         * value will not change the volume. See AudioManager.
         */
        public static final String VOLUME_SYSTEM = "volume_system";

        /**
         * Voice call volume. This is used internally, changing this value will
         * not change the volume. See AudioManager.
         */
        public static final String VOLUME_VOICE = "volume_voice";

        /**
         * Music/media/gaming volume. This is used internally, changing this
         * value will not change the volume. See AudioManager.
         */
        public static final String VOLUME_MUSIC = "volume_music";

        /**
         * Alarm volume. This is used internally, changing this
         * value will not change the volume. See AudioManager.
         */
        public static final String VOLUME_ALARM = "volume_alarm";

        /**
         * Notification volume. This is used internally, changing this
         * value will not change the volume. See AudioManager.
         */
        public static final String VOLUME_NOTIFICATION = "volume_notification";

        /**
         * Bluetooth Headset volume. This is used internally, changing this value will
         * not change the volume. See AudioManager.
         */
        public static final String VOLUME_BLUETOOTH_SCO = "volume_bluetooth_sco";

        /**
         * Whether the notifications should use the ring volume (value of 1) or a separate
         * notification volume (value of 0). In most cases, users will have this enabled so the
         * notification and ringer volumes will be the same. However, power users can disable this
         * and use the separate notification volume control.
         * <p>
         * Note: This is a one-off setting that will be removed in the future when there is profile
         * support. For this reason, it is kept hidden from the public APIs.
         *
         * @hide
         * @deprecated
         */
        @Deprecated
        public static final String NOTIFICATIONS_USE_RING_VOLUME =
            "notifications_use_ring_volume";

        /**
         * Whether silent mode should allow vibration feedback. This is used
         * internally in AudioService and the Sound settings activity to
         * coordinate decoupling of vibrate and silent modes. This setting
         * will likely be removed in a future release with support for
         * audio/vibe feedback profiles.
         *
         * @hide
         */
        public static final String VIBRATE_IN_SILENT = "vibrate_in_silent";

        /**
         * The mapping of stream type (integer) to its setting.
         */
        public static final String[] VOLUME_SETTINGS = {
            VOLUME_VOICE, VOLUME_SYSTEM, VOLUME_RING, VOLUME_MUSIC,
            VOLUME_ALARM, VOLUME_NOTIFICATION, VOLUME_BLUETOOTH_SCO
        };

        /**
         * Appended to various volume related settings to record the previous
         * values before they the settings were affected by a silent/vibrate
         * ringer mode change.
         */
        public static final String APPEND_FOR_LAST_AUDIBLE = "_last_audible";

        /**
         * Persistent store for the system-wide default ringtone URI.
         * <p>
         * If you need to play the default ringtone at any given time, it is recommended
         * you give {@link #DEFAULT_RINGTONE_URI} to the media player.  It will resolve
         * to the set default ringtone at the time of playing.
         *
         * @see #DEFAULT_RINGTONE_URI
         */
        public static final String RINGTONE = "ringtone";

        /**
         * A {@link Uri} that will point to the current default ringtone at any
         * given time.
         * <p>
         * If the current default ringtone is in the DRM provider and the caller
         * does not have permission, the exception will be a
         * FileNotFoundException.
         */
        public static final Uri DEFAULT_RINGTONE_URI = getUriFor(RINGTONE);

        /**
         * Persistent store for the system-wide default notification sound.
         *
         * @see #RINGTONE
         * @see #DEFAULT_NOTIFICATION_URI
         */
        public static final String NOTIFICATION_SOUND = "notification_sound";

        /**
         * A {@link Uri} that will point to the current default notification
         * sound at any given time.
         *
         * @see #DEFAULT_RINGTONE_URI
         */
        public static final Uri DEFAULT_NOTIFICATION_URI = getUriFor(NOTIFICATION_SOUND);

        /**
         * Persistent store for the system-wide default alarm alert.
         *
         * @see #RINGTONE
         * @see #DEFAULT_ALARM_ALERT_URI
         */
        public static final String ALARM_ALERT = "alarm_alert";

        /**
         * A {@link Uri} that will point to the current default alarm alert at
         * any given time.
         *
         * @see #DEFAULT_ALARM_ALERT_URI
         */
        public static final Uri DEFAULT_ALARM_ALERT_URI = getUriFor(ALARM_ALERT);

        /**
         * Persistent store for the system default media button event receiver.
         *
         * @hide
         */
        public static final String MEDIA_BUTTON_RECEIVER = "media_button_receiver";

        /**
         * Setting to enable Auto Replace (AutoText) in text editors. 1 = On, 0 = Off
         */
        public static final String TEXT_AUTO_REPLACE = "auto_replace";

        /**
         * Setting to enable Auto Caps in text editors. 1 = On, 0 = Off
         */
        public static final String TEXT_AUTO_CAPS = "auto_caps";

        /**
         * Setting to enable Auto Punctuate in text editors. 1 = On, 0 = Off. This
         * feature converts two spaces to a "." and space.
         */
        public static final String TEXT_AUTO_PUNCTUATE = "auto_punctuate";

        /**
         * Setting to showing password characters in text editors. 1 = On, 0 = Off
         */
        public static final String TEXT_SHOW_PASSWORD = "show_password";

        public static final String SHOW_GTALK_SERVICE_STATUS =
                "SHOW_GTALK_SERVICE_STATUS";

        /**
         * Name of activity to use for wallpaper on the home screen.
         */
        public static final String WALLPAPER_ACTIVITY = "wallpaper_activity";

        /**
         * Value to specify if the user prefers the date, time and time zone
         * to be automatically fetched from the network (NITZ). 1=yes, 0=no
         */
        public static final String AUTO_TIME = "auto_time";

        /**
         * Value to specify if the user prefers the time zone
         * to be automatically fetched from the network (NITZ). 1=yes, 0=no
         */
        public static final String AUTO_TIME_ZONE = "auto_time_zone";

        /**
         * Display times as 12 or 24 hours
         *   12
         *   24
         */
        public static final String TIME_12_24 = "time_12_24";

        /**
         * Date format string
         *   mm/dd/yyyy
         *   dd/mm/yyyy
         *   yyyy/mm/dd
         */
        public static final String DATE_FORMAT = "date_format";

        /**
         * Whether the setup wizard has been run before (on first boot), or if
         * it still needs to be run.
         *
         * nonzero = it has been run in the past
         * 0 = it has not been run in the past
         */
        public static final String SETUP_WIZARD_HAS_RUN = "setup_wizard_has_run";

        /**
         * Scaling factor for normal window animations. Setting to 0 will disable window
         * animations.
         */
        public static final String WINDOW_ANIMATION_SCALE = "window_animation_scale";

        /**
         * Scaling factor for activity transition animations. Setting to 0 will disable window
         * animations.
         */
        public static final String TRANSITION_ANIMATION_SCALE = "transition_animation_scale";

        /**
         * Scaling factor for normal window animations. Setting to 0 will disable window
         * animations.
         * @hide
         */
        public static final String FANCY_IME_ANIMATIONS = "fancy_ime_animations";

        /**
         * Control whether the accelerometer will be used to change screen
         * orientation.  If 0, it will not be used unless explicitly requested
         * by the application; if 1, it will be used by default unless explicitly
         * disabled by the application.
         */
        public static final String ACCELEROMETER_ROTATION = "accelerometer_rotation";

        /**
         * Control the type of rotation which can be performed using the accelerometer
         * if ACCELEROMETER_ROTATION is enabled.
         * Value is a bitwise combination of
         * 1 = 0 degrees (portrait)
         * 2 = 90 degrees (left)
         * 4 = 180 degrees (inverted portrait)
         * 8 = 270 degrees (right)
         * Setting to 0 is effectively orientation lock
         * @hide
         */
        public static final String ACCELEROMETER_ROTATION_ANGLES = "accelerometer_rotation_angles";

        /**
         * Default screen rotation when no other policy applies.
         * When {@link #ACCELEROMETER_ROTATION} is zero and no on-screen Activity expresses a
         * preference, this rotation value will be used. Must be one of the
         * {@link android.view.Surface#ROTATION_0 Surface rotation constants}.
         *
         * @see Display#getRotation
         */
        public static final String USER_ROTATION = "user_rotation";

        /**
         * Whether the audible DTMF tones are played by the dialer when dialing. The value is
         * boolean (1 or 0).
         */
        public static final String DTMF_TONE_WHEN_DIALING = "dtmf_tone";

        /**
         * CDMA only settings
         * DTMF tone type played by the dialer when dialing.
         *                 0 = Normal
         *                 1 = Long
         * @hide
         */
        public static final String DTMF_TONE_TYPE_WHEN_DIALING = "dtmf_tone_type";

        /**
         * CDMA only settings
         * Emergency Tone  0 = Off
         *                 1 = Alert
         *                 2 = Vibrate
         * @hide
         */
        public static final String EMERGENCY_TONE = "emergency_tone";

        /**
         * CDMA only settings
         * Whether the auto retry is enabled. The value is
         * boolean (1 or 0).
         * @hide
         */
        public static final String CALL_AUTO_RETRY = "call_auto_retry";

        /**
         * Whether the hearing aid is enabled. The value is
         * boolean (1 or 0).
         * @hide
         */
        public static final String HEARING_AID = "hearing_aid";

        /**
         * CDMA only settings
         * TTY Mode
         * 0 = OFF
         * 1 = FULL
         * 2 = VCO
         * 3 = HCO
         * @hide
         */
        public static final String TTY_MODE = "tty_mode";

        /**
         * Whether the sounds effects (key clicks, lid open ...) are enabled. The value is
         * boolean (1 or 0).
         */
        public static final String SOUND_EFFECTS_ENABLED = "sound_effects_enabled";

        /**
         * Whether the haptic feedback (long presses, ...) are enabled. The value is
         * boolean (1 or 0).
         */
        public static final String HAPTIC_FEEDBACK_ENABLED = "haptic_feedback_enabled";

        /**
         * @deprecated Each application that shows web suggestions should have its own
         * setting for this.
         */
        @Deprecated
        public static final String SHOW_WEB_SUGGESTIONS = "show_web_suggestions";

        /**
         * Whether the notification LED should repeatedly flash when a notification is
         * pending. The value is boolean (1 or 0).
         * @hide
         */
        public static final String NOTIFICATION_LIGHT_PULSE = "notification_light_pulse";

        /**
         * Show pointer location on screen?
         * 0 = no
         * 1 = yes
         * @hide
         */
        public static final String POINTER_LOCATION = "pointer_location";

        /**
         * Show touch positions on screen?
         * 0 = no
         * 1 = yes
         * @hide
         */
        public static final String SHOW_TOUCHES = "show_touches";

        /**
         * Log raw orientation data from {@link WindowOrientationListener} for use with the
         * orientationplot.py tool.
         * 0 = no
         * 1 = yes
         * @hide
         */
        public static final String WINDOW_ORIENTATION_LISTENER_LOG =
                "window_orientation_listener_log";

        /**
         * Whether to play a sound for low-battery alerts.
         * @hide
         */
        public static final String POWER_SOUNDS_ENABLED = "power_sounds_enabled";

        /**
         * Whether to play a sound for dock events.
         * @hide
         */
        public static final String DOCK_SOUNDS_ENABLED = "dock_sounds_enabled";

        /**
         * Whether to play sounds when the keyguard is shown and dismissed.
         * @hide
         */
        public static final String LOCKSCREEN_SOUNDS_ENABLED = "lockscreen_sounds_enabled";

        /**
         * URI for the low battery sound file.
         * @hide
         */
        public static final String LOW_BATTERY_SOUND = "low_battery_sound";

        /**
         * URI for the desk dock "in" event sound.
         * @hide
         */
        public static final String DESK_DOCK_SOUND = "desk_dock_sound";

        /**
         * URI for the desk dock "out" event sound.
         * @hide
         */
        public static final String DESK_UNDOCK_SOUND = "desk_undock_sound";

        /**
         * URI for the car dock "in" event sound.
         * @hide
         */
        public static final String CAR_DOCK_SOUND = "car_dock_sound";

        /**
         * URI for the car dock "out" event sound.
         * @hide
         */
        public static final String CAR_UNDOCK_SOUND = "car_undock_sound";

        /**
         * URI for the "device locked" (keyguard shown) sound.
         * @hide
         */
        public static final String LOCK_SOUND = "lock_sound";

        /**
         * URI for the "device unlocked" (keyguard dismissed) sound.
         * @hide
         */
        public static final String UNLOCK_SOUND = "unlock_sound";

        /**
         * Receive incoming SIP calls?
         * 0 = no
         * 1 = yes
         * @hide
         */
        public static final String SIP_RECEIVE_CALLS = "sip_receive_calls";

        /**
         * Call Preference String.
         * "SIP_ALWAYS" : Always use SIP with network access
         * "SIP_ADDRESS_ONLY" : Only if destination is a SIP address
         * "SIP_ASK_ME_EACH_TIME" : Always ask me each time
         * @hide
         */
        public static final String SIP_CALL_OPTIONS = "sip_call_options";

        /**
         * One of the sip call options: Always use SIP with network access.
         * @hide
         */
        public static final String SIP_ALWAYS = "SIP_ALWAYS";

        /**
         * One of the sip call options: Only if destination is a SIP address.
         * @hide
         */
        public static final String SIP_ADDRESS_ONLY = "SIP_ADDRESS_ONLY";

        /**
         * One of the sip call options: Always ask me each time.
         * @hide
         */
        public static final String SIP_ASK_ME_EACH_TIME = "SIP_ASK_ME_EACH_TIME";

        /**
         * Pointer speed setting.
         * This is an integer value in a range between -7 and +7, so there are 15 possible values.
         *   -7 = slowest
         *    0 = default speed
         *   +7 = fastest
         * @hide
         */
        public static final String POINTER_SPEED = "pointer_speed";

        /**
         * Settings to backup. This is here so that it's in the same place as the settings
         * keys and easy to update.
         *
         * NOTE: Settings are backed up and restored in the order they appear
         *       in this array. If you have one setting depending on another,
         *       make sure that they are ordered appropriately.
         *
         * @hide
         */
        public static final String[] SETTINGS_TO_BACKUP = {
            STAY_ON_WHILE_PLUGGED_IN,
            WIFI_USE_STATIC_IP,
            WIFI_STATIC_IP,
            WIFI_STATIC_GATEWAY,
            WIFI_STATIC_NETMASK,
            WIFI_STATIC_DNS1,
            WIFI_STATIC_DNS2,
            BLUETOOTH_DISCOVERABILITY,
            BLUETOOTH_DISCOVERABILITY_TIMEOUT,
            DIM_SCREEN,
            SCREEN_OFF_TIMEOUT,
            SCREEN_BRIGHTNESS,
            SCREEN_BRIGHTNESS_MODE,
            VIBRATE_ON,
            MODE_RINGER,
            MODE_RINGER_STREAMS_AFFECTED,
            MUTE_STREAMS_AFFECTED,
            VOLUME_VOICE,
            VOLUME_SYSTEM,
            VOLUME_RING,
            VOLUME_MUSIC,
            VOLUME_ALARM,
            VOLUME_NOTIFICATION,
            VOLUME_BLUETOOTH_SCO,
            VOLUME_VOICE + APPEND_FOR_LAST_AUDIBLE,
            VOLUME_SYSTEM + APPEND_FOR_LAST_AUDIBLE,
            VOLUME_RING + APPEND_FOR_LAST_AUDIBLE,
            VOLUME_MUSIC + APPEND_FOR_LAST_AUDIBLE,
            VOLUME_ALARM + APPEND_FOR_LAST_AUDIBLE,
            VOLUME_NOTIFICATION + APPEND_FOR_LAST_AUDIBLE,
            VOLUME_BLUETOOTH_SCO + APPEND_FOR_LAST_AUDIBLE,
            VIBRATE_IN_SILENT,
            TEXT_AUTO_REPLACE,
            TEXT_AUTO_CAPS,
            TEXT_AUTO_PUNCTUATE,
            TEXT_SHOW_PASSWORD,
            AUTO_TIME,
            AUTO_TIME_ZONE,
            TIME_12_24,
            DATE_FORMAT,
            ACCELEROMETER_ROTATION,
            USER_ROTATION,
            DTMF_TONE_WHEN_DIALING,
            DTMF_TONE_TYPE_WHEN_DIALING,
            EMERGENCY_TONE,
            CALL_AUTO_RETRY,
            HEARING_AID,
            TTY_MODE,
            SOUND_EFFECTS_ENABLED,
            HAPTIC_FEEDBACK_ENABLED,
            POWER_SOUNDS_ENABLED,
            DOCK_SOUNDS_ENABLED,
            LOCKSCREEN_SOUNDS_ENABLED,
            SHOW_WEB_SUGGESTIONS,
            NOTIFICATION_LIGHT_PULSE,
            SIP_CALL_OPTIONS,
            SIP_RECEIVE_CALLS,
            POINTER_SPEED,
        };

        // Settings moved to Settings.Secure

        /**
         * @deprecated Use {@link android.provider.Settings.Secure#ADB_ENABLED}
         * instead
         */
        @Deprecated
        public static final String ADB_ENABLED = Secure.ADB_ENABLED;

        /**
         * @deprecated Use {@link android.provider.Settings.Secure#ANDROID_ID} instead
         */
        @Deprecated
        public static final String ANDROID_ID = Secure.ANDROID_ID;

        /**
         * @deprecated Use {@link android.provider.Settings.Secure#BLUETOOTH_ON} instead
         */
        @Deprecated
        public static final String BLUETOOTH_ON = Secure.BLUETOOTH_ON;

        /**
         * @deprecated Use {@link android.provider.Settings.Secure#DATA_ROAMING} instead
         */
        @Deprecated
        public static final String DATA_ROAMING = Secure.DATA_ROAMING;

        /**
         * @deprecated Use {@link android.provider.Settings.Secure#DEVICE_PROVISIONED} instead
         */
        @Deprecated
        public static final String DEVICE_PROVISIONED = Secure.DEVICE_PROVISIONED;

        /**
         * @deprecated Use {@link android.provider.Settings.Secure#HTTP_PROXY} instead
         */
        @Deprecated
        public static final String HTTP_PROXY = Secure.HTTP_PROXY;

        /**
         * @deprecated Use {@link android.provider.Settings.Secure#INSTALL_NON_MARKET_APPS} instead
         */
        @Deprecated
        public static final String INSTALL_NON_MARKET_APPS = Secure.INSTALL_NON_MARKET_APPS;

        /**
         * @deprecated Use {@link android.provider.Settings.Secure#LOCATION_PROVIDERS_ALLOWED}
         * instead
         */
        @Deprecated
        public static final String LOCATION_PROVIDERS_ALLOWED = Secure.LOCATION_PROVIDERS_ALLOWED;

        /**
         * @deprecated Use {@link android.provider.Settings.Secure#LOGGING_ID} instead
         */
        @Deprecated
        public static final String LOGGING_ID = Secure.LOGGING_ID;

        /**
         * @deprecated Use {@link android.provider.Settings.Secure#NETWORK_PREFERENCE} instead
         */
        @Deprecated
        public static final String NETWORK_PREFERENCE = Secure.NETWORK_PREFERENCE;

        /**
         * @deprecated Use {@link android.provider.Settings.Secure#PARENTAL_CONTROL_ENABLED}
         * instead
         */
        @Deprecated
        public static final String PARENTAL_CONTROL_ENABLED = Secure.PARENTAL_CONTROL_ENABLED;

        /**
         * @deprecated Use {@link android.provider.Settings.Secure#PARENTAL_CONTROL_LAST_UPDATE}
         * instead
         */
        @Deprecated
        public static final String PARENTAL_CONTROL_LAST_UPDATE = Secure.PARENTAL_CONTROL_LAST_UPDATE;

        /**
         * @deprecated Use {@link android.provider.Settings.Secure#PARENTAL_CONTROL_REDIRECT_URL}
         * instead
         */
        @Deprecated
        public static final String PARENTAL_CONTROL_REDIRECT_URL =
            Secure.PARENTAL_CONTROL_REDIRECT_URL;

        /**
         * @deprecated Use {@link android.provider.Settings.Secure#SETTINGS_CLASSNAME} instead
         */
        @Deprecated
        public static final String SETTINGS_CLASSNAME = Secure.SETTINGS_CLASSNAME;

        /**
         * @deprecated Use {@link android.provider.Settings.Secure#USB_MASS_STORAGE_ENABLED} instead
         */
        @Deprecated
        public static final String USB_MASS_STORAGE_ENABLED = Secure.USB_MASS_STORAGE_ENABLED;

        /**
         * @deprecated Use {@link android.provider.Settings.Secure#USE_GOOGLE_MAIL} instead
         */
        @Deprecated
        public static final String USE_GOOGLE_MAIL = Secure.USE_GOOGLE_MAIL;

       /**
         * @deprecated Use
         * {@link android.provider.Settings.Secure#WIFI_MAX_DHCP_RETRY_COUNT} instead
         */
        @Deprecated
        public static final String WIFI_MAX_DHCP_RETRY_COUNT = Secure.WIFI_MAX_DHCP_RETRY_COUNT;

        /**
         * @deprecated Use
         * {@link android.provider.Settings.Secure#WIFI_MOBILE_DATA_TRANSITION_WAKELOCK_TIMEOUT_MS} instead
         */
        @Deprecated
        public static final String WIFI_MOBILE_DATA_TRANSITION_WAKELOCK_TIMEOUT_MS =
                Secure.WIFI_MOBILE_DATA_TRANSITION_WAKELOCK_TIMEOUT_MS;

        /**
         * @deprecated Use
         * {@link android.provider.Settings.Secure#WIFI_NETWORKS_AVAILABLE_NOTIFICATION_ON} instead
         */
        @Deprecated
        public static final String WIFI_NETWORKS_AVAILABLE_NOTIFICATION_ON =
            Secure.WIFI_NETWORKS_AVAILABLE_NOTIFICATION_ON;

        /**
         * @deprecated Use
         * {@link android.provider.Settings.Secure#WIFI_NETWORKS_AVAILABLE_REPEAT_DELAY} instead
         */
        @Deprecated
        public static final String WIFI_NETWORKS_AVAILABLE_REPEAT_DELAY =
            Secure.WIFI_NETWORKS_AVAILABLE_REPEAT_DELAY;

        /**
         * @deprecated Use {@link android.provider.Settings.Secure#WIFI_NUM_OPEN_NETWORKS_KEPT}
         * instead
         */
        @Deprecated
        public static final String WIFI_NUM_OPEN_NETWORKS_KEPT = Secure.WIFI_NUM_OPEN_NETWORKS_KEPT;

        /**
         * @deprecated Use {@link android.provider.Settings.Secure#WIFI_ON} instead
         */
        @Deprecated
        public static final String WIFI_ON = Secure.WIFI_ON;

        /**
         * @deprecated Use
         * {@link android.provider.Settings.Secure#WIFI_WATCHDOG_ACCEPTABLE_PACKET_LOSS_PERCENTAGE}
         * instead
         */
        @Deprecated
        public static final String WIFI_WATCHDOG_ACCEPTABLE_PACKET_LOSS_PERCENTAGE =
                Secure.WIFI_WATCHDOG_ACCEPTABLE_PACKET_LOSS_PERCENTAGE;

        /**
         * @deprecated Use {@link android.provider.Settings.Secure#WIFI_WATCHDOG_AP_COUNT} instead
         */
        @Deprecated
        public static final String WIFI_WATCHDOG_AP_COUNT = Secure.WIFI_WATCHDOG_AP_COUNT;

        /**
         * @deprecated Use
         * {@link android.provider.Settings.Secure#WIFI_WATCHDOG_BACKGROUND_CHECK_DELAY_MS} instead
         */
        @Deprecated
        public static final String WIFI_WATCHDOG_BACKGROUND_CHECK_DELAY_MS =
                Secure.WIFI_WATCHDOG_BACKGROUND_CHECK_DELAY_MS;

        /**
         * @deprecated Use
         * {@link android.provider.Settings.Secure#WIFI_WATCHDOG_BACKGROUND_CHECK_ENABLED} instead
         */
        @Deprecated
        public static final String WIFI_WATCHDOG_BACKGROUND_CHECK_ENABLED =
                Secure.WIFI_WATCHDOG_BACKGROUND_CHECK_ENABLED;

        /**
         * @deprecated Use
         * {@link android.provider.Settings.Secure#WIFI_WATCHDOG_BACKGROUND_CHECK_TIMEOUT_MS}
         * instead
         */
        @Deprecated
        public static final String WIFI_WATCHDOG_BACKGROUND_CHECK_TIMEOUT_MS =
                Secure.WIFI_WATCHDOG_BACKGROUND_CHECK_TIMEOUT_MS;

        /**
         * @deprecated Use
         * {@link android.provider.Settings.Secure#WIFI_WATCHDOG_INITIAL_IGNORED_PING_COUNT} instead
         */
        @Deprecated
        public static final String WIFI_WATCHDOG_INITIAL_IGNORED_PING_COUNT =
            Secure.WIFI_WATCHDOG_INITIAL_IGNORED_PING_COUNT;

        /**
         * @deprecated Use {@link android.provider.Settings.Secure#WIFI_WATCHDOG_MAX_AP_CHECKS}
         * instead
         */
        @Deprecated
        public static final String WIFI_WATCHDOG_MAX_AP_CHECKS = Secure.WIFI_WATCHDOG_MAX_AP_CHECKS;

        /**
         * @deprecated Use {@link android.provider.Settings.Secure#WIFI_WATCHDOG_ON} instead
         */
        @Deprecated
        public static final String WIFI_WATCHDOG_ON = Secure.WIFI_WATCHDOG_ON;

        /**
         * @deprecated Use {@link android.provider.Settings.Secure#WIFI_WATCHDOG_PING_COUNT} instead
         */
        @Deprecated
        public static final String WIFI_WATCHDOG_PING_COUNT = Secure.WIFI_WATCHDOG_PING_COUNT;

        /**
         * @deprecated Use {@link android.provider.Settings.Secure#WIFI_WATCHDOG_PING_DELAY_MS}
         * instead
         */
        @Deprecated
        public static final String WIFI_WATCHDOG_PING_DELAY_MS = Secure.WIFI_WATCHDOG_PING_DELAY_MS;

        /**
         * @deprecated Use {@link android.provider.Settings.Secure#WIFI_WATCHDOG_PING_TIMEOUT_MS}
         * instead
         */
        @Deprecated
        public static final String WIFI_WATCHDOG_PING_TIMEOUT_MS =
            Secure.WIFI_WATCHDOG_PING_TIMEOUT_MS;

        /**
         * where to show the legacy menu key
         * 0 = right (default)
         * 1 = left
         * 2 = both
         * 
         * @hide
         */
        public static final String MENU_LOCATION = "menu_location";

        /**
         * Whether to show CRT off animation
         * 
         * @hide
         */
        public static final String CRT_OFF_ANIMATION = "crt_off_animation";

        /**
         * Whether to show CRT on animation
         * currently doesn't work
         * 
         * @hide
         */
        public static final String CRT_ON_ANIMATION = "crt_on_animation";

        /**
         * Whether to enable unlocking from lockscreen via menu key
         * 
         * @hide
         */
        public static final String LOCKSCREEN_ENABLE_MENU_KEY = "lockscreen_enable_menu_key";        

        /**
         * whether to show the IME switcher when typing in the statusbar. Boolean value.
         * 
         * @hide
         */
        public static final String SHOW_STATUSBAR_IME_SWITCHER = "show_statusbar_ime_switcher";

        /**
         * Which layout to use to display the navigation menu at the bottom.
         * 0 = default
         * 1 = default w/search
         * 
         * @hide
         */
        public static final String NAVIGATION_BAR_LAYOUT = "navigation_bar_layout";

        /**
         * Whether to show the battery text next to the battery icon. Boolean value.
         * 
         * @hide
         */
        public static final String STATUSBAR_BATTERY_TEXT = "statusbar_battery_text";

        /**
         * How long to keep the notification LED on (in milliseconds)
         * 
         * @hide
         */
        public static final String NOTIFICATION_LIGHT_ON = "notification_light_on";

        /**
         * How long to keep the notification LED off (in milliseconds)
         * 
         * @hide
         */
        public static final String NOTIFICATION_LIGHT_OFF = "notification_light_off";

        /**
         * Menu visibility style
         * 
         * @hide
         */
        public static final String MENU_VISIBILITY = "menu_visibility";

        /**
         * custom carrier text to display
         * 
         * @hide
         */
        public static final String CUSTOM_CARRIER_LABEL = "custom_carrier_label";

        /**
         * Settings button in drop down. Boolean value. 
         * 0 = defualt, click for settings, longpress for toggles
         * 1 = click for toggles, long press for settings
         * 
         * @hide
         */
        public static final String STATUSBAR_SETTINGS_BEHAVIOR = "statusbar_settings_behavior";

        /**
         * whether to auto-hide the toggles when the statusbar collapes. Boolean value.
         * 
         * @hide
         */
        public static final String STATUSBAR_QUICKTOGGLES_AUTOHIDE = "statusbar_quicktoggles_autohide";

        /**
         * @hide
         */
        public static final String STATUSBAR_BATTERY_TEXT_STYLE = "statusbar_battery_text_style";

        /**
         * @hide
         */
        public static final String GOOGLE_MUSIC_IS_PLAYING = "google_music_is_playing";
        
        /**
         * @hide
         */
        public static final String NOTIFICATION_LIGHT_COLOR = "notification_light_color";

        /**
         * @hide
         */
        public static final String STATUSBAR_CLOCK_AM_PM_STYLE = "statusbar_clock_am_pm_style";

        /**
         * @hide
         */
        public static final String STATUSBAR_CLOCK_STYLE = "statusbar_clock_enabled";

        /**
         * @hide
         */
        public static final String STATUSBAR_CLOCK_COLOR = "statusbar_clock_color";

        /**
         * @hide
         */
        public static final String POWER_DIALOG_SHOW_POWER_SAVER = "power_dialog_show_power_saver";

        /**
         * @hide
         */
        public static final String POWER_DIALOG_SHOW_SCREENSHOT = "power_dialog_show_screenshot";

        /**
         * @hide
         */
        public static final String STATUSBAR_CLOCK_LOCKSCREEN_HIDE = "statusbar_clock_lockscreen_hide";

        /**
         * @hide
         */
        public static final String STATUSBAR_SHOW_ALARM = "statusbar_show_alarm";

        /**
         * @hide
         */
        public static final String STATUSBAR_TOGGLES = "statusbar_toggles";

        /**
         * What to display with the toggles.
         * 1 = don't display text or icon
         * 2 = display icon
         * 3 = display text
         * 4 = display text & icon
         *
         * @hide
         */
        public static final String STATUSBAR_TOGGLES_STYLE = "statusbar_toggles_style";

        /**
         * @hide
         */
        public static final String STATUSBAR_TOGGLES_BRIGHTNESS_LOC = "statusbar_toggles_brightness_loc";

        /**
         * @hide
         */
        public static final String NAVIGATION_BAR_TINT = "navigation_bar_tint";

        /**
         * The number of milliseconds for which the device posture must be stable before we perform
         * an orientation change. If the device appears to be rotating (being picked up, put down)
         * then we keep waiting until it settles.
         * default: 200ms
         * @hide
         */
        public static final String ACCELEROMETER_ROTATION_SETTLE_TIME = "accelerometer_rotation_settle_time";

        /**
         * Number of toggles to show in a row.
         *
         * @hide
         */
        public static final String STATUSBAR_TOGGLES_NUMBER_PER_ROW = "statusbar_toggles_number_per_row";

        /**
         * Whether to use the ToggleButton layout instead of the Switch layout for toggles
         * 
         * @hide
         */
        public static final String STATUSBAR_TOGGLES_USE_BUTTONS = "statusbar_toggles_use_buttons";

        /**
         * Order of phone navigation buttons
         *
         * @hide
         */
        public static final String NAVIGATION_BAR_BUTTONS = "navigation_bar_buttons";
        /**
         * whether volume keys wake the screen. boolean value
         * 
         * @hide
         */
        public static final String VOLUME_WAKE_SCREEN = "volume_wake_screen";

        /**
         * launch a custom app for sms
         * 
         * @hide
         */
        /** public static final String LOCKSCREEN_CUSTOM_SMS_INTENT = "lockscreen_custom_sms_intent";
        
        /**
         * launch a custom app
         * 
         * @hide
         */
        public static final String LOCKSCREEN_CUSTOM_APP_INTENT_1 = "lockscreen_custom_app_intent_1";
        
        /**
         * launch a custom app
         * 
         * @hide
         */
        public static final String LOCKSCREEN_CUSTOM_APP_INTENT_2 = "lockscreen_custom_app_intent_2";
        
        /**
         * launch a custom app
         * 
         * @hide
         */
        public static final String LOCKSCREEN_CUSTOM_APP_INTENT_3 = "lockscreen_custom_app_intent_3";
        
        /**
         * launch a custom app
         * 
         * @hide
         */
        public static final String LOCKSCREEN_CUSTOM_APP_INTENT_5 = "lockscreen_custom_app_intent_5";
        
        /**
         * launch a custom app
         * 
         * @hide
         */
        public static final String LOCKSCREEN_CUSTOM_APP_INTENT_6 = "lockscreen_custom_app_intent_6";
                     
        /**
         * launch a custom app
         * 
         * @hide
         */
        public static final String LOCKSCREEN_CUSTOM_APP_INTENT_7 = "lockscreen_custom_app_intent_7";
        
        public static final String LOCKSCREEN_STYLE_MULITWAVEVIEW_3WAY =
                "lockscreen_style_multiwaveview_3way";
        
        public static final String LOCKSCREEN_STYLE_MULITWAVEVIEW_4WAY =
                "lockscreen_style_multiwaveview_4way";
        
        public static final String LOCKSCREEN_STYLE_MULITWAVEVIEW_8WAY =
                "lockscreen_style_multiwaveview_8way";

        /**
         * Toggle to force multiwaveview lockscreen silent mode toggle even if
         * we have a camera.
         * 
         * @hide
         */
        public static final String LOCKSCREEN_STYLE_MULTIWAVEVIEW_SILENTMODE =
                "lockscreen_style_multiwaveview_silentmode";

        /**
         * Lockscreen custom app array 1 [0] - Left 2 [1] - Right 3 [2] - Top
         * 
         * @hide
         */
        public static final String[] LOCKSCREEN_CUSTOM_APP_ACTIVITIES = new String[] {
                "lockscreen_custom_app_intent_0",
                "lockscreen_custom_app_intent_1",
                "lockscreen_custom_app_intent_2",
                "lockscreen_custom_app_intent_3",
                "lockscreen_custom_app_intent_4",
                "lockscreen_custom_app_intent_5",
                "lockscreen_custom_app_intent_6",
                "lockscreen_custom_app_intent_7",
        };

        /**
         * Whether volume up/down can be long pressed to skip tracks
         * @hide
         */
        public static final String VOLUME_MUSIC_CONTROLS = "volume_music_controls";

        /**
         * The action to take when long pressing home
         * 
         * @hide
         */
        public static final String NAVIGATION_BAR_HOME_LONGPRESS = "navigation_bar_home_longpress";

        /**
         * Whether to show the battery bar
         * 
         * @hide
         */
        public static final String STATUSBAR_BATTERY_BAR = "statusbar_battery_bar";

        /**
         * @hide
         */
        public static final String STATUSBAR_BATTERY_BAR_COLOR = "statusbar_battery_bar_color";

        /**
         * Last state of the quick toggles, to restore on boot
         * @hide
         */
        public static final String STATUSBAR_TOGGLES_VISIBILITY = "statusbar_toggles_visibility";

        /**
         * Whether to show the battery icon
         * 
         * @hide
         */
        public static final String STATUSBAR_BATTERY_ICON = "statusbar_battery_icon";

		/**
         * 0 = stock
         * 1 = quad
         * 2 = octo
         * 
         * @hide
         */
		public static final String LOCKSCREEN_LAYOUT = "lockscreen_layout";

		/**
		 * whether to hide the navigation bar on the lockscreen
		 *
		 * @hide
		 */
        public static final String LOCKSCREEN_HIDE_NAV = "lockscreen_hide_nav";

        /** 
         * Whether to use horizontal recents tasks (WebAOKP)
         * 
         * @hide
         */
        public static final String HORIZONTAL_RECENTS_TASK_PANEL = "horizontal_recents_task_panel";

        /**
         * thickness of the batteyr bar (in dp)
         * 
         * @hide
         */
        public static final String STATUSBAR_BATTERY_BAR_THICKNESS = "statusbar_battery_bar_thickness";

        /**
         * 0 = regular
         * 1 = mirrored from center
         * 
         * @hide
         */
        public static final String STATUSBAR_BATTERY_BAR_STYLE = "statusbar_battery_bar_style";

        /**
         * whether to show charging animation
         * 
         * @hide
         */
        public static final String STATUSBAR_BATTERY_BAR_ANIMATE = "statusbar_battery_bar_animate";

        /**
         * whether the device is a tablet (set by SystemUI)
         * 
         * @hide
         */
        public static final String IS_TABLET = "is_tablet";
        
        
        /**
         * Allow Landscape in call
         */
        
        public static final String CALL_ENABLE_LANDSCAPE = "call_enable_landscape";
        
        /**
         * Enable use of statusbar while in call
         * 
   		*/
        
        public static final String CALL_ENABLE_STATUSBAR = "call_enable_statusbar";
        
        /**
         * Disable Lighouts while in call
         * 
         */
        
        public static final String CALL_DISABLE_LIGHTSOUT = "call_disable_lightsout";


        /**
         * Whether to allow the device to use landscape lockscreen layouts
         * 
         * @hide
         */
        public static final String LOCKSCREEN_LANDSCAPE = "lockscreen_landscape";
<<<<<<< HEAD
        
        /**
         * User selectable animation times on Nav Bar (times ins MS for on/off)
         * 
         * 0 = 0 / 0
         * 1 = 10 / 100   
         * 2 = 40 / 250 (Stock AOKP)
         * 3 = 50 / 500 (Stock ICS)
         * 
         */
        public static final String NAV_BAR_ANIMATION_TIME = "nav_bar_animation_time";
        
=======

        /**
         * [0] = how long to animate glow off
         * [1] = how long to animate glow on
         * 
         * @hide
         */
        public static final String[] NAVIGATION_BAR_GLOW_DURATION = new String[] {
                "navigation_bar_glow_duration_off",
                "navigation_bar_glow_duration_on"
        };

        /**
         * 
         * @hide
         */
        public static final String NAVIGATION_BAR_BUTTON_ALPHA = "navigation_bar_button_alpha";
>>>>>>> be8f7ff9
    }
   

    /**
     * Secure system settings, containing system preferences that applications
     * can read but are not allowed to write.  These are for preferences that
     * the user must explicitly modify through the system UI or specialized
     * APIs for those values, not modified directly by applications.
     */
    public static final class Secure extends NameValueTable {
        public static final String SYS_PROP_SETTING_VERSION = "sys.settings_secure_version";

        // Populated lazily, guarded by class object:
        private static NameValueCache sNameValueCache = null;

        /**
         * Look up a name in the database.
         * @param resolver to access the database with
         * @param name to look up in the table
         * @return the corresponding value, or null if not present
         */
        public synchronized static String getString(ContentResolver resolver, String name) {
            if (sNameValueCache == null) {
                sNameValueCache = new NameValueCache(SYS_PROP_SETTING_VERSION, CONTENT_URI,
                                                     CALL_METHOD_GET_SECURE);
            }
            return sNameValueCache.getString(resolver, name);
        }

        /**
         * Store a name/value pair into the database.
         * @param resolver to access the database with
         * @param name to store
         * @param value to associate with the name
         * @return true if the value was set, false on database errors
         */
        public static boolean putString(ContentResolver resolver,
                String name, String value) {
            return putString(resolver, CONTENT_URI, name, value);
        }

        /**
         * Construct the content URI for a particular name/value pair,
         * useful for monitoring changes with a ContentObserver.
         * @param name to look up in the table
         * @return the corresponding content URI, or null if not present
         */
        public static Uri getUriFor(String name) {
            return getUriFor(CONTENT_URI, name);
        }

        /**
         * Convenience function for retrieving a single secure settings value
         * as an integer.  Note that internally setting values are always
         * stored as strings; this function converts the string to an integer
         * for you.  The default value will be returned if the setting is
         * not defined or not an integer.
         *
         * @param cr The ContentResolver to access.
         * @param name The name of the setting to retrieve.
         * @param def Value to return if the setting is not defined.
         *
         * @return The setting's current value, or 'def' if it is not defined
         * or not a valid integer.
         */
        public static int getInt(ContentResolver cr, String name, int def) {
            String v = getString(cr, name);
            try {
                return v != null ? Integer.parseInt(v) : def;
            } catch (NumberFormatException e) {
                return def;
            }
        }

        /**
         * Convenience function for retrieving a single secure settings value
         * as an integer.  Note that internally setting values are always
         * stored as strings; this function converts the string to an integer
         * for you.
         * <p>
         * This version does not take a default value.  If the setting has not
         * been set, or the string value is not a number,
         * it throws {@link SettingNotFoundException}.
         *
         * @param cr The ContentResolver to access.
         * @param name The name of the setting to retrieve.
         *
         * @throws SettingNotFoundException Thrown if a setting by the given
         * name can't be found or the setting value is not an integer.
         *
         * @return The setting's current value.
         */
        public static int getInt(ContentResolver cr, String name)
                throws SettingNotFoundException {
            String v = getString(cr, name);
            try {
                return Integer.parseInt(v);
            } catch (NumberFormatException e) {
                throw new SettingNotFoundException(name);
            }
        }

        /**
         * Convenience function for updating a single settings value as an
         * integer. This will either create a new entry in the table if the
         * given name does not exist, or modify the value of the existing row
         * with that name.  Note that internally setting values are always
         * stored as strings, so this function converts the given value to a
         * string before storing it.
         *
         * @param cr The ContentResolver to access.
         * @param name The name of the setting to modify.
         * @param value The new value for the setting.
         * @return true if the value was set, false on database errors
         */
        public static boolean putInt(ContentResolver cr, String name, int value) {
            return putString(cr, name, Integer.toString(value));
        }

        /**
         * Convenience function for retrieving a single secure settings value
         * as a {@code long}.  Note that internally setting values are always
         * stored as strings; this function converts the string to a {@code long}
         * for you.  The default value will be returned if the setting is
         * not defined or not a {@code long}.
         *
         * @param cr The ContentResolver to access.
         * @param name The name of the setting to retrieve.
         * @param def Value to return if the setting is not defined.
         *
         * @return The setting's current value, or 'def' if it is not defined
         * or not a valid {@code long}.
         */
        public static long getLong(ContentResolver cr, String name, long def) {
            String valString = getString(cr, name);
            long value;
            try {
                value = valString != null ? Long.parseLong(valString) : def;
            } catch (NumberFormatException e) {
                value = def;
            }
            return value;
        }

        /**
         * Convenience function for retrieving a single secure settings value
         * as a {@code long}.  Note that internally setting values are always
         * stored as strings; this function converts the string to a {@code long}
         * for you.
         * <p>
         * This version does not take a default value.  If the setting has not
         * been set, or the string value is not a number,
         * it throws {@link SettingNotFoundException}.
         *
         * @param cr The ContentResolver to access.
         * @param name The name of the setting to retrieve.
         *
         * @return The setting's current value.
         * @throws SettingNotFoundException Thrown if a setting by the given
         * name can't be found or the setting value is not an integer.
         */
        public static long getLong(ContentResolver cr, String name)
                throws SettingNotFoundException {
            String valString = getString(cr, name);
            try {
                return Long.parseLong(valString);
            } catch (NumberFormatException e) {
                throw new SettingNotFoundException(name);
            }
        }

        /**
         * Convenience function for updating a secure settings value as a long
         * integer. This will either create a new entry in the table if the
         * given name does not exist, or modify the value of the existing row
         * with that name.  Note that internally setting values are always
         * stored as strings, so this function converts the given value to a
         * string before storing it.
         *
         * @param cr The ContentResolver to access.
         * @param name The name of the setting to modify.
         * @param value The new value for the setting.
         * @return true if the value was set, false on database errors
         */
        public static boolean putLong(ContentResolver cr, String name, long value) {
            return putString(cr, name, Long.toString(value));
        }

        /**
         * Convenience function for retrieving a single secure settings value
         * as a floating point number.  Note that internally setting values are
         * always stored as strings; this function converts the string to an
         * float for you. The default value will be returned if the setting
         * is not defined or not a valid float.
         *
         * @param cr The ContentResolver to access.
         * @param name The name of the setting to retrieve.
         * @param def Value to return if the setting is not defined.
         *
         * @return The setting's current value, or 'def' if it is not defined
         * or not a valid float.
         */
        public static float getFloat(ContentResolver cr, String name, float def) {
            String v = getString(cr, name);
            try {
                return v != null ? Float.parseFloat(v) : def;
            } catch (NumberFormatException e) {
                return def;
            }
        }

        /**
         * Convenience function for retrieving a single secure settings value
         * as a float.  Note that internally setting values are always
         * stored as strings; this function converts the string to a float
         * for you.
         * <p>
         * This version does not take a default value.  If the setting has not
         * been set, or the string value is not a number,
         * it throws {@link SettingNotFoundException}.
         *
         * @param cr The ContentResolver to access.
         * @param name The name of the setting to retrieve.
         *
         * @throws SettingNotFoundException Thrown if a setting by the given
         * name can't be found or the setting value is not a float.
         *
         * @return The setting's current value.
         */
        public static float getFloat(ContentResolver cr, String name)
                throws SettingNotFoundException {
            String v = getString(cr, name);
            if (v == null) {
                throw new SettingNotFoundException(name);
            }
            try {
                return Float.parseFloat(v);
            } catch (NumberFormatException e) {
                throw new SettingNotFoundException(name);
            }
        }

        /**
         * Convenience function for updating a single settings value as a
         * floating point number. This will either create a new entry in the
         * table if the given name does not exist, or modify the value of the
         * existing row with that name.  Note that internally setting values
         * are always stored as strings, so this function converts the given
         * value to a string before storing it.
         *
         * @param cr The ContentResolver to access.
         * @param name The name of the setting to modify.
         * @param value The new value for the setting.
         * @return true if the value was set, false on database errors
         */
        public static boolean putFloat(ContentResolver cr, String name, float value) {
            return putString(cr, name, Float.toString(value));
        }

        /**
         * The content:// style URL for this table
         */
        public static final Uri CONTENT_URI =
            Uri.parse("content://" + AUTHORITY + "/secure");

        /**
         * Whether ADB is enabled.
         */
        public static final String ADB_ENABLED = "adb_enabled";

        /**
         * Setting to allow mock locations and location provider status to be injected into the
         * LocationManager service for testing purposes during application development.  These
         * locations and status values  override actual location and status information generated
         * by network, gps, or other location providers.
         */
        public static final String ALLOW_MOCK_LOCATION = "mock_location";

        /**
         * A 64-bit number (as a hex string) that is randomly
         * generated on the device's first boot and should remain
         * constant for the lifetime of the device.  (The value may
         * change if a factory reset is performed on the device.)
         */
        public static final String ANDROID_ID = "android_id";

        /**
         * Whether bluetooth is enabled/disabled
         * 0=disabled. 1=enabled.
         */
        public static final String BLUETOOTH_ON = "bluetooth_on";

        /**
         * Get the key that retrieves a bluetooth headset's priority.
         * @hide
         */
        public static final String getBluetoothHeadsetPriorityKey(String address) {
            return ("bluetooth_headset_priority_" + address.toUpperCase());
        }

        /**
         * Get the key that retrieves a bluetooth a2dp sink's priority.
         * @hide
         */
        public static final String getBluetoothA2dpSinkPriorityKey(String address) {
            return ("bluetooth_a2dp_sink_priority_" + address.toUpperCase());
        }

        /**
         * Get the key that retrieves a bluetooth Input Device's priority.
         * @hide
         */
        public static final String getBluetoothInputDevicePriorityKey(String address) {
            return ("bluetooth_input_device_priority_" + address.toUpperCase());
        }

        /**
         * Whether or not data roaming is enabled. (0 = false, 1 = true)
         */
        public static final String DATA_ROAMING = "data_roaming";

        /**
         * Setting to record the input method used by default, holding the ID
         * of the desired method.
         */
        public static final String DEFAULT_INPUT_METHOD = "default_input_method";

        /**
         * Setting to record the input method subtype used by default, holding the ID
         * of the desired method.
         */
        public static final String SELECTED_INPUT_METHOD_SUBTYPE =
                "selected_input_method_subtype";

        /**
         * Setting to record the history of input method subtype, holding the pair of ID of IME
         * and its last used subtype.
         * @hide
         */
        public static final String INPUT_METHODS_SUBTYPE_HISTORY =
                "input_methods_subtype_history";

        /**
         * Setting to record the visibility of input method selector
         */
        public static final String INPUT_METHOD_SELECTOR_VISIBILITY =
                "input_method_selector_visibility";

        /**
         * Whether the device has been provisioned (0 = false, 1 = true)
         */
        public static final String DEVICE_PROVISIONED = "device_provisioned";

        /**
         * List of input methods that are currently enabled.  This is a string
         * containing the IDs of all enabled input methods, each ID separated
         * by ':'.
         */
        public static final String ENABLED_INPUT_METHODS = "enabled_input_methods";

        /**
         * List of system input methods that are currently disabled.  This is a string
         * containing the IDs of all disabled input methods, each ID separated
         * by ':'.
         * @hide
         */
        public static final String DISABLED_SYSTEM_INPUT_METHODS = "disabled_system_input_methods";

        /**
         * Host name and port for global http proxy.  Uses ':' seperator for between host and port
         * TODO - deprecate in favor of global_http_proxy_host, etc
         */
        public static final String HTTP_PROXY = "http_proxy";

        /**
         * Host name for global http proxy.  Set via ConnectivityManager.
         * @hide
         */
        public static final String GLOBAL_HTTP_PROXY_HOST = "global_http_proxy_host";

        /**
         * Integer host port for global http proxy.  Set via ConnectivityManager.
         * @hide
         */
        public static final String GLOBAL_HTTP_PROXY_PORT = "global_http_proxy_port";

        /**
         * Exclusion list for global proxy. This string contains a list of comma-separated
         * domains where the global proxy does not apply. Domains should be listed in a comma-
         * separated list. Example of acceptable formats: ".domain1.com,my.domain2.com"
         * Use ConnectivityManager to set/get.
         * @hide
         */
        public static final String GLOBAL_HTTP_PROXY_EXCLUSION_LIST =
                "global_http_proxy_exclusion_list";

        /**
         * Enables the UI setting to allow the user to specify the global HTTP proxy
         * and associated exclusion list.
         * @hide
         */
        public static final String SET_GLOBAL_HTTP_PROXY = "set_global_http_proxy";

        /**
         * Setting for default DNS in case nobody suggests one
         * @hide
         */
        public static final String DEFAULT_DNS_SERVER = "default_dns_server";

        /**
         * Whether the package installer should allow installation of apps downloaded from
         * sources other than the Android Market (vending machine).
         *
         * 1 = allow installing from other sources
         * 0 = only allow installing from the Android Market
         */
        public static final String INSTALL_NON_MARKET_APPS = "install_non_market_apps";

        /**
         * Comma-separated list of location providers that activities may access.
         */
        public static final String LOCATION_PROVIDERS_ALLOWED = "location_providers_allowed";

        /**
         * Whether autolock is enabled (0 = false, 1 = true)
         */
        public static final String LOCK_PATTERN_ENABLED = "lock_pattern_autolock";

        /**
         * Whether lock pattern is visible as user enters (0 = false, 1 = true)
         */
        public static final String LOCK_PATTERN_VISIBLE = "lock_pattern_visible_pattern";

        /**
         * Whether lock pattern will vibrate as user enters (0 = false, 1 = true)
         */
        public static final String LOCK_PATTERN_TACTILE_FEEDBACK_ENABLED =
            "lock_pattern_tactile_feedback_enabled";

        /**
         * This preference allows the device to be locked given time after screen goes off,
         * subject to current DeviceAdmin policy limits.
         * @hide
         */
        public static final String LOCK_SCREEN_LOCK_AFTER_TIMEOUT = "lock_screen_lock_after_timeout";


        /**
         * This preference contains the string that shows for owner info on LockScren.
         * @hide
         */
        public static final String LOCK_SCREEN_OWNER_INFO = "lock_screen_owner_info";

        /**
         * This preference enables showing the owner info on LockScren.
         * @hide
         */
        public static final String LOCK_SCREEN_OWNER_INFO_ENABLED =
            "lock_screen_owner_info_enabled";

        /**
         * The saved value for WindowManagerService.setForcedDisplaySize().
         * Two integers separated by a comma.  If unset, then use the real display size.
         * @hide
         */
        public static final String DISPLAY_SIZE_FORCED = "display_size_forced";

        /**
         * Whether assisted GPS should be enabled or not.
         * @hide
         */
        public static final String ASSISTED_GPS_ENABLED = "assisted_gps_enabled";

        /**
         * The Logging ID (a unique 64-bit value) as a hex string.
         * Used as a pseudonymous identifier for logging.
         * @deprecated This identifier is poorly initialized and has
         * many collisions.  It should not be used.
         */
        @Deprecated
        public static final String LOGGING_ID = "logging_id";

        /**
         * User preference for which network(s) should be used. Only the
         * connectivity service should touch this.
         */
        public static final String NETWORK_PREFERENCE = "network_preference";

        /**
         * Used to disable Tethering on a device - defaults to true
         * @hide
         */
        public static final String TETHER_SUPPORTED = "tether_supported";

        /**
         * Used to require DUN APN on the device or not - defaults to a build config value
         * which defaults to false
         * @hide
         */
        public static final String TETHER_DUN_REQUIRED = "tether_dun_required";

        /**
         * Used to hold a gservices-provisioned apn value for DUN.  If set, or the
         * corresponding build config values are set it will override the APN DB
         * values.
         * Consists of a comma seperated list of strings:
         * "name,apn,proxy,port,username,password,server,mmsc,mmsproxy,mmsport,mcc,mnc,auth,type"
         * note that empty fields can be ommitted: "name,apn,,,,,,,,,310,260,,DUN"
         * @hide
         */
        public static final String TETHER_DUN_APN = "tether_dun_apn";

        /**
         * No longer supported.
         */
        public static final String PARENTAL_CONTROL_ENABLED = "parental_control_enabled";

        /**
         * No longer supported.
         */
        public static final String PARENTAL_CONTROL_LAST_UPDATE = "parental_control_last_update";

        /**
         * No longer supported.
         */
        public static final String PARENTAL_CONTROL_REDIRECT_URL = "parental_control_redirect_url";

        /**
         * A positive value indicates how often the SamplingProfiler
         * should take snapshots. Zero value means SamplingProfiler
         * is disabled.
         *
         * @hide
         */
        public static final String SAMPLING_PROFILER_MS = "sampling_profiler_ms";

        /**
         * Settings classname to launch when Settings is clicked from All
         * Applications.  Needed because of user testing between the old
         * and new Settings apps.
         */
        // TODO: 881807
        public static final String SETTINGS_CLASSNAME = "settings_classname";

        /**
         * USB Mass Storage Enabled
         */
        public static final String USB_MASS_STORAGE_ENABLED = "usb_mass_storage_enabled";

        /**
         * If this setting is set (to anything), then all references
         * to Gmail on the device must change to Google Mail.
         */
        public static final String USE_GOOGLE_MAIL = "use_google_mail";

        /**
         * If accessibility is enabled.
         */
        public static final String ACCESSIBILITY_ENABLED = "accessibility_enabled";

        /**
         * If touch exploration is enabled.
         */
        public static final String TOUCH_EXPLORATION_ENABLED = "touch_exploration_enabled";

        /**
         * List of the enabled accessibility providers.
         */
        public static final String ENABLED_ACCESSIBILITY_SERVICES =
            "enabled_accessibility_services";

        /**
         * Whether to speak passwords while in accessibility mode.
         */
        public static final String ACCESSIBILITY_SPEAK_PASSWORD = "speak_password";

        /**
         * If injection of accessibility enhancing JavaScript scripts
         * is enabled.
         * <p>
         *   Note: Accessibility injecting scripts are served by the
         *   Google infrastructure and enable users with disabilities to
         *   efficiantly navigate in and explore web content.
         * </p>
         * <p>
         *   This property represents a boolean value.
         * </p>
         * @hide
         */
        public static final String ACCESSIBILITY_SCRIPT_INJECTION =
            "accessibility_script_injection";

        /**
         * Key bindings for navigation in built-in accessibility support for web content.
         * <p>
         *   Note: These key bindings are for the built-in accessibility navigation for
         *   web content which is used as a fall back solution if JavaScript in a WebView
         *   is not enabled or the user has not opted-in script injection from Google.
         * </p>
         * <p>
         *   The bindings are separated by semi-colon. A binding is a mapping from
         *   a key to a sequence of actions (for more details look at
         *   android.webkit.AccessibilityInjector). A key is represented as the hexademical
         *   string representation of an integer obtained from a meta state (optional) shifted
         *   sixteen times left and bitwise ored with a key code. An action is represented
         *   as a hexademical string representation of an integer where the first two digits
         *   are navigation action index, the second, the third, and the fourth digit pairs
         *   represent the action arguments. The separate actions in a binding are colon
         *   separated. The key and the action sequence it maps to are separated by equals.
         * </p>
         * <p>
         *   For example, the binding below maps the DPAD right button to traverse the
         *   current navigation axis once without firing an accessibility event and to
         *   perform the same traversal again but to fire an event:
         *   <code>
         *     0x16=0x01000100:0x01000101;
         *   </code>
         * </p>
         * <p>
         *   The goal of this binding is to enable dynamic rebinding of keys to
         *   navigation actions for web content without requiring a framework change.
         * </p>
         * <p>
         *   This property represents a string value.
         * </p>
         * @hide
         */
        public static final String ACCESSIBILITY_WEB_CONTENT_KEY_BINDINGS =
            "accessibility_web_content_key_bindings";

        /**
         * The timout for considering a press to be a long press in milliseconds.
         * @hide
         */
        public static final String LONG_PRESS_TIMEOUT = "long_press_timeout";

        /**
         * Setting to always use the default text-to-speech settings regardless
         * of the application settings.
         * 1 = override application settings,
         * 0 = use application settings (if specified).
         *
         * @deprecated  The value of this setting is no longer respected by
         * the framework text to speech APIs as of the Ice Cream Sandwich release.
         */
        @Deprecated
        public static final String TTS_USE_DEFAULTS = "tts_use_defaults";

        /**
         * Default text-to-speech engine speech rate. 100 = 1x
         */
        public static final String TTS_DEFAULT_RATE = "tts_default_rate";

        /**
         * Default text-to-speech engine pitch. 100 = 1x
         */
        public static final String TTS_DEFAULT_PITCH = "tts_default_pitch";

        /**
         * Default text-to-speech engine.
         */
        public static final String TTS_DEFAULT_SYNTH = "tts_default_synth";

        /**
         * Default text-to-speech language.
         *
         * @deprecated this setting is no longer in use, as of the Ice Cream
         * Sandwich release. Apps should never need to read this setting directly,
         * instead can query the TextToSpeech framework classes for the default
         * locale. {@link TextToSpeech#getLanguage()}.
         */
        @Deprecated
        public static final String TTS_DEFAULT_LANG = "tts_default_lang";

        /**
         * Default text-to-speech country.
         *
         * @deprecated this setting is no longer in use, as of the Ice Cream
         * Sandwich release. Apps should never need to read this setting directly,
         * instead can query the TextToSpeech framework classes for the default
         * locale. {@link TextToSpeech#getLanguage()}.
         */
        @Deprecated
        public static final String TTS_DEFAULT_COUNTRY = "tts_default_country";

        /**
         * Default text-to-speech locale variant.
         *
         * @deprecated this setting is no longer in use, as of the Ice Cream
         * Sandwich release. Apps should never need to read this setting directly,
         * instead can query the TextToSpeech framework classes for the
         * locale that is in use {@link TextToSpeech#getLanguage()}.
         */
        @Deprecated
        public static final String TTS_DEFAULT_VARIANT = "tts_default_variant";

        /**
         * Stores the default tts locales on a per engine basis. Stored as
         * a comma seperated list of values, each value being of the form
         * {@code engine_name:locale} for example,
         * {@code com.foo.ttsengine:eng-USA,com.bar.ttsengine:esp-ESP}. This
         * supersedes {@link #TTS_DEFAULT_LANG}, {@link #TTS_DEFAULT_COUNTRY} and
         * {@link #TTS_DEFAULT_VARIANT}. Apps should never need to read this
         * setting directly, and can query the TextToSpeech framework classes
         * for the locale that is in use.
         *
         * @hide
         */
        public static final String TTS_DEFAULT_LOCALE = "tts_default_locale";

        /**
         * Space delimited list of plugin packages that are enabled.
         */
        public static final String TTS_ENABLED_PLUGINS = "tts_enabled_plugins";

        /**
         * Whether to notify the user of open networks.
         * <p>
         * If not connected and the scan results have an open network, we will
         * put this notification up. If we attempt to connect to a network or
         * the open network(s) disappear, we remove the notification. When we
         * show the notification, we will not show it again for
         * {@link android.provider.Settings.Secure#WIFI_NETWORKS_AVAILABLE_REPEAT_DELAY} time.
         */
        public static final String WIFI_NETWORKS_AVAILABLE_NOTIFICATION_ON =
                "wifi_networks_available_notification_on";
        /**
         * {@hide}
         */
        public static final String WIMAX_NETWORKS_AVAILABLE_NOTIFICATION_ON =
                "wimax_networks_available_notification_on";

        /**
         * Delay (in seconds) before repeating the Wi-Fi networks available notification.
         * Connecting to a network will reset the timer.
         */
        public static final String WIFI_NETWORKS_AVAILABLE_REPEAT_DELAY =
                "wifi_networks_available_repeat_delay";

        /**
         * 802.11 country code in ISO 3166 format
         * @hide
         */
        public static final String WIFI_COUNTRY_CODE = "wifi_country_code";


        /**
         * When the number of open networks exceeds this number, the
         * least-recently-used excess networks will be removed.
         */
        public static final String WIFI_NUM_OPEN_NETWORKS_KEPT = "wifi_num_open_networks_kept";

        /**
         * Whether the Wi-Fi should be on.  Only the Wi-Fi service should touch this.
         */
        public static final String WIFI_ON = "wifi_on";

        /**
         * Used to save the Wifi_ON state prior to tethering.
         * This state will be checked to restore Wifi after
         * the user turns off tethering.
         *
         * @hide
         */
        public static final String WIFI_SAVED_STATE = "wifi_saved_state";

        /**
         * AP SSID
         *
         * @hide
         */
        public static final String WIFI_AP_SSID = "wifi_ap_ssid";

        /**
         * AP security
         *
         * @hide
         */
        public static final String WIFI_AP_SECURITY = "wifi_ap_security";

        /**
         * AP passphrase
         *
         * @hide
         */
        public static final String WIFI_AP_PASSWD = "wifi_ap_passwd";

        /**
         * The acceptable packet loss percentage (range 0 - 100) before trying
         * another AP on the same network.
         */
        @Deprecated
        public static final String WIFI_WATCHDOG_ACCEPTABLE_PACKET_LOSS_PERCENTAGE =
                "wifi_watchdog_acceptable_packet_loss_percentage";

        /**
         * The number of access points required for a network in order for the
         * watchdog to monitor it.
         */
        @Deprecated
        public static final String WIFI_WATCHDOG_AP_COUNT = "wifi_watchdog_ap_count";

        /**
         * The delay between background checks.
         */
        @Deprecated
        public static final String WIFI_WATCHDOG_BACKGROUND_CHECK_DELAY_MS =
                "wifi_watchdog_background_check_delay_ms";

        /**
         * Whether the Wi-Fi watchdog is enabled for background checking even
         * after it thinks the user has connected to a good access point.
         */
        @Deprecated
        public static final String WIFI_WATCHDOG_BACKGROUND_CHECK_ENABLED =
                "wifi_watchdog_background_check_enabled";

        /**
         * The timeout for a background ping
         */
        @Deprecated
        public static final String WIFI_WATCHDOG_BACKGROUND_CHECK_TIMEOUT_MS =
                "wifi_watchdog_background_check_timeout_ms";

        /**
         * The number of initial pings to perform that *may* be ignored if they
         * fail. Again, if these fail, they will *not* be used in packet loss
         * calculation. For example, one network always seemed to time out for
         * the first couple pings, so this is set to 3 by default.
         */
        @Deprecated
        public static final String WIFI_WATCHDOG_INITIAL_IGNORED_PING_COUNT =
            "wifi_watchdog_initial_ignored_ping_count";

        /**
         * The maximum number of access points (per network) to attempt to test.
         * If this number is reached, the watchdog will no longer monitor the
         * initial connection state for the network. This is a safeguard for
         * networks containing multiple APs whose DNS does not respond to pings.
         */
        @Deprecated
        public static final String WIFI_WATCHDOG_MAX_AP_CHECKS = "wifi_watchdog_max_ap_checks";

        /**
         * Whether the Wi-Fi watchdog is enabled.
         */
        public static final String WIFI_WATCHDOG_ON = "wifi_watchdog_on";

        /**
         * A comma-separated list of SSIDs for which the Wi-Fi watchdog should be enabled.
         */
        @Deprecated
        public static final String WIFI_WATCHDOG_WATCH_LIST = "wifi_watchdog_watch_list";

        /**
         * The number of pings to test if an access point is a good connection.
         */
        @Deprecated
        public static final String WIFI_WATCHDOG_PING_COUNT = "wifi_watchdog_ping_count";

        /**
         * The delay between pings.
         */
        @Deprecated
        public static final String WIFI_WATCHDOG_PING_DELAY_MS = "wifi_watchdog_ping_delay_ms";

        /**
         * The timeout per ping.
         */
        @Deprecated
        public static final String WIFI_WATCHDOG_PING_TIMEOUT_MS = "wifi_watchdog_ping_timeout_ms";

        /**
         * ms delay before rechecking an 'online' wifi connection when it is thought to be unstable.
         * @hide
         */
        public static final String WIFI_WATCHDOG_DNS_CHECK_SHORT_INTERVAL_MS =
                "wifi_watchdog_dns_check_short_interval_ms";

        /**
         * ms delay before rechecking an 'online' wifi connection when it is thought to be stable.
         * @hide
         */
        public static final String WIFI_WATCHDOG_DNS_CHECK_LONG_INTERVAL_MS =
                "wifi_watchdog_dns_check_long_interval_ms";

        /**
         * ms delay before rechecking a connect SSID for walled garden with a http download.
         * @hide
         */
        public static final String WIFI_WATCHDOG_WALLED_GARDEN_INTERVAL_MS =
                "wifi_watchdog_walled_garden_interval_ms";

        /**
         * max blacklist calls on an SSID before full dns check failures disable the network.
         * @hide
         */
        public static final String WIFI_WATCHDOG_MAX_SSID_BLACKLISTS =
                "wifi_watchdog_max_ssid_blacklists";

        /**
         * Number of dns pings per check.
         * @hide
         */
        public static final String WIFI_WATCHDOG_NUM_DNS_PINGS = "wifi_watchdog_num_dns_pings";

        /**
         * Minimum number of responses to the dns pings to consider the test 'successful'.
         * @hide
         */
        public static final String WIFI_WATCHDOG_MIN_DNS_RESPONSES =
                "wifi_watchdog_min_dns_responses";

        /**
         * Timeout on dns pings
         * @hide
         */
        public static final String WIFI_WATCHDOG_DNS_PING_TIMEOUT_MS =
                "wifi_watchdog_dns_ping_timeout_ms";

        /**
         * We consider action from a 'blacklist' call to have finished by the end of
         * this interval.  If we are connected to the same AP with no network connection,
         * we are likely stuck on an SSID with no external connectivity.
         * @hide
         */
        public static final String WIFI_WATCHDOG_BLACKLIST_FOLLOWUP_INTERVAL_MS =
                "wifi_watchdog_blacklist_followup_interval_ms";

        /**
         * Setting to turn off poor network avoidance on Wi-Fi. Feature is disabled by default and
         * the setting needs to be set to 1 to enable it.
         * @hide
         */
        public static final String WIFI_WATCHDOG_POOR_NETWORK_TEST_ENABLED =
                "wifi_watchdog_poor_network_test_enabled";

        /**
         * Setting to turn off walled garden test on Wi-Fi. Feature is enabled by default and
         * the setting needs to be set to 0 to disable it.
         * @hide
         */
        public static final String WIFI_WATCHDOG_WALLED_GARDEN_TEST_ENABLED =
                "wifi_watchdog_walled_garden_test_enabled";

        /**
         * The URL used for walled garden check upon a new conection. WifiWatchdogService
         * fetches the URL and checks to see if {@link #WIFI_WATCHDOG_WALLED_GARDEN_PATTERN}
         * is not part of the title string to notify the user on the presence of a walled garden.
         * @hide
         */
        public static final String WIFI_WATCHDOG_WALLED_GARDEN_URL =
                "wifi_watchdog_walled_garden_url";

        /**
         * Boolean to determine whether to notify on disabling a network.  Secure setting used
         * to notify user only once.
         * @hide
         */
        public static final String WIFI_WATCHDOG_SHOW_DISABLED_NETWORK_POPUP =
                "wifi_watchdog_show_disabled_network_popup";

        /**
         * The maximum number of times we will retry a connection to an access
         * point for which we have failed in acquiring an IP address from DHCP.
         * A value of N means that we will make N+1 connection attempts in all.
         */
        public static final String WIFI_MAX_DHCP_RETRY_COUNT = "wifi_max_dhcp_retry_count";

        /**
         * The operational wifi frequency band
         * Set to one of {@link WifiManager#WIFI_FREQUENCY_BAND_AUTO},
         * {@link WifiManager#WIFI_FREQUENCY_BAND_5GHZ} or
         * {@link WifiManager#WIFI_FREQUENCY_BAND_2GHZ}
         *
         * @hide
         */
        public static final String WIFI_FREQUENCY_BAND = "wifi_frequency_band";

        /**
         * Maximum amount of time in milliseconds to hold a wakelock while waiting for mobile
         * data connectivity to be established after a disconnect from Wi-Fi.
         */
        public static final String WIFI_MOBILE_DATA_TRANSITION_WAKELOCK_TIMEOUT_MS =
            "wifi_mobile_data_transition_wakelock_timeout_ms";

        /**
         * Whether background data usage is allowed by the user. See
         * ConnectivityManager for more info.
         */
        @Deprecated
        public static final String BACKGROUND_DATA = "background_data";

        /**
         * Origins for which browsers should allow geolocation by default.
         * The value is a space-separated list of origins.
         */
        public static final String ALLOWED_GEOLOCATION_ORIGINS
                = "allowed_geolocation_origins";

        /**
         * Whether mobile data connections are allowed by the user.  See
         * ConnectivityManager for more info.
         * @hide
         */
        public static final String MOBILE_DATA = "mobile_data";

        /**
         * The CDMA roaming mode 0 = Home Networks, CDMA default
         *                       1 = Roaming on Affiliated networks
         *                       2 = Roaming on any networks
         * @hide
         */
        public static final String CDMA_ROAMING_MODE = "roaming_settings";

        /**
         * The CDMA subscription mode 0 = RUIM/SIM (default)
         *                                1 = NV
         * @hide
         */
        public static final String CDMA_SUBSCRIPTION_MODE = "subscription_mode";

        /**
         * The preferred network mode   7 = Global
         *                              6 = EvDo only
         *                              5 = CDMA w/o EvDo
         *                              4 = CDMA / EvDo auto
         *                              3 = GSM / WCDMA auto
         *                              2 = WCDMA only
         *                              1 = GSM only
         *                              0 = GSM / WCDMA preferred
         * @hide
         */
        public static final String PREFERRED_NETWORK_MODE =
                "preferred_network_mode";

        /**
         * The preferred TTY mode     0 = TTy Off, CDMA default
         *                            1 = TTY Full
         *                            2 = TTY HCO
         *                            3 = TTY VCO
         * @hide
         */
        public static final String PREFERRED_TTY_MODE =
                "preferred_tty_mode";


        /**
         * CDMA Cell Broadcast SMS
         *                            0 = CDMA Cell Broadcast SMS disabled
         *                            1 = CDMA Cell Broadcast SMS enabled
         * @hide
         */
        public static final String CDMA_CELL_BROADCAST_SMS =
                "cdma_cell_broadcast_sms";

        /**
         * The cdma subscription 0 = Subscription from RUIM, when available
         *                       1 = Subscription from NV
         * @hide
         */
        public static final String PREFERRED_CDMA_SUBSCRIPTION =
                "preferred_cdma_subscription";

        /**
         * Whether the enhanced voice privacy mode is enabled.
         * 0 = normal voice privacy
         * 1 = enhanced voice privacy
         * @hide
         */
        public static final String ENHANCED_VOICE_PRIVACY_ENABLED = "enhanced_voice_privacy_enabled";

        /**
         * Whether the TTY mode mode is enabled.
         * 0 = disabled
         * 1 = enabled
         * @hide
         */
        public static final String TTY_MODE_ENABLED = "tty_mode_enabled";

        /**
         * The number of milliseconds to delay before sending out Connectivyt Change broadcasts
         * @hide
         */
        public static final String CONNECTIVITY_CHANGE_DELAY = "connectivity_change_delay";

        /**
         * Default value for CONNECTIVITY_CHANGE_DELAY in milliseconds.
         * @hide
         */
        public static final int CONNECTIVITY_CHANGE_DELAY_DEFAULT = 3000;

        /**
         * Controls whether settings backup is enabled.
         * Type: int ( 0 = disabled, 1 = enabled )
         * @hide
         */
        public static final String BACKUP_ENABLED = "backup_enabled";

        /**
         * Controls whether application data is automatically restored from backup
         * at install time.
         * Type: int ( 0 = disabled, 1 = enabled )
         * @hide
         */
        public static final String BACKUP_AUTO_RESTORE = "backup_auto_restore";

        /**
         * Indicates whether settings backup has been fully provisioned.
         * Type: int ( 0 = unprovisioned, 1 = fully provisioned )
         * @hide
         */
        public static final String BACKUP_PROVISIONED = "backup_provisioned";

        /**
         * Component of the transport to use for backup/restore.
         * @hide
         */
        public static final String BACKUP_TRANSPORT = "backup_transport";

        /**
         * Version for which the setup wizard was last shown.  Bumped for
         * each release when there is new setup information to show.
         * @hide
         */
        public static final String LAST_SETUP_SHOWN = "last_setup_shown";

        /**
         * How frequently (in seconds) to check the memory status of the
         * device.
         * @hide
         */
        public static final String MEMCHECK_INTERVAL = "memcheck_interval";

        /**
         * Max frequency (in seconds) to log memory check stats, in realtime
         * seconds.  This allows for throttling of logs when the device is
         * running for large amounts of time.
         * @hide
         */
        public static final String MEMCHECK_LOG_REALTIME_INTERVAL =
                "memcheck_log_realtime_interval";

        /**
         * Boolean indicating whether rebooting due to system memory checks
         * is enabled.
         * @hide
         */
        public static final String MEMCHECK_SYSTEM_ENABLED = "memcheck_system_enabled";

        /**
         * How many bytes the system process must be below to avoid scheduling
         * a soft reboot.  This reboot will happen when it is next determined
         * to be a good time.
         * @hide
         */
        public static final String MEMCHECK_SYSTEM_SOFT_THRESHOLD = "memcheck_system_soft";

        /**
         * How many bytes the system process must be below to avoid scheduling
         * a hard reboot.  This reboot will happen immediately.
         * @hide
         */
        public static final String MEMCHECK_SYSTEM_HARD_THRESHOLD = "memcheck_system_hard";

        /**
         * How many bytes the phone process must be below to avoid scheduling
         * a soft restart.  This restart will happen when it is next determined
         * to be a good time.
         * @hide
         */
        public static final String MEMCHECK_PHONE_SOFT_THRESHOLD = "memcheck_phone_soft";

        /**
         * How many bytes the phone process must be below to avoid scheduling
         * a hard restart.  This restart will happen immediately.
         * @hide
         */
        public static final String MEMCHECK_PHONE_HARD_THRESHOLD = "memcheck_phone_hard";

        /**
         * Boolean indicating whether restarting the phone process due to
         * memory checks is enabled.
         * @hide
         */
        public static final String MEMCHECK_PHONE_ENABLED = "memcheck_phone_enabled";

        /**
         * First time during the day it is okay to kill processes
         * or reboot the device due to low memory situations.  This number is
         * in seconds since midnight.
         * @hide
         */
        public static final String MEMCHECK_EXEC_START_TIME = "memcheck_exec_start_time";

        /**
         * Last time during the day it is okay to kill processes
         * or reboot the device due to low memory situations.  This number is
         * in seconds since midnight.
         * @hide
         */
        public static final String MEMCHECK_EXEC_END_TIME = "memcheck_exec_end_time";

        /**
         * How long the screen must have been off in order to kill processes
         * or reboot.  This number is in seconds.  A value of -1 means to
         * entirely disregard whether the screen is on.
         * @hide
         */
        public static final String MEMCHECK_MIN_SCREEN_OFF = "memcheck_min_screen_off";

        /**
         * How much time there must be until the next alarm in order to kill processes
         * or reboot.  This number is in seconds.  Note: this value must be
         * smaller than {@link #MEMCHECK_RECHECK_INTERVAL} or else it will
         * always see an alarm scheduled within its time.
         * @hide
         */
        public static final String MEMCHECK_MIN_ALARM = "memcheck_min_alarm";

        /**
         * How frequently to check whether it is a good time to restart things,
         * if the device is in a bad state.  This number is in seconds.  Note:
         * this value must be larger than {@link #MEMCHECK_MIN_ALARM} or else
         * the alarm to schedule the recheck will always appear within the
         * minimum "do not execute now" time.
         * @hide
         */
        public static final String MEMCHECK_RECHECK_INTERVAL = "memcheck_recheck_interval";

        /**
         * How frequently (in DAYS) to reboot the device.  If 0, no reboots
         * will occur.
         * @hide
         */
        public static final String REBOOT_INTERVAL = "reboot_interval";

        /**
         * First time during the day it is okay to force a reboot of the
         * device (if REBOOT_INTERVAL is set).  This number is
         * in seconds since midnight.
         * @hide
         */
        public static final String REBOOT_START_TIME = "reboot_start_time";

        /**
         * The window of time (in seconds) after each REBOOT_INTERVAL in which
         * a reboot can be executed.  If 0, a reboot will always be executed at
         * exactly the given time.  Otherwise, it will only be executed if
         * the device is idle within the window.
         * @hide
         */
        public static final String REBOOT_WINDOW = "reboot_window";

        /**
         * Threshold values for the duration and level of a discharge cycle, under
         * which we log discharge cycle info.
         * @hide
         */
        public static final String BATTERY_DISCHARGE_DURATION_THRESHOLD =
                "battery_discharge_duration_threshold";
        /** @hide */
        public static final String BATTERY_DISCHARGE_THRESHOLD = "battery_discharge_threshold";

        /**
         * Flag for allowing ActivityManagerService to send ACTION_APP_ERROR intents
         * on application crashes and ANRs. If this is disabled, the crash/ANR dialog
         * will never display the "Report" button.
         * Type: int ( 0 = disallow, 1 = allow )
         * @hide
         */
        public static final String SEND_ACTION_APP_ERROR = "send_action_app_error";

        /**
         * Nonzero causes Log.wtf() to crash.
         * @hide
         */
        public static final String WTF_IS_FATAL = "wtf_is_fatal";

        /**
         * Maximum age of entries kept by {@link com.android.internal.os.IDropBoxManagerService}.
         * @hide
         */
        public static final String DROPBOX_AGE_SECONDS =
                "dropbox_age_seconds";
        /**
         * Maximum number of entry files which {@link com.android.internal.os.IDropBoxManagerService} will keep around.
         * @hide
         */
        public static final String DROPBOX_MAX_FILES =
                "dropbox_max_files";
        /**
         * Maximum amount of disk space used by {@link com.android.internal.os.IDropBoxManagerService} no matter what.
         * @hide
         */
        public static final String DROPBOX_QUOTA_KB =
                "dropbox_quota_kb";
        /**
         * Percent of free disk (excluding reserve) which {@link com.android.internal.os.IDropBoxManagerService} will use.
         * @hide
         */
        public static final String DROPBOX_QUOTA_PERCENT =
                "dropbox_quota_percent";
        /**
         * Percent of total disk which {@link com.android.internal.os.IDropBoxManagerService} will never dip into.
         * @hide
         */
        public static final String DROPBOX_RESERVE_PERCENT =
                "dropbox_reserve_percent";
        /**
         * Prefix for per-tag dropbox disable/enable settings.
         * @hide
         */
        public static final String DROPBOX_TAG_PREFIX =
                "dropbox:";
        /**
         * Lines of logcat to include with system crash/ANR/etc. reports,
         * as a prefix of the dropbox tag of the report type.
         * For example, "logcat_for_system_server_anr" controls the lines
         * of logcat captured with system server ANR reports.  0 to disable.
         * @hide
         */
        public static final String ERROR_LOGCAT_PREFIX =
                "logcat_for_";


        /**
         * Screen timeout in milliseconds corresponding to the
         * PowerManager's POKE_LOCK_SHORT_TIMEOUT flag (i.e. the fastest
         * possible screen timeout behavior.)
         * @hide
         */
        public static final String SHORT_KEYLIGHT_DELAY_MS =
                "short_keylight_delay_ms";

        /**
         * The interval in minutes after which the amount of free storage left on the
         * device is logged to the event log
         * @hide
         */
        public static final String SYS_FREE_STORAGE_LOG_INTERVAL =
                "sys_free_storage_log_interval";

        /**
         * Threshold for the amount of change in disk free space required to report the amount of
         * free space. Used to prevent spamming the logs when the disk free space isn't changing
         * frequently.
         * @hide
         */
        public static final String DISK_FREE_CHANGE_REPORTING_THRESHOLD =
                "disk_free_change_reporting_threshold";


        /**
         * Minimum percentage of free storage on the device that is used to determine if
         * the device is running low on storage.  The default is 10.
         * <p>Say this value is set to 10, the device is considered running low on storage
         * if 90% or more of the device storage is filled up.
         * @hide
         */
        public static final String SYS_STORAGE_THRESHOLD_PERCENTAGE =
                "sys_storage_threshold_percentage";

        /**
         * Maximum byte size of the low storage threshold.  This is to ensure
         * that {@link #SYS_STORAGE_THRESHOLD_PERCENTAGE} does not result in
         * an overly large threshold for large storage devices.  Currently this
         * must be less than 2GB.  This default is 500MB.
         * @hide
         */
        public static final String SYS_STORAGE_THRESHOLD_MAX_BYTES =
                "sys_storage_threshold_max_bytes";

        /**
         * Minimum bytes of free storage on the device before the data
         * partition is considered full. By default, 1 MB is reserved
         * to avoid system-wide SQLite disk full exceptions.
         * @hide
         */
        public static final String SYS_STORAGE_FULL_THRESHOLD_BYTES =
                "sys_storage_full_threshold_bytes";

        /**
         * The interval in milliseconds after which Wi-Fi is considered idle.
         * When idle, it is possible for the device to be switched from Wi-Fi to
         * the mobile data network.
         * @hide
         */
        public static final String WIFI_IDLE_MS = "wifi_idle_ms";

        /**
         * The interval in milliseconds to issue wake up scans when wifi needs
         * to connect. This is necessary to connect to an access point when
         * device is on the move and the screen is off.
         * @hide
         */
        public static final String WIFI_FRAMEWORK_SCAN_INTERVAL_MS =
                "wifi_framework_scan_interval_ms";

        /**
         * The interval in milliseconds to scan as used by the wifi supplicant
         * @hide
         */
        public static final String WIFI_SUPPLICANT_SCAN_INTERVAL_MS =
                "wifi_supplicant_scan_interval_ms";

        /**
         * The interval in milliseconds at which to check packet counts on the
         * mobile data interface when screen is on, to detect possible data
         * connection problems.
         * @hide
         */
        public static final String PDP_WATCHDOG_POLL_INTERVAL_MS =
                "pdp_watchdog_poll_interval_ms";

        /**
         * The interval in milliseconds at which to check packet counts on the
         * mobile data interface when screen is off, to detect possible data
         * connection problems.
         * @hide
         */
        public static final String PDP_WATCHDOG_LONG_POLL_INTERVAL_MS =
                "pdp_watchdog_long_poll_interval_ms";

        /**
         * The interval in milliseconds at which to check packet counts on the
         * mobile data interface after {@link #PDP_WATCHDOG_TRIGGER_PACKET_COUNT}
         * outgoing packets has been reached without incoming packets.
         * @hide
         */
        public static final String PDP_WATCHDOG_ERROR_POLL_INTERVAL_MS =
                "pdp_watchdog_error_poll_interval_ms";

        /**
         * The number of outgoing packets sent without seeing an incoming packet
         * that triggers a countdown (of {@link #PDP_WATCHDOG_ERROR_POLL_COUNT}
         * device is logged to the event log
         * @hide
         */
        public static final String PDP_WATCHDOG_TRIGGER_PACKET_COUNT =
                "pdp_watchdog_trigger_packet_count";

        /**
         * The number of polls to perform (at {@link #PDP_WATCHDOG_ERROR_POLL_INTERVAL_MS})
         * after hitting {@link #PDP_WATCHDOG_TRIGGER_PACKET_COUNT} before
         * attempting data connection recovery.
         * @hide
         */
        public static final String PDP_WATCHDOG_ERROR_POLL_COUNT =
                "pdp_watchdog_error_poll_count";

        /**
         * The number of failed PDP reset attempts before moving to something more
         * drastic: re-registering to the network.
         * @hide
         */
        public static final String PDP_WATCHDOG_MAX_PDP_RESET_FAIL_COUNT =
                "pdp_watchdog_max_pdp_reset_fail_count";

        /**
         * The number of milliseconds to delay when checking for data stalls
         * @hide
         */
        public static final String DATA_STALL_ALARM_DELAY_IN_MS =
                "data_stall_alarm_delay_in_ms";

        /**
         * The interval in milliseconds at which to check gprs registration
         * after the first registration mismatch of gprs and voice service,
         * to detect possible data network registration problems.
         *
         * @hide
         */
        public static final String GPRS_REGISTER_CHECK_PERIOD_MS =
                "gprs_register_check_period_ms";

        /**
         * The length of time in milli-seconds that automatic small adjustments to
         * SystemClock are ignored if NITZ_UPDATE_DIFF is not exceeded.
         * @hide
         */
        public static final String NITZ_UPDATE_SPACING = "nitz_update_spacing";

        /**
         * If the NITZ_UPDATE_DIFF time is exceeded then an automatic adjustment
         * to SystemClock will be allowed even if NITZ_UPDATE_SPACING has not been
         * exceeded.
         * @hide
         */
        public static final String NITZ_UPDATE_DIFF = "nitz_update_diff";

        /**
         * The maximum reconnect delay for short network outages or when the network is suspended
         * due to phone use.
         * @hide
         */
        public static final String SYNC_MAX_RETRY_DELAY_IN_SECONDS =
                "sync_max_retry_delay_in_seconds";

        /**
         * The interval in milliseconds at which to check the number of SMS sent
         * out without asking for use permit, to limit the un-authorized SMS
         * usage.
         * @hide
         */
        public static final String SMS_OUTGOING_CHECK_INTERVAL_MS =
                "sms_outgoing_check_interval_ms";

        /**
         * The number of outgoing SMS sent without asking for user permit
         * (of {@link #SMS_OUTGOING_CHECK_INTERVAL_MS}
         * @hide
         */
        public static final String SMS_OUTGOING_CHECK_MAX_COUNT =
                "sms_outgoing_check_max_count";

        /**
         * The global search provider chosen by the user (if multiple global
         * search providers are installed). This will be the provider returned
         * by {@link SearchManager#getGlobalSearchActivity()} if it's still
         * installed. This setting is stored as a flattened component name as
         * per {@link ComponentName#flattenToString()}.
         *
         * @hide
         */
        public static final String SEARCH_GLOBAL_SEARCH_ACTIVITY =
                "search_global_search_activity";

        /**
         * The number of promoted sources in GlobalSearch.
         * @hide
         */
        public static final String SEARCH_NUM_PROMOTED_SOURCES = "search_num_promoted_sources";
        /**
         * The maximum number of suggestions returned by GlobalSearch.
         * @hide
         */
        public static final String SEARCH_MAX_RESULTS_TO_DISPLAY = "search_max_results_to_display";
        /**
         * The number of suggestions GlobalSearch will ask each non-web search source for.
         * @hide
         */
        public static final String SEARCH_MAX_RESULTS_PER_SOURCE = "search_max_results_per_source";
        /**
         * The number of suggestions the GlobalSearch will ask the web search source for.
         * @hide
         */
        public static final String SEARCH_WEB_RESULTS_OVERRIDE_LIMIT =
                "search_web_results_override_limit";
        /**
         * The number of milliseconds that GlobalSearch will wait for suggestions from
         * promoted sources before continuing with all other sources.
         * @hide
         */
        public static final String SEARCH_PROMOTED_SOURCE_DEADLINE_MILLIS =
                "search_promoted_source_deadline_millis";
        /**
         * The number of milliseconds before GlobalSearch aborts search suggesiton queries.
         * @hide
         */
        public static final String SEARCH_SOURCE_TIMEOUT_MILLIS = "search_source_timeout_millis";
        /**
         * The maximum number of milliseconds that GlobalSearch shows the previous results
         * after receiving a new query.
         * @hide
         */
        public static final String SEARCH_PREFILL_MILLIS = "search_prefill_millis";
        /**
         * The maximum age of log data used for shortcuts in GlobalSearch.
         * @hide
         */
        public static final String SEARCH_MAX_STAT_AGE_MILLIS = "search_max_stat_age_millis";
        /**
         * The maximum age of log data used for source ranking in GlobalSearch.
         * @hide
         */
        public static final String SEARCH_MAX_SOURCE_EVENT_AGE_MILLIS =
                "search_max_source_event_age_millis";
        /**
         * The minimum number of impressions needed to rank a source in GlobalSearch.
         * @hide
         */
        public static final String SEARCH_MIN_IMPRESSIONS_FOR_SOURCE_RANKING =
                "search_min_impressions_for_source_ranking";
        /**
         * The minimum number of clicks needed to rank a source in GlobalSearch.
         * @hide
         */
        public static final String SEARCH_MIN_CLICKS_FOR_SOURCE_RANKING =
                "search_min_clicks_for_source_ranking";
        /**
         * The maximum number of shortcuts shown by GlobalSearch.
         * @hide
         */
        public static final String SEARCH_MAX_SHORTCUTS_RETURNED = "search_max_shortcuts_returned";
        /**
         * The size of the core thread pool for suggestion queries in GlobalSearch.
         * @hide
         */
        public static final String SEARCH_QUERY_THREAD_CORE_POOL_SIZE =
                "search_query_thread_core_pool_size";
        /**
         * The maximum size of the thread pool for suggestion queries in GlobalSearch.
         * @hide
         */
        public static final String SEARCH_QUERY_THREAD_MAX_POOL_SIZE =
                "search_query_thread_max_pool_size";
        /**
         * The size of the core thread pool for shortcut refreshing in GlobalSearch.
         * @hide
         */
        public static final String SEARCH_SHORTCUT_REFRESH_CORE_POOL_SIZE =
                "search_shortcut_refresh_core_pool_size";
        /**
         * The maximum size of the thread pool for shortcut refreshing in GlobalSearch.
         * @hide
         */
        public static final String SEARCH_SHORTCUT_REFRESH_MAX_POOL_SIZE =
                "search_shortcut_refresh_max_pool_size";
        /**
         * The maximun time that excess threads in the GlobalSeach thread pools will
         * wait before terminating.
         * @hide
         */
        public static final String SEARCH_THREAD_KEEPALIVE_SECONDS =
                "search_thread_keepalive_seconds";
        /**
         * The maximum number of concurrent suggestion queries to each source.
         * @hide
         */
        public static final String SEARCH_PER_SOURCE_CONCURRENT_QUERY_LIMIT =
                "search_per_source_concurrent_query_limit";

        /**
         * Whether or not alert sounds are played on MountService events. (0 = false, 1 = true)
         * @hide
         */
        public static final String MOUNT_PLAY_NOTIFICATION_SND = "mount_play_not_snd";

        /**
         * Whether or not UMS auto-starts on UMS host detection. (0 = false, 1 = true)
         * @hide
         */
        public static final String MOUNT_UMS_AUTOSTART = "mount_ums_autostart";

        /**
         * Whether or not a notification is displayed on UMS host detection. (0 = false, 1 = true)
         * @hide
         */
        public static final String MOUNT_UMS_PROMPT = "mount_ums_prompt";

        /**
         * Whether or not a notification is displayed while UMS is enabled. (0 = false, 1 = true)
         * @hide
         */
        public static final String MOUNT_UMS_NOTIFY_ENABLED = "mount_ums_notify_enabled";

        /**
         * If nonzero, ANRs in invisible background processes bring up a dialog.
         * Otherwise, the process will be silently killed.
         * @hide
         */
        public static final String ANR_SHOW_BACKGROUND = "anr_show_background";

        /**
         * Whether to allow killing of the foreground app by long-pressing the Back button
         * @hide
         */
        public static final String KILL_APP_LONGPRESS_BACK = "kill_app_longpress_back";

        /**
         * The {@link ComponentName} string of the service to be used as the voice recognition
         * service.
         *
         * @hide
         */
        public static final String VOICE_RECOGNITION_SERVICE = "voice_recognition_service";


        /**
         * The {@link ComponentName} string of the selected spell checker service which is
         * one of the services managed by the text service manager.
         *
         * @hide
         */
        public static final String SELECTED_SPELL_CHECKER = "selected_spell_checker";

        /**
         * The {@link ComponentName} string of the selected subtype of the selected spell checker
         * service which is one of the services managed by the text service manager.
         *
         * @hide
         */
        public static final String SELECTED_SPELL_CHECKER_SUBTYPE =
                "selected_spell_checker_subtype";

        /**
         * The {@link ComponentName} string whether spell checker is enabled or not.
         *
         * @hide
         */
        public static final String SPELL_CHECKER_ENABLED = "spell_checker_enabled";

        /**
         * What happens when the user presses the Power button while in-call
         * and the screen is on.<br/>
         * <b>Values:</b><br/>
         * 1 - The Power button turns off the screen and locks the device. (Default behavior)<br/>
         * 2 - The Power button hangs up the current call.<br/>
         *
         * @hide
         */
        public static final String INCALL_POWER_BUTTON_BEHAVIOR = "incall_power_button_behavior";

        /**
         * INCALL_POWER_BUTTON_BEHAVIOR value for "turn off screen".
         * @hide
         */
        public static final int INCALL_POWER_BUTTON_BEHAVIOR_SCREEN_OFF = 0x1;

        /**
         * INCALL_POWER_BUTTON_BEHAVIOR value for "hang up".
         * @hide
         */
        public static final int INCALL_POWER_BUTTON_BEHAVIOR_HANGUP = 0x2;

        /**
         * INCALL_POWER_BUTTON_BEHAVIOR default value.
         * @hide
         */
        public static final int INCALL_POWER_BUTTON_BEHAVIOR_DEFAULT =
                INCALL_POWER_BUTTON_BEHAVIOR_SCREEN_OFF;

        /**
         * The current night mode that has been selected by the user.  Owned
         * and controlled by UiModeManagerService.  Constants are as per
         * UiModeManager.
         * @hide
         */
        public static final String UI_NIGHT_MODE = "ui_night_mode";

        /**
         * Let user pick default install location.
         * @hide
         */
        public static final String SET_INSTALL_LOCATION = "set_install_location";

        /**
         * Default install location value.
         * 0 = auto, let system decide
         * 1 = internal
         * 2 = sdcard
         * @hide
         */
        public static final String DEFAULT_INSTALL_LOCATION = "default_install_location";

        /**
         * The bandwidth throttle polling freqency in seconds
         * @hide
         */
        public static final String THROTTLE_POLLING_SEC = "throttle_polling_sec";

        /**
         * The bandwidth throttle threshold (long)
         * @hide
         */
        public static final String THROTTLE_THRESHOLD_BYTES = "throttle_threshold_bytes";

        /**
         * The bandwidth throttle value (kbps)
         * @hide
         */
        public static final String THROTTLE_VALUE_KBITSPS = "throttle_value_kbitsps";

        /**
         * The bandwidth throttle reset calendar day (1-28)
         * @hide
         */
        public static final String THROTTLE_RESET_DAY = "throttle_reset_day";

        /**
         * The throttling notifications we should send
         * @hide
         */
        public static final String THROTTLE_NOTIFICATION_TYPE = "throttle_notification_type";

        /**
         * Help URI for data throttling policy
         * @hide
         */
        public static final String THROTTLE_HELP_URI = "throttle_help_uri";

        /**
         * The length of time in Sec that we allow our notion of NTP time
         * to be cached before we refresh it
         * @hide
         */
        public static final String THROTTLE_MAX_NTP_CACHE_AGE_SEC =
                "throttle_max_ntp_cache_age_sec";

        /**
         * The maximum size, in bytes, of a download that the download manager will transfer over
         * a non-wifi connection.
         * @hide
         */
        public static final String DOWNLOAD_MAX_BYTES_OVER_MOBILE =
                "download_manager_max_bytes_over_mobile";

        /**
         * The recommended maximum size, in bytes, of a download that the download manager should
         * transfer over a non-wifi connection. Over this size, the use will be warned, but will
         * have the option to start the download over the mobile connection anyway.
         * @hide
         */
        public static final String DOWNLOAD_RECOMMENDED_MAX_BYTES_OVER_MOBILE =
                "download_manager_recommended_max_bytes_over_mobile";

        /**
         * ms during which to consume extra events related to Inet connection condition
         * after a transtion to fully-connected
         * @hide
         */
        public static final String INET_CONDITION_DEBOUNCE_UP_DELAY =
                "inet_condition_debounce_up_delay";

        /**
         * ms during which to consume extra events related to Inet connection condtion
         * after a transtion to partly-connected
         * @hide
         */
        public static final String INET_CONDITION_DEBOUNCE_DOWN_DELAY =
                "inet_condition_debounce_down_delay";

        /**
         * URL to open browser on to allow user to manage a prepay account
         * @hide
         */
        public static final String SETUP_PREPAID_DATA_SERVICE_URL =
                "setup_prepaid_data_service_url";

        /**
         * URL to attempt a GET on to see if this is a prepay device
         * @hide
         */
        public static final String SETUP_PREPAID_DETECTION_TARGET_URL =
                "setup_prepaid_detection_target_url";

        /**
         * Host to check for a redirect to after an attempt to GET
         * SETUP_PREPAID_DETECTION_TARGET_URL. (If we redirected there,
         * this is a prepaid device with zero balance.)
         * @hide
         */
        public static final String SETUP_PREPAID_DETECTION_REDIR_HOST =
                "setup_prepaid_detection_redir_host";

        /** {@hide} */
        public static final String NETSTATS_ENABLED = "netstats_enabled";
        /** {@hide} */
        public static final String NETSTATS_POLL_INTERVAL = "netstats_poll_interval";
        /** {@hide} */
        public static final String NETSTATS_PERSIST_THRESHOLD = "netstats_persist_threshold";
        /** {@hide} */
        public static final String NETSTATS_NETWORK_BUCKET_DURATION = "netstats_network_bucket_duration";
        /** {@hide} */
        public static final String NETSTATS_NETWORK_MAX_HISTORY = "netstats_network_max_history";
        /** {@hide} */
        public static final String NETSTATS_UID_BUCKET_DURATION = "netstats_uid_bucket_duration";
        /** {@hide} */
        public static final String NETSTATS_UID_MAX_HISTORY = "netstats_uid_max_history";
        /** {@hide} */
        public static final String NETSTATS_TAG_MAX_HISTORY = "netstats_tag_max_history";

        /** Preferred NTP server. {@hide} */
        public static final String NTP_SERVER = "ntp_server";
        /** Timeout in milliseconds to wait for NTP server. {@hide} */
        public static final String NTP_TIMEOUT = "ntp_timeout";

        /** Autofill server address (Used in WebView/browser). {@hide} */
        public static final String WEB_AUTOFILL_QUERY_URL =
            "web_autofill_query_url";

        /** Whether package verification is enabled. {@hide} */
        public static final String PACKAGE_VERIFIER_ENABLE = "verifier_enable";

        /** Timeout for package verification. {@hide} */
        public static final String PACKAGE_VERIFIER_TIMEOUT = "verifier_timeout";

        /**
         * Duration in milliseconds before pre-authorized URIs for the contacts
         * provider should expire.
         * @hide
         */
        public static final String CONTACTS_PREAUTH_URI_EXPIRATION =
                "contacts_preauth_uri_expiration";

        /**
         * This are the settings to be backed up.
         *
         * NOTE: Settings are backed up and restored in the order they appear
         *       in this array. If you have one setting depending on another,
         *       make sure that they are ordered appropriately.
         *
         * @hide
         */
        public static final String[] SETTINGS_TO_BACKUP = {
            ADB_ENABLED,
            ALLOW_MOCK_LOCATION,
            PARENTAL_CONTROL_ENABLED,
            PARENTAL_CONTROL_REDIRECT_URL,
            USB_MASS_STORAGE_ENABLED,
            ACCESSIBILITY_SCRIPT_INJECTION,
            BACKUP_AUTO_RESTORE,
            ENABLED_ACCESSIBILITY_SERVICES,
            TOUCH_EXPLORATION_ENABLED,
            ACCESSIBILITY_ENABLED,
            ACCESSIBILITY_SPEAK_PASSWORD,
            TTS_USE_DEFAULTS,
            TTS_DEFAULT_RATE,
            TTS_DEFAULT_PITCH,
            TTS_DEFAULT_SYNTH,
            TTS_DEFAULT_LANG,
            TTS_DEFAULT_COUNTRY,
            TTS_ENABLED_PLUGINS,
            TTS_DEFAULT_LOCALE,
            WIFI_NETWORKS_AVAILABLE_NOTIFICATION_ON,
            WIFI_NETWORKS_AVAILABLE_REPEAT_DELAY,
            WIFI_NUM_OPEN_NETWORKS_KEPT,
            MOUNT_PLAY_NOTIFICATION_SND,
            MOUNT_UMS_AUTOSTART,
            MOUNT_UMS_PROMPT,
            MOUNT_UMS_NOTIFY_ENABLED,
            UI_NIGHT_MODE,
            LOCK_SCREEN_OWNER_INFO,
            LOCK_SCREEN_OWNER_INFO_ENABLED
        };

        /**
         * @hide
         */
        public static final String POWER_SAVER_MODE = "power_saver_mode";

        /**
         * @hide
         */
        public static final String POWER_SAVER_DATA_MODE = "power_saver_data_mode";

        /**
         * @hide
         */
        public static final String POWER_SAVER_ORIGINAL_NETWORK_ON = "power_saver_original_network_on";

        /**
         * @hide
         */
        public static final String POWER_SAVER_ORIGINAL_NETWORK_MODE = "power_saver_original_network_mode";

        /**
         * @hide
         */
        public static final String POWER_SAVER_SYNC_MODE = "power_saver_sync_mode";

        /**
         * @hide
         */
        public static final String POWER_SAVER_SYNC_INTERVAL = "power_saver_sync_interval";

        /**
         * @hide
         */
        public static final String POWER_SAVER_DATA_DELAY = "power_saver_data_delay";

        /**
         * use the lock screen timeout settings when the user turns the power off manually?
         * Boolean value.
         * 
         * @hide
         */
        public static final String LOCK_SCREEN_LOCK_USER_OVERRIDE = "lock_screen_lock_suer_override";

        /**
         * @hide
         */
        public static final String POWER_SAVER_WIFI_MODE = "power_saver_wifi_mode";

        /**
         * @hide
         */
        public static final String POWER_SAVER_SYNC_DATA_MODE = "power_saver_sync_data_mode";
        
        /**
         * @hide
         */
        public static final String POWER_SAVER_SYNC_MOBILE_PREFERENCE = "power_saver_sync_mobile_preference";


        /**
         * Helper method for determining if a location provider is enabled.
         * @param cr the content resolver to use
         * @param provider the location provider to query
         * @return true if the provider is enabled
         */
        public static final boolean isLocationProviderEnabled(ContentResolver cr, String provider) {
            String allowedProviders = Settings.Secure.getString(cr, LOCATION_PROVIDERS_ALLOWED);
            return TextUtils.delimitedStringContains(allowedProviders, ',', provider);
        }

        /**
         * Thread-safe method for enabling or disabling a single location provider.
         * @param cr the content resolver to use
         * @param provider the location provider to enable or disable
         * @param enabled true if the provider should be enabled
         */
        public static final void setLocationProviderEnabled(ContentResolver cr,
                String provider, boolean enabled) {
            // to ensure thread safety, we write the provider name with a '+' or '-'
            // and let the SettingsProvider handle it rather than reading and modifying
            // the list of enabled providers.
            if (enabled) {
                provider = "+" + provider;
            } else {
                provider = "-" + provider;
            }
            putString(cr, Settings.Secure.LOCATION_PROVIDERS_ALLOWED, provider);
        }
    }

    /**
     * User-defined bookmarks and shortcuts.  The target of each bookmark is an
     * Intent URL, allowing it to be either a web page or a particular
     * application activity.
     *
     * @hide
     */
    public static final class Bookmarks implements BaseColumns
    {
        private static final String TAG = "Bookmarks";

        /**
         * The content:// style URL for this table
         */
        public static final Uri CONTENT_URI =
            Uri.parse("content://" + AUTHORITY + "/bookmarks");

        /**
         * The row ID.
         * <p>Type: INTEGER</p>
         */
        public static final String ID = "_id";

        /**
         * Descriptive name of the bookmark that can be displayed to the user.
         * If this is empty, the title should be resolved at display time (use
         * {@link #getTitle(Context, Cursor)} any time you want to display the
         * title of a bookmark.)
         * <P>
         * Type: TEXT
         * </P>
         */
        public static final String TITLE = "title";

        /**
         * Arbitrary string (displayed to the user) that allows bookmarks to be
         * organized into categories.  There are some special names for
         * standard folders, which all start with '@'.  The label displayed for
         * the folder changes with the locale (via {@link #getLabelForFolder}) but
         * the folder name does not change so you can consistently query for
         * the folder regardless of the current locale.
         *
         * <P>Type: TEXT</P>
         *
         */
        public static final String FOLDER = "folder";

        /**
         * The Intent URL of the bookmark, describing what it points to.  This
         * value is given to {@link android.content.Intent#getIntent} to create
         * an Intent that can be launched.
         * <P>Type: TEXT</P>
         */
        public static final String INTENT = "intent";

        /**
         * Optional shortcut character associated with this bookmark.
         * <P>Type: INTEGER</P>
         */
        public static final String SHORTCUT = "shortcut";

        /**
         * The order in which the bookmark should be displayed
         * <P>Type: INTEGER</P>
         */
        public static final String ORDERING = "ordering";

        private static final String[] sIntentProjection = { INTENT };
        private static final String[] sShortcutProjection = { ID, SHORTCUT };
        private static final String sShortcutSelection = SHORTCUT + "=?";

        /**
         * Convenience function to retrieve the bookmarked Intent for a
         * particular shortcut key.
         *
         * @param cr The ContentResolver to query.
         * @param shortcut The shortcut key.
         *
         * @return Intent The bookmarked URL, or null if there is no bookmark
         *         matching the given shortcut.
         */
        public static Intent getIntentForShortcut(ContentResolver cr, char shortcut)
        {
            Intent intent = null;

            Cursor c = cr.query(CONTENT_URI,
                    sIntentProjection, sShortcutSelection,
                    new String[] { String.valueOf((int) shortcut) }, ORDERING);
            // Keep trying until we find a valid shortcut
            try {
                while (intent == null && c.moveToNext()) {
                    try {
                        String intentURI = c.getString(c.getColumnIndexOrThrow(INTENT));
                        intent = Intent.parseUri(intentURI, 0);
                    } catch (java.net.URISyntaxException e) {
                        // The stored URL is bad...  ignore it.
                    } catch (IllegalArgumentException e) {
                        // Column not found
                        Log.w(TAG, "Intent column not found", e);
                    }
                }
            } finally {
                if (c != null) c.close();
            }

            return intent;
        }

        /**
         * Add a new bookmark to the system.
         *
         * @param cr The ContentResolver to query.
         * @param intent The desired target of the bookmark.
         * @param title Bookmark title that is shown to the user; null if none
         *            or it should be resolved to the intent's title.
         * @param folder Folder in which to place the bookmark; null if none.
         * @param shortcut Shortcut that will invoke the bookmark; 0 if none. If
         *            this is non-zero and there is an existing bookmark entry
         *            with this same shortcut, then that existing shortcut is
         *            cleared (the bookmark is not removed).
         * @return The unique content URL for the new bookmark entry.
         */
        public static Uri add(ContentResolver cr,
                                           Intent intent,
                                           String title,
                                           String folder,
                                           char shortcut,
                                           int ordering)
        {
            // If a shortcut is supplied, and it is already defined for
            // another bookmark, then remove the old definition.
            if (shortcut != 0) {
                cr.delete(CONTENT_URI, sShortcutSelection,
                        new String[] { String.valueOf((int) shortcut) });
            }

            ContentValues values = new ContentValues();
            if (title != null) values.put(TITLE, title);
            if (folder != null) values.put(FOLDER, folder);
            values.put(INTENT, intent.toUri(0));
            if (shortcut != 0) values.put(SHORTCUT, (int) shortcut);
            values.put(ORDERING, ordering);
            return cr.insert(CONTENT_URI, values);
        }

        /**
         * Return the folder name as it should be displayed to the user.  This
         * takes care of localizing special folders.
         *
         * @param r Resources object for current locale; only need access to
         *          system resources.
         * @param folder The value found in the {@link #FOLDER} column.
         *
         * @return CharSequence The label for this folder that should be shown
         *         to the user.
         */
        public static CharSequence getLabelForFolder(Resources r, String folder) {
            return folder;
        }

        /**
         * Return the title as it should be displayed to the user. This takes
         * care of localizing bookmarks that point to activities.
         *
         * @param context A context.
         * @param cursor A cursor pointing to the row whose title should be
         *        returned. The cursor must contain at least the {@link #TITLE}
         *        and {@link #INTENT} columns.
         * @return A title that is localized and can be displayed to the user,
         *         or the empty string if one could not be found.
         */
        public static CharSequence getTitle(Context context, Cursor cursor) {
            int titleColumn = cursor.getColumnIndex(TITLE);
            int intentColumn = cursor.getColumnIndex(INTENT);
            if (titleColumn == -1 || intentColumn == -1) {
                throw new IllegalArgumentException(
                        "The cursor must contain the TITLE and INTENT columns.");
            }

            String title = cursor.getString(titleColumn);
            if (!TextUtils.isEmpty(title)) {
                return title;
            }

            String intentUri = cursor.getString(intentColumn);
            if (TextUtils.isEmpty(intentUri)) {
                return "";
            }

            Intent intent;
            try {
                intent = Intent.parseUri(intentUri, 0);
            } catch (URISyntaxException e) {
                return "";
            }

            PackageManager packageManager = context.getPackageManager();
            ResolveInfo info = packageManager.resolveActivity(intent, 0);
            return info != null ? info.loadLabel(packageManager) : "";
        }
    }

    /**
     * Returns the device ID that we should use when connecting to the mobile gtalk server.
     * This is a string like "android-0x1242", where the hex string is the Android ID obtained
     * from the GoogleLoginService.
     *
     * @param androidId The Android ID for this device.
     * @return The device ID that should be used when connecting to the mobile gtalk server.
     * @hide
     */
    public static String getGTalkDeviceId(long androidId) {
        return "android-" + Long.toHexString(androidId);
    }
}<|MERGE_RESOLUTION|>--- conflicted
+++ resolved
@@ -2609,20 +2609,6 @@
          * @hide
          */
         public static final String LOCKSCREEN_LANDSCAPE = "lockscreen_landscape";
-<<<<<<< HEAD
-        
-        /**
-         * User selectable animation times on Nav Bar (times ins MS for on/off)
-         * 
-         * 0 = 0 / 0
-         * 1 = 10 / 100   
-         * 2 = 40 / 250 (Stock AOKP)
-         * 3 = 50 / 500 (Stock ICS)
-         * 
-         */
-        public static final String NAV_BAR_ANIMATION_TIME = "nav_bar_animation_time";
-        
-=======
 
         /**
          * [0] = how long to animate glow off
@@ -2640,7 +2626,6 @@
          * @hide
          */
         public static final String NAVIGATION_BAR_BUTTON_ALPHA = "navigation_bar_button_alpha";
->>>>>>> be8f7ff9
     }
    
 
