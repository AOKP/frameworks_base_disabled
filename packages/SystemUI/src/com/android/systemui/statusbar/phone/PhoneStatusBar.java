--- conflicted
+++ resolved
@@ -78,13 +78,9 @@
 
 import com.android.internal.statusbar.StatusBarIcon;
 import com.android.internal.statusbar.StatusBarNotification;
-<<<<<<< HEAD
-
 import com.android.systemui.statusbar.powerwidget.PowerWidget;
-
-=======
 import com.android.internal.telephony.Phone;
->>>>>>> f3218885
+
 import com.android.systemui.R;
 import com.android.systemui.recent.RecentTasksLoader;
 import com.android.systemui.recent.RecentsPanelView;
@@ -424,10 +420,8 @@
         filter.addAction(Intent.ACTION_SCREEN_OFF);
         context.registerReceiver(mBroadcastReceiver, filter);
 
-<<<<<<< HEAD
-	mPowerWidget.setupWidget();
-
-=======
+	    mPowerWidget.setupWidget();
+
         SettingsObserver observer = new SettingsObserver(new Handler());
         observer.observe();
         updateSettings();
@@ -435,8 +429,7 @@
         // restore state
         mQuickToggles.setVisibility(Settings.System.getInt(mContext.getContentResolver(),
                 Settings.System.STATUSBAR_TOGGLES_VISIBILITY, 0) == 1 ? View.VISIBLE : View.GONE);
-        
->>>>>>> f3218885
+
         return sb;
     }
 
