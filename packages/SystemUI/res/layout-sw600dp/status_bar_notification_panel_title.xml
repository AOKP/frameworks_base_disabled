--- conflicted
+++ resolved
@@ -151,7 +151,6 @@
                 android:text="@string/status_bar_settings_settings_button"
                 />
 
-<<<<<<< HEAD
         <ImageView
             android:id="@+id/battery"
             android:layout_height="wrap_content"
@@ -184,13 +183,11 @@
                 android:layout_height="wrap_content"
                 />
     </LinearLayout>
-=======
             <!-- this will stretch to eat up available space -->
             <View
                 android:layout_width="0dp"
                 android:layout_height="0dp"
                 />
->>>>>>> df331873
 
             <FrameLayout
                 android:layout_width="wrap_content"
