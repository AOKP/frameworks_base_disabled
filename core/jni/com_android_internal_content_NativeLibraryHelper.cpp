--- conflicted
+++ resolved
@@ -319,13 +319,6 @@
         if (cpuAbi.size() == cpuAbiRegionSize
                 && *(cpuAbiOffset + cpuAbi.size()) == '/'
                 && !strncmp(cpuAbiOffset, cpuAbi.c_str(), cpuAbiRegionSize)) {
-<<<<<<< HEAD
-            ALOGV("Using ABI %s\n", cpuAbi.c_str());
-        } else if (cpuAbi2.size() == cpuAbiRegionSize
-                && *(cpuAbiOffset + cpuAbi2.size()) == '/'
-                && !strncmp(cpuAbiOffset, cpuAbi2.c_str(), cpuAbiRegionSize)) {
-            ALOGV("Using ABI %s\n", cpuAbi2.c_str());
-=======
             LOGV("Using primary ABI %s\n", cpuAbi.c_str());
             hasPrimaryAbi = true;
         } else if (cpuAbi2.size() == cpuAbiRegionSize
@@ -342,7 +335,6 @@
             } else {
                 LOGV("Using secondary ABI %s\n", cpuAbi2.c_str());
             }
->>>>>>> df331873
         } else {
             ALOGV("abi didn't match anything: %s (end at %zd)\n", cpuAbiOffset, cpuAbiRegionSize);
             continue;
