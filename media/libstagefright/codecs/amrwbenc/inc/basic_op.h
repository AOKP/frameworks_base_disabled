/*
 ** Copyright 2003-2010, VisualOn, Inc.
 **
 ** Licensed under the Apache License, Version 2.0 (the "License");
 ** you may not use this file except in compliance with the License.
 ** You may obtain a copy of the License at
 **
 **     http://www.apache.org/licenses/LICENSE-2.0
 **
 ** Unless required by applicable law or agreed to in writing, software
 ** distributed under the License is distributed on an "AS IS" BASIS,
 ** WITHOUT WARRANTIES OR CONDITIONS OF ANY KIND, either express or implied.
 ** See the License for the specific language governing permissions and
 ** limitations under the License.
 */


#ifndef __BASIC_OP_H__
#define __BASIC_OP_H__

#include <stdio.h>
#include <stdlib.h>
#include "typedef.h"

#define MAX_32 (Word32)0x7fffffffL
#define MIN_32 (Word32)0x80000000L

#define MAX_16 (Word16)+32767	/* 0x7fff */
#define MIN_16 (Word16)-32768	/* 0x8000 */


#define  static_vo  static __inline
<<<<<<< HEAD
#endif
=======
>>>>>>> 42c6d163

#define saturate(L_var1) (((L_var1) > 0X00007fffL) ? (MAX_16): (((L_var1) < (Word32) 0xffff8000L) ? (MIN_16): ((L_var1) & 0xffff)))

#define abs_s(x)       ((Word16)(((x) != MIN_16) ? (((x) >= 0) ? (x) : (-(x))) : MAX_16))  /* Short abs,           1   */
#define L_deposit_h(x) (((Word32)(x)) << 16)                                               /* 16 bit var1 -> MSB,     2 */
#define L_deposit_l(x) ((Word32)(x))                                                       /* 16 bit var1 -> LSB,     2 */
#define L_abs(x) (((x) != MIN_32) ? (((x) >= 0) ? (x) : (-(x))) : MAX_32)                  /* Long abs,              3*/
#define negate(var1) ((Word16)(((var1) == MIN_16) ? MAX_16 : (-(var1))))                   /* Short negate,        1*/
#define L_negate(L_var1) (((L_var1) == (MIN_32)) ? (MAX_32) : (-(L_var1)))                 /* Long negate,     2*/


#define extract_h(a)			((Word16)(a >> 16))
#define extract_l(x)            	(Word16)((x))
#define add1(a,b)			(a + b)
#define vo_L_msu(a,b,c)			( a - (( b * c ) << 1) )
#define vo_mult32(a, b)         ((a) * (b))
#define vo_mult(a,b)			(( a * b ) >> 15 )
#define	vo_L_mult(a,b)	    		(((a) * (b)) << 1)
#define vo_shr_r(var1, var2)   		((var1+((Word16)(1L<<(var2-1))))>>var2)
#define vo_sub(a,b)			(a - b)
#define vo_L_deposit_h(a)		((Word32)((a) << 16))
#define vo_round(a)			((a + 0x00008000) >> 16)
#define vo_extract_l(a)			((Word16)(a))
#define vo_L_add(a,b)			(a + b)
#define vo_L_sub(a,b)			(a - b)
#define vo_mult_r(a,b)			((( a * b ) + 0x4000 ) >> 15 )
#define vo_negate(a)		        (-a)
#define vo_L_shr_r(L_var1, var2)        ((L_var1+((Word32)(1L<<(var2-1))))>>var2)


/*___________________________________________________________________________
|                                                                           |
|   Prototypes for basic arithmetic operators                               |
|___________________________________________________________________________|
*/
static_vo Word16 add (Word16 var1, Word16 var2);				/* Short add,1 */
static_vo Word16 sub (Word16 var1, Word16 var2);				/* Short sub,1 */
static_vo Word16 shl (Word16 var1, Word16 var2);                                /* Short shift left,    1   */
static_vo Word16 shr (Word16 var1, Word16 var2);                                /* Short shift right,   1   */
static_vo Word16 mult (Word16 var1, Word16 var2);                               /* Short mult,          1   */
static_vo Word32 L_mult (Word16 var1, Word16 var2);                             /* Long mult,           1   */
static_vo Word16 voround (Word32 L_var1);                                       /* Round,               1   */
static_vo Word32 L_mac (Word32 L_var3, Word16 var1, Word16 var2);            	/* Mac,  1  */
static_vo Word32 L_msu (Word32 L_var3, Word16 var1, Word16 var2);   		/* Msu,  1  */
static_vo Word32 L_add (Word32 L_var1, Word32 L_var2);   		 	/* Long add,        2 */
static_vo Word32 L_sub (Word32 L_var1, Word32 L_var2);   			/* Long sub,        2 */
static_vo Word16 mult_r (Word16 var1, Word16 var2);      		 	/* Mult with round, 2 */
static_vo Word32 L_shl2(Word32 L_var1, Word16 var2);             		/* var2 > 0*/
static_vo Word32 L_shl (Word32 L_var1, Word16 var2);    	 	 	/* Long shift left, 2 */
static_vo Word32 L_shr (Word32 L_var1, Word16 var2);    	 	 	/* Long shift right, 2*/
static_vo Word32 L_shr_r (Word32 L_var1, Word16 var2); 				/* Long shift right with round,  3   */
static_vo Word16 norm_s (Word16 var1);             				/* Short norm,           15  */
static_vo Word16 div_s (Word16 var1, Word16 var2); 				/* Short division,       18  */
static_vo Word16 norm_l (Word32 L_var1);           				/* Long norm,            30  */

/*___________________________________________________________________________
|                                                                           |
|   Functions                                                               |
|___________________________________________________________________________|
*/
/*___________________________________________________________________________
|                                                                           |
|   Function Name : add                                                     |
|                                                                           |
|   Purpose :                                                               |
|                                                                           |
|    Performs the addition (var1+var2) with overflow control and saturation;|
|    the 16 bit result is set at +32767 when overflow occurs or at -32768   |
|    when underflow occurs.                                                 |
|                                                                           |
|   Complexity weight : 1                                                   |
|                                                                           |
|   Inputs :                                                                |
|                                                                           |
|    var1                                                                   |
|             16 bit short signed integer (Word16) whose value falls in the |
|             range : 0xffff 8000 <= var1 <= 0x0000 7fff.                   |
|                                                                           |
|    var2                                                                   |
|             16 bit short signed integer (Word16) whose value falls in the |
|             range : 0xffff 8000 <= var1 <= 0x0000 7fff.                   |
|                                                                           |
|   Outputs :                                                               |
|                                                                           |
|    none                                                                   |
|                                                                           |
|   Return Value :                                                          |
|                                                                           |
|    var_out                                                                |
|             16 bit short signed integer (Word16) whose value falls in the |
|             range : 0xffff 8000 <= var_out <= 0x0000 7fff.                |
|___________________________________________________________________________|
*/
static_vo Word16 add (Word16 var1, Word16 var2)
{
	Word16 var_out;
	Word32 L_sum;
	L_sum = (Word32) var1 + var2;
	var_out = saturate (L_sum);
	return (var_out);
}

/*___________________________________________________________________________
|                                                                           |
|   Function Name : sub                                                     |
|                                                                           |
|   Purpose :                                                               |
|                                                                           |
|    Performs the subtraction (var1+var2) with overflow control and satu-   |
|    ration; the 16 bit result is set at +32767 when overflow occurs or at  |
|    -32768 when underflow occurs.                                          |
|                                                                           |
|   Complexity weight : 1                                                   |
|                                                                           |
|   Inputs :                                                                |
|                                                                           |
|    var1                                                                   |
|             16 bit short signed integer (Word16) whose value falls in the |
|             range : 0xffff 8000 <= var1 <= 0x0000 7fff.                   |
|                                                                           |
|    var2                                                                   |
|             16 bit short signed integer (Word16) whose value falls in the |
|             range : 0xffff 8000 <= var1 <= 0x0000 7fff.                   |
|                                                                           |
|   Outputs :                                                               |
|                                                                           |
|    none                                                                   |
|                                                                           |
|   Return Value :                                                          |
|                                                                           |
|    var_out                                                                |
|             16 bit short signed integer (Word16) whose value falls in the |
|             range : 0xffff 8000 <= var_out <= 0x0000 7fff.                |
|___________________________________________________________________________|
*/

static_vo Word16 sub (Word16 var1, Word16 var2)
{
	Word16 var_out;
	Word32 L_diff;
	L_diff = (Word32) var1 - var2;
	var_out = saturate (L_diff);
	return (var_out);
}

/*___________________________________________________________________________
|                                                                           |
|   Function Name : shl                                                     |
|                                                                           |
|   Purpose :                                                               |
|                                                                           |
|   Arithmetically shift the 16 bit input var1 left var2 positions.Zero fill|
|   the var2 LSB of the result. If var2 is negative, arithmetically shift   |
|   var1 right by -var2 with sign extension. Saturate the result in case of |
|   underflows or overflows.                                                |
|                                                                           |
|   Complexity weight : 1                                                   |
|                                                                           |
|   Inputs :                                                                |
|                                                                           |
|    var1                                                                   |
|             16 bit short signed integer (Word16) whose value falls in the |
|             range : 0xffff 8000 <= var1 <= 0x0000 7fff.                   |
|                                                                           |
|    var2                                                                   |
|             16 bit short signed integer (Word16) whose value falls in the |
|             range : 0xffff 8000 <= var1 <= 0x0000 7fff.                   |
|                                                                           |
|   Outputs :                                                               |
|                                                                           |
|    none                                                                   |
|                                                                           |
|   Return Value :                                                          |
|                                                                           |
|    var_out                                                                |
|             16 bit short signed integer (Word16) whose value falls in the |
|             range : 0xffff 8000 <= var_out <= 0x0000 7fff.                |
|___________________________________________________________________________|
*/

static_vo Word16 shl (Word16 var1, Word16 var2)
{
	Word16 var_out;
	Word32 result;
	if (var2 < 0)
	{
		if (var2 < -16)
			var2 = -16;
		var_out = var1 >> ((Word16)-var2);
	}
	else
	{
		result = (Word32) var1 *((Word32) 1 << var2);
		if ((var2 > 15 && var1 != 0) || (result != (Word32) ((Word16) result)))
		{
			var_out = (Word16)((var1 > 0) ? MAX_16 : MIN_16);
		}
		else
		{
			var_out = extract_l (result);
		}
	}
	return (var_out);
}

/*___________________________________________________________________________
|                                                                           |
|   Function Name : shr                                                     |
|                                                                           |
|   Purpose :                                                               |
|                                                                           |
|   Arithmetically shift the 16 bit input var1 right var2 positions with    |
|   sign extension. If var2 is negative, arithmetically shift var1 left by  |
|   -var2 with sign extension. Saturate the result in case of underflows or |
|   overflows.                                                              |
|                                                                           |
|   Complexity weight : 1                                                   |
|                                                                           |
|   Inputs :                                                                |
|                                                                           |
|    var1                                                                   |
|             16 bit short signed integer (Word16) whose value falls in the |
|             range : 0xffff 8000 <= var1 <= 0x0000 7fff.                   |
|                                                                           |
|    var2                                                                   |
|             16 bit short signed integer (Word16) whose value falls in the |
|             range : 0xffff 8000 <= var1 <= 0x0000 7fff.                   |
|                                                                           |
|   Outputs :                                                               |
|                                                                           |
|    none                                                                   |
|                                                                           |
|   Return Value :                                                          |
|                                                                           |
|    var_out                                                                |
|             16 bit short signed integer (Word16) whose value falls in the |
|             range : 0xffff 8000 <= var_out <= 0x0000 7fff.                |
|___________________________________________________________________________|
*/

static_vo Word16 shr (Word16 var1, Word16 var2)
{
	Word16 var_out;
	if (var2 < 0)
	{
		if (var2 < -16)
			var2 = -16;
		var_out = shl(var1, (Word16)-var2);
	}
	else
	{
		if (var2 >= 15)
		{
			var_out = (Word16)((var1 < 0) ? -1 : 0);
		}
		else
		{
			if (var1 < 0)
			{
				var_out = (Word16)(~((~var1) >> var2));
			}
			else
			{
				var_out = (Word16)(var1 >> var2);
			}
		}
	}
	return (var_out);
}

/*___________________________________________________________________________
|                                                                           |
|   Function Name : mult                                                    |
|                                                                           |
|   Purpose :                                                               |
|                                                                           |
|    Performs the multiplication of var1 by var2 and gives a 16 bit result  |
|    which is scaled i.e.:                                                  |
|             mult(var1,var2) = extract_l(L_shr((var1 times var2),15)) and  |
|             mult(-32768,-32768) = 32767.                                  |
|                                                                           |
|   Complexity weight : 1                                                   |
|                                                                           |
|   Inputs :                                                                |
|                                                                           |
|    var1                                                                   |
|             16 bit short signed integer (Word16) whose value falls in the |
|             range : 0xffff 8000 <= var1 <= 0x0000 7fff.                   |
|                                                                           |
|    var2                                                                   |
|             16 bit short signed integer (Word16) whose value falls in the |
|             range : 0xffff 8000 <= var1 <= 0x0000 7fff.                   |
|                                                                           |
|   Outputs :                                                               |
|                                                                           |
|    none                                                                   |
|                                                                           |
|   Return Value :                                                          |
|                                                                           |
|    var_out                                                                |
|             16 bit short signed integer (Word16) whose value falls in the |
|             range : 0xffff 8000 <= var_out <= 0x0000 7fff.                |
|___________________________________________________________________________|
*/

static_vo Word16 mult (Word16 var1, Word16 var2)
{
	Word16 var_out;
	Word32 L_product;
	L_product = (Word32) var1 *(Word32) var2;
	L_product = (L_product & (Word32) 0xffff8000L) >> 15;
	if (L_product & (Word32) 0x00010000L)
		L_product = L_product | (Word32) 0xffff0000L;
	var_out = saturate (L_product);
	return (var_out);
}

/*___________________________________________________________________________
|                                                                           |
|   Function Name : L_mult                                                  |
|                                                                           |
|   Purpose :                                                               |
|                                                                           |
|   L_mult is the 32 bit result of the multiplication of var1 times var2    |
|   with one shift left i.e.:                                               |
|        L_mult(var1,var2) = L_shl((var1 times var2),1) and                   |
|        L_mult(-32768,-32768) = 2147483647.                                |
|                                                                           |
|   Complexity weight : 1                                                   |
|                                                                           |
|   Inputs :                                                                |
|                                                                           |
|    var1                                                                   |
|             16 bit short signed integer (Word16) whose value falls in the |
|             range : 0xffff 8000 <= var1 <= 0x0000 7fff.                   |
|                                                                           |
|    var2                                                                   |
|             16 bit short signed integer (Word16) whose value falls in the |
|             range : 0xffff 8000 <= var1 <= 0x0000 7fff.                   |
|                                                                           |
|   Outputs :                                                               |
|                                                                           |
|    none                                                                   |
|                                                                           |
|   Return Value :                                                          |
|                                                                           |
|    L_var_out                                                              |
|             32 bit long signed integer (Word32) whose value falls in the  |
|             range : 0x8000 0000 <= L_var_out <= 0x7fff ffff.              |
|___________________________________________________________________________|
*/

static_vo Word32 L_mult (Word16 var1, Word16 var2)
{
	Word32 L_var_out;
	L_var_out = (Word32) var1 *(Word32) var2;
	if (L_var_out != (Word32) 0x40000000L)
	{
		L_var_out *= 2;
	}
	else
	{
		L_var_out = MAX_32;
	}
	return (L_var_out);
}

/*___________________________________________________________________________
|                                                                           |
|   Function Name : round                                                   |
|                                                                           |
|   Purpose :                                                               |
|                                                                           |
|   Round the lower 16 bits of the 32 bit input number into the MS 16 bits  |
|   with saturation. Shift the resulting bits right by 16 and return the 16 |
|   bit number:                                                             |
|               round(L_var1) = extract_h(L_add(L_var1,32768))              |
|                                                                           |
|   Complexity weight : 1                                                   |
|                                                                           |
|   Inputs :                                                                |
|                                                                           |
|    L_var1                                                                 |
|             32 bit long signed integer (Word32 ) whose value falls in the |
|             range : 0x8000 0000 <= L_var1 <= 0x7fff ffff.                 |
|                                                                           |
|   Outputs :                                                               |
|                                                                           |
|    none                                                                   |
|                                                                           |
|   Return Value :                                                          |
|                                                                           |
|    var_out                                                                |
|             16 bit short signed integer (Word16) whose value falls in the |
|             range : 0xffff 8000 <= var_out <= 0x0000 7fff.                |
|___________________________________________________________________________|
*/

static_vo Word16 voround (Word32 L_var1)
{
	Word16 var_out;
	Word32 L_rounded;
	L_rounded = L_add (L_var1, (Word32) 0x00008000L);
	var_out = extract_h (L_rounded);
	return (var_out);
}

/*___________________________________________________________________________
|                                                                           |
|   Function Name : L_mac                                                   |
|                                                                           |
|   Purpose :                                                               |
|                                                                           |
|   Multiply var1 by var2 and shift the result left by 1. Add the 32 bit    |
|   result to L_var3 with saturation, return a 32 bit result:               |
|        L_mac(L_var3,var1,var2) = L_add(L_var3,L_mult(var1,var2)).         |
|                                                                           |
|   Complexity weight : 1                                                   |
|                                                                           |
|   Inputs :                                                                |
|                                                                           |
|    L_var3   32 bit long signed integer (Word32) whose value falls in the  |
|             range : 0x8000 0000 <= L_var3 <= 0x7fff ffff.                 |
|                                                                           |
|    var1                                                                   |
|             16 bit short signed integer (Word16) whose value falls in the |
|             range : 0xffff 8000 <= var1 <= 0x0000 7fff.                   |
|                                                                           |
|    var2                                                                   |
|             16 bit short signed integer (Word16) whose value falls in the |
|             range : 0xffff 8000 <= var1 <= 0x0000 7fff.                   |
|                                                                           |
|   Outputs :                                                               |
|                                                                           |
|    none                                                                   |
|                                                                           |
|   Return Value :                                                          |
|                                                                           |
|    L_var_out                                                              |
|             32 bit long signed integer (Word32) whose value falls in the  |
|             range : 0x8000 0000 <= L_var_out <= 0x7fff ffff.              |
|___________________________________________________________________________|
*/

static_vo Word32 L_mac (Word32 L_var3, Word16 var1, Word16 var2)
{
	Word32 L_var_out;
	Word32 L_product;
	L_product = ((var1 * var2) << 1);
	L_var_out = L_add (L_var3, L_product);
	return (L_var_out);
}

/*___________________________________________________________________________
|                                                                           |
|   Function Name : L_msu                                                   |
|                                                                           |
|   Purpose :                                                               |
|                                                                           |
|   Multiply var1 by var2 and shift the result left by 1. Subtract the 32   |
|   bit result to L_var3 with saturation, return a 32 bit result:           |
|        L_msu(L_var3,var1,var2) = L_sub(L_var3,L_mult(var1,var2)).         |
|                                                                           |
|   Complexity weight : 1                                                   |
|                                                                           |
|   Inputs :                                                                |
|                                                                           |
|    L_var3   32 bit long signed integer (Word32) whose value falls in the  |
|             range : 0x8000 0000 <= L_var3 <= 0x7fff ffff.                 |
|                                                                           |
|    var1                                                                   |
|             16 bit short signed integer (Word16) whose value falls in the |
|             range : 0xffff 8000 <= var1 <= 0x0000 7fff.                   |
|                                                                           |
|    var2                                                                   |
|             16 bit short signed integer (Word16) whose value falls in the |
|             range : 0xffff 8000 <= var1 <= 0x0000 7fff.                   |
|                                                                           |
|   Outputs :                                                               |
|                                                                           |
|    none                                                                   |
|                                                                           |
|   Return Value :                                                          |
|                                                                           |
|    L_var_out                                                              |
|             32 bit long signed integer (Word32) whose value falls in the  |
|             range : 0x8000 0000 <= L_var_out <= 0x7fff ffff.              |
|___________________________________________________________________________|
*/

static_vo Word32 L_msu (Word32 L_var3, Word16 var1, Word16 var2)
{
	Word32 L_var_out;
	Word32 L_product;
	L_product = (var1 * var2)<<1;
	L_var_out = L_sub (L_var3, L_product);
	return (L_var_out);
}

/*___________________________________________________________________________
|                                                                           |
|   Function Name : L_add                                                   |
|                                                                           |
|   Purpose :                                                               |
|                                                                           |
|   32 bits addition of the two 32 bits variables (L_var1+L_var2) with      |
|   overflow control and saturation; the result is set at +2147483647 when  |
|   overflow occurs or at -2147483648 when underflow occurs.                |
|                                                                           |
|   Complexity weight : 2                                                   |
|                                                                           |
|   Inputs :                                                                |
|                                                                           |
|    L_var1   32 bit long signed integer (Word32) whose value falls in the  |
|             range : 0x8000 0000 <= L_var3 <= 0x7fff ffff.                 |
|                                                                           |
|    L_var2   32 bit long signed integer (Word32) whose value falls in the  |
|             range : 0x8000 0000 <= L_var3 <= 0x7fff ffff.                 |
|                                                                           |
|   Outputs :                                                               |
|                                                                           |
|    none                                                                   |
|                                                                           |
|   Return Value :                                                          |
|                                                                           |
|    L_var_out                                                              |
|             32 bit long signed integer (Word32) whose value falls in the  |
|             range : 0x8000 0000 <= L_var_out <= 0x7fff ffff.              |
|___________________________________________________________________________|
*/

static_vo Word32 L_add (Word32 L_var1, Word32 L_var2)
{
	Word32 L_var_out;
	L_var_out = L_var1 + L_var2;
	if (((L_var1 ^ L_var2) & MIN_32) == 0)
	{
		if ((L_var_out ^ L_var1) & MIN_32)
		{
			L_var_out = (L_var1 < 0) ? MIN_32 : MAX_32;
		}
	}
	return (L_var_out);
}

/*___________________________________________________________________________
|                                                                           |
|   Function Name : L_sub                                                   |
|                                                                           |
|   Purpose :                                                               |
|                                                                           |
|   32 bits subtraction of the two 32 bits variables (L_var1-L_var2) with   |
|   overflow control and saturation; the result is set at +2147483647 when  |
|   overflow occurs or at -2147483648 when underflow occurs.                |
|                                                                           |
|   Complexity weight : 2                                                   |
|                                                                           |
|   Inputs :                                                                |
|                                                                           |
|    L_var1   32 bit long signed integer (Word32) whose value falls in the  |
|             range : 0x8000 0000 <= L_var3 <= 0x7fff ffff.                 |
|                                                                           |
|    L_var2   32 bit long signed integer (Word32) whose value falls in the  |
|             range : 0x8000 0000 <= L_var3 <= 0x7fff ffff.                 |
|                                                                           |
|   Outputs :                                                               |
|                                                                           |
|    none                                                                   |
|                                                                           |
|   Return Value :                                                          |
|                                                                           |
|    L_var_out                                                              |
|             32 bit long signed integer (Word32) whose value falls in the  |
|             range : 0x8000 0000 <= L_var_out <= 0x7fff ffff.              |
|___________________________________________________________________________|
*/

static_vo Word32 L_sub (Word32 L_var1, Word32 L_var2)
{
	Word32 L_var_out;
	L_var_out = L_var1 - L_var2;
	if (((L_var1 ^ L_var2) & MIN_32) != 0)
	{
		if ((L_var_out ^ L_var1) & MIN_32)
		{
			L_var_out = (L_var1 < 0L) ? MIN_32 : MAX_32;
		}
	}
	return (L_var_out);
}


/*___________________________________________________________________________
|                                                                           |
|   Function Name : mult_r                                                  |
|                                                                           |
|   Purpose :                                                               |
|                                                                           |
|   Same as mult with rounding, i.e.:                                       |
|     mult_r(var1,var2) = extract_l(L_shr(((var1 * var2) + 16384),15)) and  |
|     mult_r(-32768,-32768) = 32767.                                        |
|                                                                           |
|   Complexity weight : 2                                                   |
|                                                                           |
|   Inputs :                                                                |
|                                                                           |
|    var1                                                                   |
|             16 bit short signed integer (Word16) whose value falls in the |
|             range : 0xffff 8000 <= var1 <= 0x0000 7fff.                   |
|                                                                           |
|    var2                                                                   |
|             16 bit short signed integer (Word16) whose value falls in the |
|             range : 0xffff 8000 <= var1 <= 0x0000 7fff.                   |
|                                                                           |
|   Outputs :                                                               |
|                                                                           |
|    none                                                                   |
|                                                                           |
|   Return Value :                                                          |
|                                                                           |
|    var_out                                                                |
|             16 bit short signed integer (Word16) whose value falls in the |
|             range : 0xffff 8000 <= var_out <= 0x0000 7fff.                |
|___________________________________________________________________________|
*/

static_vo Word16 mult_r (Word16 var1, Word16 var2)
{
	Word16 var_out;
	Word32 L_product_arr;
	L_product_arr = (Word32) var1 *(Word32) var2;       /* product */
	L_product_arr += (Word32) 0x00004000L;      /* round */
	L_product_arr &= (Word32) 0xffff8000L;
	L_product_arr >>= 15;       /* shift */
	if (L_product_arr & (Word32) 0x00010000L)   /* sign extend when necessary */
	{
		L_product_arr |= (Word32) 0xffff0000L;
	}
	var_out = saturate (L_product_arr);
	return (var_out);
}

/*___________________________________________________________________________
|                                                                           |
|   Function Name : L_shl                                                   |
|                                                                           |
|   Purpose :                                                               |
|                                                                           |
|   Arithmetically shift the 32 bit input L_var1 left var2 positions. Zero  |
|   fill the var2 LSB of the result. If var2 is negative, arithmetically    |
|   shift L_var1 right by -var2 with sign extension. Saturate the result in |
|   case of underflows or overflows.                                        |
|                                                                           |
|   Complexity weight : 2                                                   |
|                                                                           |
|   Inputs :                                                                |
|                                                                           |
|    L_var1   32 bit long signed integer (Word32) whose value falls in the  |
|             range : 0x8000 0000 <= L_var3 <= 0x7fff ffff.                 |
|                                                                           |
|    var2                                                                   |
|             16 bit short signed integer (Word16) whose value falls in the |
|             range : 0xffff 8000 <= var1 <= 0x0000 7fff.                   |
|                                                                           |
|   Outputs :                                                               |
|                                                                           |
|    none                                                                   |
|                                                                           |
|   Return Value :                                                          |
|                                                                           |
|    L_var_out                                                              |
|             32 bit long signed integer (Word32) whose value falls in the  |
|             range : 0x8000 0000 <= L_var_out <= 0x7fff ffff.              |
|___________________________________________________________________________|
*/

static_vo Word32 L_shl (Word32 L_var1, Word16 var2)
{
	Word32 L_var_out = 0L;
	if (var2 <= 0)
	{
		if (var2 < -32)
			var2 = -32;
		L_var_out = (L_var1 >> (Word16)-var2);
	}
	else
	{
		for (; var2 > 0; var2--)
		{
			if (L_var1 > (Word32) 0X3fffffffL)
			{
				L_var_out = MAX_32;
				break;
			}
			else
			{
				if (L_var1 < (Word32) 0xc0000000L)
				{
					//Overflow = 1;
					L_var_out = MIN_32;
					break;
				}
			}
			L_var1 *= 2;
			L_var_out = L_var1;
		}
	}
	return (L_var_out);
}

static_vo Word32 L_shl2(Word32 L_var1, Word16 var2)
{
	Word32 L_var_out = 0L;

	for (; var2 > 0; var2--)
	{
		if (L_var1 > (Word32) 0X3fffffffL)
		{
			L_var_out = MAX_32;
			break;
		}
		else
		{
			if (L_var1 < (Word32) 0xc0000000L)
			{
				L_var_out = MIN_32;
				break;
			}
		}
		L_var1 <<=1 ;
		L_var_out = L_var1;
	}
	return (L_var_out);
}

/*___________________________________________________________________________
|                                                                           |
|   Function Name : L_shr                                                   |
|                                                                           |
|   Purpose :                                                               |
|                                                                           |
|   Arithmetically shift the 32 bit input L_var1 right var2 positions with  |
|   sign extension. If var2 is negative, arithmetically shift L_var1 left   |
|   by -var2 and zero fill the -var2 LSB of the result. Saturate the result |
|   in case of underflows or overflows.                                     |
|                                                                           |
|   Complexity weight : 2                                                   |
|                                                                           |
|   Inputs :                                                                |
|                                                                           |
|    L_var1   32 bit long signed integer (Word32) whose value falls in the  |
|             range : 0x8000 0000 <= L_var3 <= 0x7fff ffff.                 |
|                                                                           |
|    var2                                                                   |
|             16 bit short signed integer (Word16) whose value falls in the |
|             range : 0xffff 8000 <= var1 <= 0x0000 7fff.                   |
|                                                                           |
|   Outputs :                                                               |
|                                                                           |
|    none                                                                   |
|                                                                           |
|   Return Value :                                                          |
|                                                                           |
|    L_var_out                                                              |
|             32 bit long signed integer (Word32) whose value falls in the  |
|             range : 0x8000 0000 <= L_var_out <= 0x7fff ffff.              |
|___________________________________________________________________________|
*/

static_vo Word32 L_shr (Word32 L_var1, Word16 var2)
{
	Word32 L_var_out;
	if (var2 < 0)
	{
		if (var2 < -32)
			var2 = -32;
		L_var_out = L_shl2(L_var1, (Word16)-var2);
	}
	else
	{
		if (var2 >= 31)
		{
			L_var_out = (L_var1 < 0L) ? -1 : 0;
		}
		else
		{
			if (L_var1 < 0)
			{
				L_var_out = ~((~L_var1) >> var2);
			}
			else
			{
				L_var_out = L_var1 >> var2;
			}
		}
	}
	return (L_var_out);
}

/*___________________________________________________________________________
|                                                                           |
|   Function Name : L_shr_r                                                 |
|                                                                           |
|   Purpose :                                                               |
|                                                                           |
|   Same as L_shr(L_var1,var2) but with rounding. Saturate the result in    |
|   case of underflows or overflows :                                       |
|    - If var2 is greater than zero :                                       |
|          if (L_sub(L_shl(L_shr(L_var1,var2),1),L_shr(L_var1,sub(var2,1))))|
|          is equal to zero                                                 |
|                     then                                                  |
|                     L_shr_r(L_var1,var2) = L_shr(L_var1,var2)             |
|                     else                                                  |
|                     L_shr_r(L_var1,var2) = L_add(L_shr(L_var1,var2),1)    |
|    - If var2 is less than or equal to zero :                              |
|                     L_shr_r(L_var1,var2) = L_shr(L_var1,var2).            |
|                                                                           |
|   Complexity weight : 3                                                   |
|                                                                           |
|   Inputs :                                                                |
|                                                                           |
|    L_var1                                                                 |
|             32 bit long signed integer (Word32) whose value falls in the  |
|             range : 0x8000 0000 <= var1 <= 0x7fff ffff.                   |
|                                                                           |
|    var2                                                                   |
|             16 bit short signed integer (Word16) whose value falls in the |
|             range : 0xffff 8000 <= var1 <= 0x0000 7fff.                   |
|                                                                           |
|   Outputs :                                                               |
|                                                                           |
|    none                                                                   |
|                                                                           |
|   Return Value :                                                          |
|                                                                           |
|    L_var_out                                                              |
|             32 bit long signed integer (Word32) whose value falls in the  |
|             range : 0x8000 0000 <= var_out <= 0x7fff ffff.                |
|___________________________________________________________________________|
*/

static_vo Word32 L_shr_r (Word32 L_var1, Word16 var2)
{
	Word32 L_var_out;
	if (var2 > 31)
	{
		L_var_out = 0;
	}
	else
	{
		L_var_out = L_shr (L_var1, var2);
		if (var2 > 0)
		{
			if ((L_var1 & ((Word32) 1 << (var2 - 1))) != 0)
			{
				L_var_out++;
			}
		}
	}
	return (L_var_out);
}

/*___________________________________________________________________________
|                                                                           |
|   Function Name : norm_s                                                  |
|                                                                           |
|   Purpose :                                                               |
|                                                                           |
|   Produces the number of left shift needed to normalize the 16 bit varia- |
|   ble var1 for positive values on the interval with minimum of 16384 and  |
|   maximum of 32767, and for negative values on the interval with minimum  |
|   of -32768 and maximum of -16384; in order to normalize the result, the  |
|   following operation must be done :                                      |
|                    norm_var1 = shl(var1,norm_s(var1)).                    |
|                                                                           |
|   Complexity weight : 15                                                  |
|                                                                           |
|   Inputs :                                                                |
|                                                                           |
|    var1                                                                   |
|             16 bit short signed integer (Word16) whose value falls in the |
|             range : 0xffff 8000 <= var1 <= 0x0000 7fff.                   |
|                                                                           |
|   Outputs :                                                               |
|                                                                           |
|    none                                                                   |
|                                                                           |
|   Return Value :                                                          |
|                                                                           |
|    var_out                                                                |
|             16 bit short signed integer (Word16) whose value falls in the |
|             range : 0x0000 0000 <= var_out <= 0x0000 000f.                |
|___________________________________________________________________________|
*/

static_vo Word16 norm_s (Word16 var1)
{
	Word16 var_out = 0;
	if (var1 == 0)
	{
		var_out = 0;
	}
	else
	{
		if (var1 == -1)
		{
			var_out = 15;
		}
		else
		{
			if (var1 < 0)
			{
				var1 = (Word16)~var1;
			}
			for (var_out = 0; var1 < 0x4000; var_out++)
			{
				var1 <<= 1;
			}
		}
	}
	return (var_out);
}

/*___________________________________________________________________________
|                                                                           |
|   Function Name : div_s                                                   |
|                                                                           |
|   Purpose :                                                               |
|                                                                           |
|   Produces a result which is the fractional integer division of var1  by  |
|   var2; var1 and var2 must be positive and var2 must be greater or equal  |
|   to var1; the result is positive (leading bit equal to 0) and truncated  |
|   to 16 bits.                                                             |
|   If var1 = var2 then div(var1,var2) = 32767.                             |
|                                                                           |
|   Complexity weight : 18                                                  |
|                                                                           |
|   Inputs :                                                                |
|                                                                           |
|    var1                                                                   |
|             16 bit short signed integer (Word16) whose value falls in the |
|             range : 0x0000 0000 <= var1 <= var2 and var2 != 0.            |
|                                                                           |
|    var2                                                                   |
|             16 bit short signed integer (Word16) whose value falls in the |
|             range : var1 <= var2 <= 0x0000 7fff and var2 != 0.            |
|                                                                           |
|   Outputs :                                                               |
|                                                                           |
|    none                                                                   |
|                                                                           |
|   Return Value :                                                          |
|                                                                           |
|    var_out                                                                |
|             16 bit short signed integer (Word16) whose value falls in the |
|             range : 0x0000 0000 <= var_out <= 0x0000 7fff.                |
|             It's a Q15 value (point between b15 and b14).                 |
|___________________________________________________________________________|
*/

static_vo Word16 div_s (Word16 var1, Word16 var2)
{
	Word16 var_out = 0;
	Word16 iteration;
	Word32 L_num;
	Word32 L_denom;
	if ((var1 < 0) || (var2 < 0))
	{
		var_out = MAX_16;
		return var_out;
	}
	if (var2 == 0)
	{
		var_out = MAX_16;
		return var_out;
	}
	if (var1 == 0)
	{
		var_out = 0;
	}
	else
	{
		if (var1 == var2)
		{
			var_out = MAX_16;
		}
		else
		{
			L_num = L_deposit_l (var1);
			L_denom = L_deposit_l(var2);
			for (iteration = 0; iteration < 15; iteration++)
			{
				var_out <<= 1;
				L_num <<= 1;
				if (L_num >= L_denom)
				{
					L_num -= L_denom;
					var_out += 1;
				}
			}
		}
	}
	return (var_out);
}

/*___________________________________________________________________________
|                                                                           |
|   Function Name : norm_l                                                  |
|                                                                           |
|   Purpose :                                                               |
|                                                                           |
|   Produces the number of left shifts needed to normalize the 32 bit varia-|
|   ble L_var1 for positive values on the interval with minimum of          |
|   1073741824 and maximum of 2147483647, and for negative values on the in-|
|   terval with minimum of -2147483648 and maximum of -1073741824; in order |
|   to normalize the result, the following operation must be done :         |
|                   norm_L_var1 = L_shl(L_var1,norm_l(L_var1)).             |
|                                                                           |
|   Complexity weight : 30                                                  |
|                                                                           |
|   Inputs :                                                                |
|                                                                           |
|    L_var1                                                                 |
|             32 bit long signed integer (Word32) whose value falls in the  |
|             range : 0x8000 0000 <= var1 <= 0x7fff ffff.                   |
|                                                                           |
|   Outputs :                                                               |
|                                                                           |
|    none                                                                   |
|                                                                           |
|   Return Value :                                                          |
|                                                                           |
|    var_out                                                                |
|             16 bit short signed integer (Word16) whose value falls in the |
|             range : 0x0000 0000 <= var_out <= 0x0000 001f.                |
|___________________________________________________________________________|
*/

static_vo Word16 norm_l (Word32 L_var1)
{
	Word16 var_out = 0;
	if (L_var1 != 0)
	{
		var_out = 31;
		if (L_var1 != (Word32) 0xffffffffL)
		{
			L_var1 ^= (L_var1 >>31);
			for (var_out = 0; L_var1 < (Word32) 0x40000000L; var_out++)
			{
				L_var1 <<= 1;
			}
		}
	}
	return (var_out);
}

#endif //__BASIC_OP_H__
<|MERGE_RESOLUTION|>--- conflicted
+++ resolved
@@ -30,10 +30,6 @@
 
 
 #define  static_vo  static __inline
-<<<<<<< HEAD
-#endif
-=======
->>>>>>> 42c6d163
 
 #define saturate(L_var1) (((L_var1) > 0X00007fffL) ? (MAX_16): (((L_var1) < (Word32) 0xffff8000L) ? (MIN_16): ((L_var1) & 0xffff)))
 
