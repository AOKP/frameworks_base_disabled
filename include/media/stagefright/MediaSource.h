/*
 * Copyright (C) 2009 The Android Open Source Project
 *
 * Licensed under the Apache License, Version 2.0 (the "License");
 * you may not use this file except in compliance with the License.
 * You may obtain a copy of the License at
 *
 *      http://www.apache.org/licenses/LICENSE-2.0
 *
 * Unless required by applicable law or agreed to in writing, software
 * distributed under the License is distributed on an "AS IS" BASIS,
 * WITHOUT WARRANTIES OR CONDITIONS OF ANY KIND, either express or implied.
 * See the License for the specific language governing permissions and
 * limitations under the License.
 */

#ifndef MEDIA_SOURCE_H_

#define MEDIA_SOURCE_H_

#include <sys/types.h>

#include <media/stagefright/MediaErrors.h>
#include <utils/RefBase.h>
#include <utils/Vector.h>
#ifdef OMAP_ENHANCEMENT
#include <utils/String8.h>
#endif

namespace android {

class MediaBuffer;
class MetaData;

struct MediaSource : public virtual RefBase {
    MediaSource();

    // To be called before any other methods on this object, except
    // getFormat().
    virtual status_t start(MetaData *params = NULL) = 0;

    // Any blocking read call returns immediately with a result of NO_INIT.
    // It is an error to call any methods other than start after this call
    // returns. Any buffers the object may be holding onto at the time of
    // the stop() call are released.
    // Also, it is imperative that any buffers output by this object and
    // held onto by callers be released before a call to stop() !!!
    virtual status_t stop() = 0;

    // Returns the format of the data output by this media source.
    virtual sp<MetaData> getFormat() = 0;

    struct ReadOptions;

    // Returns a new buffer of data. Call blocks until a
    // buffer is available, an error is encountered of the end of the stream
    // is reached.
    // End of stream is signalled by a result of ERROR_END_OF_STREAM.
    // A result of INFO_FORMAT_CHANGED indicates that the format of this
    // MediaSource has changed mid-stream, the client can continue reading
    // but should be prepared for buffers of the new configuration.
    virtual status_t read(
            MediaBuffer **buffer, const ReadOptions *options = NULL) = 0;

    // Options that modify read() behaviour. The default is to
    // a) not request a seek
    // b) not be late, i.e. lateness_us = 0
    struct ReadOptions {
        enum SeekMode {
            SEEK_PREVIOUS_SYNC,
            SEEK_NEXT_SYNC,
            SEEK_CLOSEST_SYNC,
            SEEK_CLOSEST,
        };

        ReadOptions();

        // Reset everything back to defaults.
        void reset();

        void setSeekTo(int64_t time_us, SeekMode mode = SEEK_CLOSEST_SYNC);
        void clearSeekTo();
        bool getSeekTo(int64_t *time_us, SeekMode *mode) const;

        void setLateBy(int64_t lateness_us);
        int64_t getLateBy() const;

    private:
        enum Options {
            kSeekTo_Option      = 1,
        };

        uint32_t mOptions;
        int64_t mSeekTimeUs;
        SeekMode mSeekMode;
        int64_t mLatenessUs;
    };

    // Causes this source to suspend pulling data from its upstream source
    // until a subsequent read-with-seek. Currently only supported by
    // OMXCodec.
    virtual status_t pause() {
        return ERROR_UNSUPPORTED;
    }

    // The consumer of this media source requests that the given buffers
    // are to be returned exclusively in response to read calls.
    // This will be called after a successful start() and before the
    // first read() call.
    // Callee assumes ownership of the buffers if no error is returned.
    virtual status_t setBuffers(const Vector<MediaBuffer *> &buffers) {
        return ERROR_UNSUPPORTED;
    }

protected:
    virtual ~MediaSource();

private:
    MediaSource(const MediaSource &);
    MediaSource &operator=(const MediaSource &);

#ifdef OMAP_ENHANCEMENT
public:
    virtual status_t setParameter(const String8 &key, const String8 &value){
        return OK;
    }
#endif
<<<<<<< HEAD
=======

>>>>>>> e1b6ef91
};

#ifdef OMAP_ENHANCEMENT
struct MediaSourceWithHaveDeltaTable : public MediaSource
{
public:
    virtual bool haveDeltaTable() const {
        // Assume true by default.
        // This means extractor can set presentation time correctly.
        return true;
    }
};
#endif /* OMAP_ENHANCEMENT */

}  // namespace android

#endif  // MEDIA_SOURCE_H_<|MERGE_RESOLUTION|>--- conflicted
+++ resolved
@@ -125,10 +125,7 @@
         return OK;
     }
 #endif
-<<<<<<< HEAD
-=======
 
->>>>>>> e1b6ef91
 };
 
 #ifdef OMAP_ENHANCEMENT
