--- conflicted
+++ resolved
@@ -514,13 +514,8 @@
             if (unchanged) {
                 // We succeeded in fetching the playlist, but it was
                 // unchanged from the last time we tried.
-<<<<<<< HEAD
             } else if (!mSeeking) {
-                LOGE("failed to load playlist at url '%s'", url.c_str());
-=======
-            } else {
                 ALOGE("failed to load playlist at url '%s'", url.c_str());
->>>>>>> 42c6d163
                 mDataSource->queueEOS(ERROR_IO);
                 return;
             } else {
@@ -561,8 +556,6 @@
     bool explicitDiscontinuity = false;
     bool bandwidthChanged = false;
 
-<<<<<<< HEAD
-=======
     if (mSeekTimeUs >= 0) {
         if (mPlaylist->isComplete()) {
             size_t index = 0;
@@ -612,7 +605,6 @@
         mCondition.broadcast();
     }
 
->>>>>>> 42c6d163
     if (mSeqNumber < 0) {
         mSeqNumber = mFirstSeqNumber;
     }
@@ -678,18 +670,13 @@
     sp<ABuffer> buffer;
     status_t err = fetchFile(uri.c_str(), &buffer);
     if (err != OK) {
-<<<<<<< HEAD
         Mutex::Autolock autoLock(mLock);
         if( !mSeeking ) {
            mDataSource->queueEOS(err);
-           LOGE("failed to fetch .ts segment at url '%s'", uri.c_str());
+           ALOGE("failed to fetch .ts segment at url '%s'", uri.c_str());
         } else {
            LOGV("fetchFile stopped due to seek, ignore this");
         }
-=======
-        ALOGE("failed to fetch .ts segment at url '%s'", uri.c_str());
-        mDataSource->queueEOS(err);
->>>>>>> 42c6d163
         return;
     }
 
@@ -749,13 +736,8 @@
     if (explicitDiscontinuity || bandwidthChanged) {
         // Signal discontinuity.
 
-<<<<<<< HEAD
         LOGI("queueing discontinuity (explicit=%d, bandwidthChanged=%d)",
               explicitDiscontinuity, bandwidthChanged);
-=======
-        ALOGI("queueing discontinuity (seek=%d, explicit=%d, bandwidthChanged=%d)",
-             seekDiscontinuity, explicitDiscontinuity, bandwidthChanged);
->>>>>>> 42c6d163
 
         sp<ABuffer> tmp = new ABuffer(188);
         memset(tmp->data(), 0, tmp->size());
