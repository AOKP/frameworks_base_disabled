--- conflicted
+++ resolved
@@ -198,18 +198,6 @@
     // pass metadata through the buffers. Currently, it is force set to true
     bool isMetaDataStoredInVideoBuffers() const;
 
-<<<<<<< HEAD
-#ifdef OMAP_ENHANCEMENT
-    // Just confirming to the ISurfaceTexture interface as of now
-    virtual status_t setLayout(uint32_t layout) { return OK; }
-
-    // updateAndGetCurrent updates to the current image and gives the ownership
-    // of the buffer to the client
-    virtual status_t updateAndGetCurrent(sp<GraphicBuffer>* buf);
-#endif
-
-=======
->>>>>>> 0371037a
 protected:
 
     // freeAllBuffersLocked frees the resources (both GraphicBuffer and EGLImage) for
