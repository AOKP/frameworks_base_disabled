/*
 * Copyright (C) 2006 The Android Open Source Project
 *
 * Licensed under the Apache License, Version 2.0 (the "License");
 * you may not use this file except in compliance with the License.
 * You may obtain a copy of the License at
 *
 *      http://www.apache.org/licenses/LICENSE-2.0
 *
 * Unless required by applicable law or agreed to in writing, software
 * distributed under the License is distributed on an "AS IS" BASIS,
 * WITHOUT WARRANTIES OR CONDITIONS OF ANY KIND, either express or implied.
 * See the License for the specific language governing permissions and
 * limitations under the License.
 */

package android.view.animation;

import android.content.Context;
import android.content.res.TypedArray;
import android.util.AttributeSet;

/**
 * An animation that controls the position of an object. See the
 * {@link android.view.animation full package} description for details and
 * sample code.
 * 
 */
public class TranslateAnimation extends Animation {
    private int mFromXType = ABSOLUTE;
    private int mToXType = ABSOLUTE;

    private int mFromYType = ABSOLUTE;
    private int mToYType = ABSOLUTE;

    private float mFromXValue = 0.0f;
    private float mToXValue = 0.0f;

    private float mFromYValue = 0.0f;
    private float mToYValue = 0.0f;

    private float mFromXDelta;
    private float mToXDelta;
    private float mFromYDelta;
    private float mToYDelta;

    /**
<<<<<<< HEAD
     * Constructor used when an TranslateAnimation is loaded from a resource.
=======
     * Constructor used when a TranslateAnimation is loaded from a resource.
>>>>>>> ba87e3e6
     * 
     * @param context Application context to use
     * @param attrs Attribute set from which to read values
     */
    public TranslateAnimation(Context context, AttributeSet attrs) {
        super(context, attrs);

        TypedArray a = context.obtainStyledAttributes(attrs,
                com.android.internal.R.styleable.TranslateAnimation);

        Description d = Description.parseValue(a.peekValue(
            com.android.internal.R.styleable.TranslateAnimation_fromXDelta));
        mFromXType = d.type;
        mFromXValue = d.value;

        d = Description.parseValue(a.peekValue(
                com.android.internal.R.styleable.TranslateAnimation_toXDelta));
        mToXType = d.type;
        mToXValue = d.value;

        d = Description.parseValue(a.peekValue(
            com.android.internal.R.styleable.TranslateAnimation_fromYDelta));
        mFromYType = d.type;
        mFromYValue = d.value;

        d = Description.parseValue(a.peekValue(
            com.android.internal.R.styleable.TranslateAnimation_toYDelta));
        mToYType = d.type;
        mToYValue = d.value;

        a.recycle();
    }

    /**
     * Constructor to use when building a TranslateAnimation from code
     * 
     * @param fromXDelta Change in X coordinate to apply at the start of the
     *        animation
     * @param toXDelta Change in X coordinate to apply at the end of the
     *        animation
     * @param fromYDelta Change in Y coordinate to apply at the start of the
     *        animation
     * @param toYDelta Change in Y coordinate to apply at the end of the
     *        animation
     */
    public TranslateAnimation(float fromXDelta, float toXDelta, float fromYDelta, float toYDelta) {
        mFromXValue = fromXDelta;
        mToXValue = toXDelta;
        mFromYValue = fromYDelta;
        mToYValue = toYDelta;

        mFromXType = ABSOLUTE;
        mToXType = ABSOLUTE;
        mFromYType = ABSOLUTE;
        mToYType = ABSOLUTE;
    }

    /**
     * Constructor to use when building a TranslateAnimation from code
     * 
     * @param fromXType Specifies how fromXValue should be interpreted. One of
     *        Animation.ABSOLUTE, Animation.RELATIVE_TO_SELF, or
     *        Animation.RELATIVE_TO_PARENT.
     * @param fromXValue Change in X coordinate to apply at the start of the
     *        animation. This value can either be an absolute number if fromXType
     *        is ABSOLUTE, or a percentage (where 1.0 is 100%) otherwise.
     * @param toXType Specifies how toXValue should be interpreted. One of
     *        Animation.ABSOLUTE, Animation.RELATIVE_TO_SELF, or
     *        Animation.RELATIVE_TO_PARENT.
     * @param toXValue Change in X coordinate to apply at the end of the
     *        animation. This value can either be an absolute number if toXType
     *        is ABSOLUTE, or a percentage (where 1.0 is 100%) otherwise.
     * @param fromYType Specifies how fromYValue should be interpreted. One of
     *        Animation.ABSOLUTE, Animation.RELATIVE_TO_SELF, or
     *        Animation.RELATIVE_TO_PARENT.
     * @param fromYValue Change in Y coordinate to apply at the start of the
     *        animation. This value can either be an absolute number if fromYType
     *        is ABSOLUTE, or a percentage (where 1.0 is 100%) otherwise.
     * @param toYType Specifies how toYValue should be interpreted. One of
     *        Animation.ABSOLUTE, Animation.RELATIVE_TO_SELF, or
     *        Animation.RELATIVE_TO_PARENT.
     * @param toYValue Change in Y coordinate to apply at the end of the
     *        animation. This value can either be an absolute number if toYType
     *        is ABSOLUTE, or a percentage (where 1.0 is 100%) otherwise.
     */
    public TranslateAnimation(int fromXType, float fromXValue, int toXType, float toXValue,
            int fromYType, float fromYValue, int toYType, float toYValue) {

        mFromXValue = fromXValue;
        mToXValue = toXValue;
        mFromYValue = fromYValue;
        mToYValue = toYValue;

        mFromXType = fromXType;
        mToXType = toXType;
        mFromYType = fromYType;
        mToYType = toYType;
    }


    @Override
    protected void applyTransformation(float interpolatedTime, Transformation t) {
        float dx = mFromXDelta;
        float dy = mFromYDelta;
        if (mFromXDelta != mToXDelta) {
            dx = mFromXDelta + ((mToXDelta - mFromXDelta) * interpolatedTime);
        }
        if (mFromYDelta != mToYDelta) {
            dy = mFromYDelta + ((mToYDelta - mFromYDelta) * interpolatedTime);
        }

        t.getMatrix().setTranslate(dx, dy);
    }

    @Override
    public void initialize(int width, int height, int parentWidth, int parentHeight) {
        super.initialize(width, height, parentWidth, parentHeight);
        mFromXDelta = resolveSize(mFromXType, mFromXValue, width, parentWidth);
        mToXDelta = resolveSize(mToXType, mToXValue, width, parentWidth);
        mFromYDelta = resolveSize(mFromYType, mFromYValue, height, parentHeight);
        mToYDelta = resolveSize(mToYType, mToYValue, height, parentHeight);
    }
}<|MERGE_RESOLUTION|>--- conflicted
+++ resolved
@@ -45,11 +45,7 @@
     private float mToYDelta;
 
     /**
-<<<<<<< HEAD
-     * Constructor used when an TranslateAnimation is loaded from a resource.
-=======
      * Constructor used when a TranslateAnimation is loaded from a resource.
->>>>>>> ba87e3e6
      * 
      * @param context Application context to use
      * @param attrs Attribute set from which to read values
