--- conflicted
+++ resolved
@@ -49,17 +49,8 @@
     virtual int query(int what, int* value);
 #endif
 
-<<<<<<< HEAD
-#ifdef OMAP_ENHANCEMENT
-    virtual status_t queueBuffer(int buf, int64_t timestamp,
-            uint32_t* outWidth, uint32_t* outHeight, uint32_t* outTransform,
-            const String8& metadata);
-#else
-=======
->>>>>>> 0371037a
     virtual status_t queueBuffer(int buf, int64_t timestamp,
             uint32_t* outWidth, uint32_t* outHeight, uint32_t* outTransform);
-#endif
 
     virtual status_t dequeueBuffer(int *buf, uint32_t w, uint32_t h,
             uint32_t format, uint32_t usage);
