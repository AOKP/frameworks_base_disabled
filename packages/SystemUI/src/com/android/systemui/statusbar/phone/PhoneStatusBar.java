--- conflicted
+++ resolved
@@ -2495,13 +2495,11 @@
             resolver.registerContentObserver(Settings.System.getUriFor(
                     Settings.System.STATUSBAR_EXPANDED_BACKGROUND_COLOR), false, this);
             resolver.registerContentObserver(Settings.System.getUriFor(
-<<<<<<< HEAD
                     Settings.System.STATUS_BAR_BRIGHTNESS_TOGGLE), false, this);
             resolver.registerContentObserver(Settings.System.getUriFor(
                     Settings.System.SCREEN_BRIGHTNESS_MODE), false, this);
-=======
+            resolver.registerContentObserver(Settings.System.getUriFor(
                     Settings.System.CUSTOM_CARRIER_LABEL), false, this);
->>>>>>> 0bee92f4
         }
 
         @Override
@@ -2586,7 +2584,7 @@
         if (customWindowShadeColor) {
             mFrameLayout.setBackgroundColor(newWindowShadeColor);
         }
-<<<<<<< HEAD
+
         boolean brightnessControl = Settings.System.getInt(cr,
                 Settings.System.STATUS_BAR_BRIGHTNESS_TOGGLE, 0) != 0;
         boolean autoBrightness = Settings.System.getInt(cr,
@@ -2596,7 +2594,6 @@
         }
         if (mAutoBrightness != autoBrightness) {
             mAutoBrightness = autoBrightness;
-=======
 
         // a better way of handling a custom carrier label
         String userWantsNewLabel = null;
@@ -2608,7 +2605,6 @@
         } else {
             mPhoneCarrierLabel.setVisibility(View.VISIBLE);
             mCarrierLabel.setVisibility(View.GONE);
->>>>>>> 0bee92f4
         }
     }
 
