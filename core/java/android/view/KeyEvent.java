--- conflicted
+++ resolved
@@ -608,20 +608,11 @@
     public static final int KEYCODE_BRIGHTNESS_DOWN = 224;
     public static final int KEYCODE_BRIGHTNESS_AUTO = 225;
     public static final int KEYCODE_CAPTURE         = 226;
-<<<<<<< HEAD
-
-    private static final int LAST_KEYCODE           = KEYCODE_CAPTURE;
 
     public static final int KEYCODE_ALT_LOCK      = 211;
     public static final int KEYCODE_VOICE      = 212;
-=======
-    public static final int KEYCODE_TOGGLE_WIFI     = 227;
-    public static final int KEYCODE_TOGGLE_BT       = 228;
-    public static final int KEYCODE_TOGGLE_TOUCHPAD = 229;
-    public static final int KEYCODE_SCREENSHOT      = 230;
-
-    private static final int LAST_KEYCODE           = KEYCODE_SCREENSHOT;
->>>>>>> 0371037a
+
+    private static final int LAST_KEYCODE           = KEYCODE_VOICE;
 
     // NOTE: If you add a new keycode here you must also add it to:
     //  isSystem()
@@ -870,15 +861,8 @@
         names.append(KEYCODE_BRIGHTNESS_DOWN, "KEYCODE_BRIGHTNESS_DOWN");
         names.append(KEYCODE_BRIGHTNESS_AUTO, "KEYCODE_BRIGHTNESS_AUTO");
         names.append(KEYCODE_CAPTURE, "KEYCODE_CAPTURE");
-<<<<<<< HEAD
         names.append(KEYCODE_ALT_LOCK, "KEYCODE_ALT_LOCK");
         names.append(KEYCODE_VOICE, "KEYCODE_VOICE");
-=======
-        names.append(KEYCODE_TOGGLE_WIFI, "KEYCODE_TOGGLE_WIFI");
-        names.append(KEYCODE_TOGGLE_BT, "KEYCODE_TOGGLE_BT");
-        names.append(KEYCODE_TOGGLE_TOUCHPAD, "KEYCODE_TOGGLE_TOUCHPAD");
-        names.append(KEYCODE_SCREENSHOT, "KEYCODE_SCREENSHOT");
->>>>>>> 0371037a
     };
 
     // Symbolic names of all metakeys in bit order from least significant to most significant.
