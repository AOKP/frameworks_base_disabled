--- conflicted
+++ resolved
@@ -820,32 +820,4 @@
          */
         public boolean usingWrapper;
     }
-<<<<<<< HEAD
-
-    private static final int[] PROCESS_STATE_FORMAT = new int[] {
-        PROC_SPACE_TERM,
-        PROC_SPACE_TERM|PROC_PARENS, // 1: name
-        PROC_SPACE_TERM|PROC_OUT_STRING, // 2: state
-    };
-
-    /**
-     * Returns true if the process is not found or is a zombie
-     * @param pid the process id
-     * @hide
-     */
-    public static final boolean isZombie(int pid) {
-        boolean ret = true;
-        String[] processStateString = new String[1];
-        if (Process.readProcFile("/proc/" + pid + "/stat",
-                PROCESS_STATE_FORMAT, processStateString, null, null)) {
-            ret = false;
-            // Log.i(LOG_TAG,"State of process " + pid + " is " + processStateString[0]);
-            if (processStateString[0].equals("Z")) {
-                ret = true;
-            }
-        }
-        return ret;
-    }
-=======
->>>>>>> 0371037a
 }