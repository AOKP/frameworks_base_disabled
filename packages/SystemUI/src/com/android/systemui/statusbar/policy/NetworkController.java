/*
 * Copyright (C) 2010 The Android Open Source Project
 *
 * Licensed under the Apache License, Version 2.0 (the "License");
 * you may not use this file except in compliance with the License.
 * You may obtain a copy of the License at
 *
 *      http://www.apache.org/licenses/LICENSE-2.0
 *
 * Unless required by applicable law or agreed to in writing, software
 * distributed under the License is distributed on an "AS IS" BASIS,
 * WITHOUT WARRANTIES OR CONDITIONS OF ANY KIND, either express or implied.
 * See the License for the specific language governing permissions and
 * limitations under the License.
 */

package com.android.systemui.statusbar.policy;

import java.io.FileDescriptor;
import java.io.PrintWriter;
import java.util.ArrayList;
import java.util.List;

import android.content.BroadcastReceiver;
import android.content.Context;
import android.content.Intent;
import android.content.IntentFilter;
import android.content.res.Resources;
import android.net.ConnectivityManager;
import android.net.NetworkInfo;
import android.net.wifi.WifiConfiguration;
import android.net.wifi.WifiInfo;
import android.net.wifi.WifiManager;
import android.net.wimax.WimaxManagerConstants;
import android.os.Binder;
import android.os.Handler;
import android.os.Message;
import android.os.Messenger;
import android.os.RemoteException;
import android.os.SystemProperties;
import android.provider.Settings;
import android.provider.Telephony;
import android.telephony.PhoneStateListener;
import android.telephony.ServiceState;
import android.telephony.SignalStrength;
import android.telephony.TelephonyManager;
import android.util.Log;
import android.util.Slog;
import android.view.View;
import android.widget.ImageView;
import android.widget.TextView;

import com.android.internal.app.IBatteryStats;
import com.android.internal.telephony.IccCard;
import com.android.internal.telephony.TelephonyIntents;
import com.android.internal.telephony.cdma.EriInfo;
import com.android.server.am.BatteryStatsService;
import com.android.internal.util.AsyncChannel;

import com.android.systemui.R;

public class NetworkController extends BroadcastReceiver {
    // debug
    static final String TAG = "StatusBar.NetworkController";
    static final boolean DEBUG = false;
    static final boolean CHATTY = false; // additional diagnostics, but not logspew

    // telephony
    boolean mHspaDataDistinguishable;
    final TelephonyManager mPhone;
    boolean mDataConnected;
    IccCard.State mSimState = IccCard.State.READY;
    int mPhoneState = TelephonyManager.CALL_STATE_IDLE;
    int mDataNetType = TelephonyManager.NETWORK_TYPE_UNKNOWN;
    int mDataState = TelephonyManager.DATA_DISCONNECTED;
    int mDataActivity = TelephonyManager.DATA_ACTIVITY_NONE;
    ServiceState mServiceState;
    SignalStrength mSignalStrength;
    int[] mDataIconList = TelephonyIcons.DATA_G[0];
    String mNetworkName;
    String mNetworkNameDefault;
    String mNetworkNameSeparator;
    int mPhoneSignalIconId;
    int mDataDirectionIconId; // data + data direction on phones
    int mDataSignalIconId;
    int mDataTypeIconId;
    boolean mDataActive;
    int mMobileActivityIconId; // overlay arrows for data direction
    int mLastSignalLevel;
    boolean mShowPhoneRSSIForData = false;
    boolean mShowAtLeastThreeGees = false;
    boolean mAlwaysShowCdmaRssi = false;

    String mContentDescriptionPhoneSignal;
    String mContentDescriptionWifi;
    String mContentDescriptionWimax;
    String mContentDescriptionCombinedSignal;
    String mContentDescriptionDataType;

    // wifi
    final WifiManager mWifiManager;
    AsyncChannel mWifiChannel;
    boolean mWifiEnabled, mWifiConnected;
    int mWifiRssi, mWifiLevel;
    String mWifiSsid;
    int mWifiIconId = 0;
    int mWifiActivityIconId = 0; // overlay arrows for wifi direction
    int mWifiActivity = WifiManager.DATA_ACTIVITY_NONE;

    // bluetooth
    private boolean mBluetoothTethered = false;
    private int mBluetoothTetherIconId =
        com.android.internal.R.drawable.stat_sys_tether_bluetooth;

    //wimax
    private boolean mWimaxSupported = false;
    private boolean mIsWimaxEnabled = false;
    private boolean mWimaxConnected = false;
    private boolean mWimaxIdle = false;
    private int mWimaxIconId = 0;
    private int mWimaxSignal = 0;
    private int mWimaxState = 0;
    private int mWimaxExtraState = 0;
    // data connectivity (regardless of state, can we access the internet?)
    // state of inet connection - 0 not connected, 100 connected
    private int mInetCondition = 0;
    private static final int INET_CONDITION_THRESHOLD = 50;

    private boolean mAirplaneMode = false;

    static // our ui
    Context mContext;
    ArrayList<ImageView> mPhoneSignalIconViews = new ArrayList<ImageView>();
    ArrayList<ImageView> mDataDirectionIconViews = new ArrayList<ImageView>();
    ArrayList<ImageView> mDataDirectionOverlayIconViews = new ArrayList<ImageView>();
    ArrayList<ImageView> mWifiIconViews = new ArrayList<ImageView>();
    ArrayList<ImageView> mWimaxIconViews = new ArrayList<ImageView>();
    ArrayList<ImageView> mCombinedSignalIconViews = new ArrayList<ImageView>();
    ArrayList<ImageView> mDataTypeIconViews = new ArrayList<ImageView>();
    ArrayList<TextView> mCombinedLabelViews = new ArrayList<TextView>();
    ArrayList<TextView> mMobileLabelViews = new ArrayList<TextView>();
    ArrayList<TextView> mWifiLabelViews = new ArrayList<TextView>();
    ArrayList<SignalCluster> mSignalClusters = new ArrayList<SignalCluster>();
    int mLastPhoneSignalIconId = -1;
    int mLastDataDirectionIconId = -1;
    int mLastDataDirectionOverlayIconId = -1;
    int mLastWifiIconId = -1;
    int mLastWimaxIconId = -1;
    int mLastCombinedSignalIconId = -1;
    int mLastDataTypeIconId = -1;
    String mLastCombinedLabel = "";

    private boolean mHasMobileDataFeature;

    boolean mDataAndWifiStacked = false;

    // yuck -- stop doing this here and put it in the framework
    IBatteryStats mBatteryStats;

    public interface SignalCluster {
        void setWifiIndicators(boolean visible, int strengthIcon, int activityIcon,
                String contentDescription);
        void setMobileDataIndicators(boolean visible, int strengthIcon, int activityIcon,
                int typeIcon, String contentDescription, String typeContentDescription);
        void setIsAirplaneMode(boolean is);
    }

    /**
     * Construct this controller object and register for updates.
     */
    public NetworkController(Context context) {
        mContext = context;
        final Resources res = context.getResources();

        ConnectivityManager cm = (ConnectivityManager)mContext.getSystemService(
                Context.CONNECTIVITY_SERVICE);
        mHasMobileDataFeature = cm.isNetworkSupported(ConnectivityManager.TYPE_MOBILE);

        mShowPhoneRSSIForData = res.getBoolean(R.bool.config_showPhoneRSSIForData);
        mShowAtLeastThreeGees = res.getBoolean(R.bool.config_showMin3G);
        mAlwaysShowCdmaRssi = res.getBoolean(
                com.android.internal.R.bool.config_alwaysUseCdmaRssi);

        // set up the default wifi icon, used when no radios have ever appeared
        updateWifiIcons();
        updateWimaxIcons();

        // telephony
        mPhone = (TelephonyManager)context.getSystemService(Context.TELEPHONY_SERVICE);
        mPhone.listen(mPhoneStateListener,
                          PhoneStateListener.LISTEN_SERVICE_STATE
                        | PhoneStateListener.LISTEN_SIGNAL_STRENGTHS
                        | PhoneStateListener.LISTEN_CALL_STATE
                        | PhoneStateListener.LISTEN_DATA_CONNECTION_STATE
                        | PhoneStateListener.LISTEN_DATA_ACTIVITY);
        mHspaDataDistinguishable = mContext.getResources().getBoolean(
                R.bool.config_hspa_data_distinguishable);
        mNetworkNameSeparator = mContext.getString(R.string.status_bar_network_name_separator);
        mNetworkNameDefault = mContext.getString(
                com.android.internal.R.string.lockscreen_carrier_default);
        mNetworkName = mNetworkNameDefault;

        // wifi
        mWifiManager = (WifiManager) context.getSystemService(Context.WIFI_SERVICE);
        Handler handler = new WifiHandler();
        mWifiChannel = new AsyncChannel();
        Messenger wifiMessenger = mWifiManager.getMessenger();
        if (wifiMessenger != null) {
            mWifiChannel.connect(mContext, handler, wifiMessenger);
        }

        // broadcasts
        IntentFilter filter = new IntentFilter();
        filter.addAction(WifiManager.RSSI_CHANGED_ACTION);
        filter.addAction(WifiManager.WIFI_STATE_CHANGED_ACTION);
        filter.addAction(WifiManager.NETWORK_STATE_CHANGED_ACTION);
        filter.addAction(TelephonyIntents.ACTION_SIM_STATE_CHANGED);
        filter.addAction(Telephony.Intents.SPN_STRINGS_UPDATED_ACTION);
        filter.addAction(ConnectivityManager.CONNECTIVITY_ACTION);
        filter.addAction(ConnectivityManager.INET_CONDITION_ACTION);
        filter.addAction(Intent.ACTION_CONFIGURATION_CHANGED);
        filter.addAction(Intent.ACTION_AIRPLANE_MODE_CHANGED);
        mWimaxSupported = mContext.getResources().getBoolean(
                com.android.internal.R.bool.config_wimaxEnabled);
        if(mWimaxSupported) {
            filter.addAction(WimaxManagerConstants.WIMAX_NETWORK_STATE_CHANGED_ACTION);
            filter.addAction(WimaxManagerConstants.SIGNAL_LEVEL_CHANGED_ACTION);
            filter.addAction(WimaxManagerConstants.NET_4G_STATE_CHANGED_ACTION);
        }
        context.registerReceiver(this, filter);

        // AIRPLANE_MODE_CHANGED is sent at boot; we've probably already missed it
        updateAirplaneMode();

        // yuck
        mBatteryStats = BatteryStatsService.getService();
    }

    public void addPhoneSignalIconView(ImageView v) {
        mPhoneSignalIconViews.add(v);
    }

    public void addDataDirectionIconView(ImageView v) {
        mDataDirectionIconViews.add(v);
    }

    public void addDataDirectionOverlayIconView(ImageView v) {
        mDataDirectionOverlayIconViews.add(v);
    }

    public void addWifiIconView(ImageView v) {
        mWifiIconViews.add(v);
    }
    public void addWimaxIconView(ImageView v) {
        mWimaxIconViews.add(v);
    }

    public void addCombinedSignalIconView(ImageView v) {
        mCombinedSignalIconViews.add(v);
    }

    public void addDataTypeIconView(ImageView v) {
        mDataTypeIconViews.add(v);
    }

    public void addCombinedLabelView(TextView v) {
        mCombinedLabelViews.add(v);
    }

    public void addMobileLabelView(TextView v) {
        mMobileLabelViews.add(v);
    }

    public void addWifiLabelView(TextView v) {
        mWifiLabelViews.add(v);
    }

    public void addSignalCluster(SignalCluster cluster) {
        mSignalClusters.add(cluster);
        refreshSignalCluster(cluster);
    }

    public void refreshSignalCluster(SignalCluster cluster) {
        cluster.setWifiIndicators(
                mWifiConnected, // only show wifi in the cluster if connected
                mWifiIconId,
                mWifiActivityIconId,
                mContentDescriptionWifi);

        if (mIsWimaxEnabled && mWimaxConnected) {
            // wimax is special
            cluster.setMobileDataIndicators(
                    true,
                    mAlwaysShowCdmaRssi ? mPhoneSignalIconId : mWimaxIconId,
                    mMobileActivityIconId,
                    mDataTypeIconId,
                    mContentDescriptionWimax,
                    mContentDescriptionDataType);
        } else {
            // normal mobile data
            cluster.setMobileDataIndicators(
                    mHasMobileDataFeature,
                    mShowPhoneRSSIForData ? mPhoneSignalIconId : mDataSignalIconId,
                    mMobileActivityIconId,
                    mDataTypeIconId,
                    mContentDescriptionPhoneSignal,
                    mContentDescriptionDataType);
        }
        cluster.setIsAirplaneMode(mAirplaneMode);
    }

    public void setStackedMode(boolean stacked) {
        mDataAndWifiStacked = true;
    }

    @Override
    public void onReceive(Context context, Intent intent) {
        final String action = intent.getAction();
        if (action.equals(WifiManager.RSSI_CHANGED_ACTION)
                || action.equals(WifiManager.WIFI_STATE_CHANGED_ACTION)
                || action.equals(WifiManager.NETWORK_STATE_CHANGED_ACTION)) {
            updateWifiState(intent);
            refreshViews();
        } else if (action.equals(TelephonyIntents.ACTION_SIM_STATE_CHANGED)) {
            updateSimState(intent);
            updateDataIcon();
            refreshViews();
        } else if (action.equals(Telephony.Intents.SPN_STRINGS_UPDATED_ACTION)) {
            updateNetworkName(intent.getBooleanExtra(Telephony.Intents.EXTRA_SHOW_SPN, false),
                        intent.getStringExtra(Telephony.Intents.EXTRA_SPN),
                        intent.getBooleanExtra(Telephony.Intents.EXTRA_SHOW_PLMN, false),
                        intent.getStringExtra(Telephony.Intents.EXTRA_PLMN));
            refreshViews();
        } else if (action.equals(ConnectivityManager.CONNECTIVITY_ACTION) ||
                 action.equals(ConnectivityManager.INET_CONDITION_ACTION)) {
            updateConnectivity(intent);
            refreshViews();
        } else if (action.equals(Intent.ACTION_CONFIGURATION_CHANGED)) {
            refreshViews();
        } else if (action.equals(Intent.ACTION_AIRPLANE_MODE_CHANGED)) {
            updateAirplaneMode();
            refreshViews();
        } else if (action.equals(WimaxManagerConstants.NET_4G_STATE_CHANGED_ACTION) ||
                action.equals(WimaxManagerConstants.SIGNAL_LEVEL_CHANGED_ACTION) ||
                action.equals(WimaxManagerConstants.WIMAX_NETWORK_STATE_CHANGED_ACTION)) {
            updateWimaxState(intent);
            refreshViews();
        }
    }


    // ===== Telephony ==============================================================

    PhoneStateListener mPhoneStateListener = new PhoneStateListener() {
        @Override
        public void onSignalStrengthsChanged(SignalStrength signalStrength) {
            if (DEBUG) {
                Slog.d(TAG, "onSignalStrengthsChanged signalStrength=" + signalStrength +
                    ((signalStrength == null) ? "" : (" level=" + signalStrength.getLevel())));
            }
            mSignalStrength = signalStrength;
            updateTelephonySignalStrength();
            refreshViews();
        }

        @Override
        public void onServiceStateChanged(ServiceState state) {
            if (DEBUG) {
                Slog.d(TAG, "onServiceStateChanged state=" + state.getState());
            }
            mServiceState = state;
            updateTelephonySignalStrength();
            updateDataNetType();
            updateDataIcon();
            refreshViews();
        }

        @Override
        public void onCallStateChanged(int state, String incomingNumber) {
            if (DEBUG) {
                Slog.d(TAG, "onCallStateChanged state=" + state);
            }
            // In cdma, if a voice call is made, RSSI should switch to 1x.
            if (isCdma()) {
                updateTelephonySignalStrength();
                refreshViews();
            }
        }

        @Override
        public void onDataConnectionStateChanged(int state, int networkType) {
            if (DEBUG) {
                Slog.d(TAG, "onDataConnectionStateChanged: state=" + state
                        + " type=" + networkType);
            }
            mDataState = state;
            mDataNetType = networkType;
            updateDataNetType();
            updateDataIcon();
            refreshViews();
        }

        @Override
        public void onDataActivity(int direction) {
            if (DEBUG) {
                Slog.d(TAG, "onDataActivity: direction=" + direction);
            }
            mDataActivity = direction;
            updateDataIcon();
            refreshViews();
        }
    };

    private final void updateSimState(Intent intent) {
        String stateExtra = intent.getStringExtra(IccCard.INTENT_KEY_ICC_STATE);
        if (IccCard.INTENT_VALUE_ICC_ABSENT.equals(stateExtra)) {
            mSimState = IccCard.State.ABSENT;
        }
        else if (IccCard.INTENT_VALUE_ICC_READY.equals(stateExtra)) {
            mSimState = IccCard.State.READY;
        }
        else if (IccCard.INTENT_VALUE_ICC_LOCKED.equals(stateExtra)) {
            final String lockedReason = intent.getStringExtra(IccCard.INTENT_KEY_LOCKED_REASON);
            if (IccCard.INTENT_VALUE_LOCKED_ON_PIN.equals(lockedReason)) {
                mSimState = IccCard.State.PIN_REQUIRED;
            }
            else if (IccCard.INTENT_VALUE_LOCKED_ON_PUK.equals(lockedReason)) {
                mSimState = IccCard.State.PUK_REQUIRED;
            }
            else {
                mSimState = IccCard.State.NETWORK_LOCKED;
            }
        } else {
            mSimState = IccCard.State.UNKNOWN;
        }
    }

    private boolean isCdma() {
        return (mSignalStrength != null) && !mSignalStrength.isGsm();
    }

    private boolean hasService() {
        if (mServiceState != null) {
            switch (mServiceState.getState()) {
                case ServiceState.STATE_OUT_OF_SERVICE:
                case ServiceState.STATE_POWER_OFF:
                    return false;
                default:
                    return true;
            }
        } else {
            return false;
        }
    }

    private void updateAirplaneMode() {
        mAirplaneMode = (Settings.System.getInt(mContext.getContentResolver(),
            Settings.System.AIRPLANE_MODE_ON, 0) == 1);
    }

    private final void updateTelephonySignalStrength() {

        boolean useSixBar = (Settings.System.getInt(mContext.getContentResolver(),
                Settings.System.STATUSBAR_SIXBAR_SIGNAL, 0) == 1);

        if (!hasService()) {
            if (CHATTY) Slog.d(TAG, "updateTelephonySignalStrength: !hasService()");
<<<<<<< HEAD

            if (useSixBar) {
                mPhoneSignalIconId = R.drawable.stat_sys_signal_0_6bar;
                mDataSignalIconId = R.drawable.stat_sys_signal_0_6bar;
            } else {
                mPhoneSignalIconId = R.drawable.stat_sys_signal_0;
                mDataSignalIconId = R.drawable.stat_sys_signal_0;
            }
        } else {
            if (mSignalStrength == null) {
                if (CHATTY) Slog.d(TAG, "updateTelephonySignalStrength: mSignalStrength == null");

                if (useSixBar) {
                    mPhoneSignalIconId = R.drawable.stat_sys_signal_0_6bar;
                    mDataSignalIconId = R.drawable.stat_sys_signal_0_6bar;
                } else {
                    mPhoneSignalIconId = R.drawable.stat_sys_signal_0;
                    mDataSignalIconId = R.drawable.stat_sys_signal_0;
                }

=======
            mPhoneSignalIconId = R.drawable.stat_sys_signal_null;
            mDataSignalIconId = R.drawable.stat_sys_signal_null;
        } else {
            if (mSignalStrength == null) {
                if (CHATTY) Slog.d(TAG, "updateTelephonySignalStrength: mSignalStrength == null");
                mPhoneSignalIconId = R.drawable.stat_sys_signal_null;
                mDataSignalIconId = R.drawable.stat_sys_signal_null;
>>>>>>> df331873
                mContentDescriptionPhoneSignal = mContext.getString(
                        AccessibilityContentDescriptions.PHONE_SIGNAL_STRENGTH[0]);
            } else {
                int iconLevel;
                int[] iconList;
<<<<<<< HEAD
                mLastSignalLevel = iconLevel = (useSixBar) ?
                        mSignalStrength.getSixBarLevel() : mSignalStrength.getLevel();
=======
                if (isCdma() && mAlwaysShowCdmaRssi) {
                    mLastSignalLevel = iconLevel = mSignalStrength.getCdmaLevel();
                    if(DEBUG) Slog.d(TAG, "mAlwaysShowCdmaRssi=" + mAlwaysShowCdmaRssi
                            + " set to cdmaLevel=" + mSignalStrength.getCdmaLevel()
                            + " instead of level=" + mSignalStrength.getLevel());
                } else {
                    mLastSignalLevel = iconLevel = mSignalStrength.getLevel();
                }
>>>>>>> df331873

                if (isCdma()) {
                    if (isCdmaEri()) {
                        if (useSixBar) {
                            iconList = TelephonyIcons.TELEPHONY_SIGNAL_STRENGTH_6BAR[mInetCondition];
                        } else {
                            iconList = TelephonyIcons.TELEPHONY_SIGNAL_STRENGTH_ROAMING[mInetCondition];
                        }
                    } else {
                        if (useSixBar) {
                            iconList = TelephonyIcons.TELEPHONY_SIGNAL_STRENGTH_6BAR[mInetCondition];
                        } else {
                            iconList = TelephonyIcons.TELEPHONY_SIGNAL_STRENGTH_ROAMING[mInetCondition];
                        }
                    }
                } else {
                    // Though mPhone is a Manager, this call is not an IPC
                    if (mPhone.isNetworkRoaming()) {
                        if (useSixBar) {
                            iconList = TelephonyIcons.TELEPHONY_SIGNAL_STRENGTH_6BAR[mInetCondition];
                        } else {
                            iconList = TelephonyIcons.TELEPHONY_SIGNAL_STRENGTH_ROAMING[mInetCondition];
                        }
                    } else {
                        if (useSixBar) {
                            iconList = TelephonyIcons.TELEPHONY_SIGNAL_STRENGTH_6BAR[mInetCondition];
                        } else {
                            iconList = TelephonyIcons.TELEPHONY_SIGNAL_STRENGTH_ROAMING[mInetCondition];
                        }
                    }
                }
                mPhoneSignalIconId = iconList[iconLevel];
                mContentDescriptionPhoneSignal = mContext.getString(
                        AccessibilityContentDescriptions.PHONE_SIGNAL_STRENGTH[iconLevel]);
<<<<<<< HEAD

                if (useSixBar) {
                    mDataSignalIconId = TelephonyIcons.TELEPHONY_SIGNAL_STRENGTH_6BAR[mInetCondition][iconLevel];
                } else {
                    mDataSignalIconId = TelephonyIcons.DATA_SIGNAL_STRENGTH[mInetCondition][iconLevel];
                }
=======
                mDataSignalIconId = TelephonyIcons.DATA_SIGNAL_STRENGTH[mInetCondition][iconLevel];
>>>>>>> df331873
            }
        }
    }

    private final void updateDataNetType() {
        if (mIsWimaxEnabled && mWimaxConnected) {
            // wimax is a special 4g network not handled by telephony
            mDataIconList = TelephonyIcons.DATA_4G[mInetCondition];
            mDataTypeIconId = R.drawable.stat_sys_data_connected_4g;
            mContentDescriptionDataType = mContext.getString(
                    R.string.accessibility_data_connection_4g);
        } else {
            switch (mDataNetType) {
                case TelephonyManager.NETWORK_TYPE_UNKNOWN:
                    if (!mShowAtLeastThreeGees) {
                        mDataIconList = TelephonyIcons.DATA_G[mInetCondition];
                        mDataTypeIconId = 0;
                        mContentDescriptionDataType = mContext.getString(
                                R.string.accessibility_data_connection_gprs);
                        break;
                    } else {
                        // fall through
                    }
                case TelephonyManager.NETWORK_TYPE_EDGE:
                    if (!mShowAtLeastThreeGees) {
                        mDataIconList = TelephonyIcons.DATA_E[mInetCondition];
                        mDataTypeIconId = R.drawable.stat_sys_data_connected_e;
                        mContentDescriptionDataType = mContext.getString(
                                R.string.accessibility_data_connection_edge);
                        break;
                    } else {
                        // fall through
                    }
                case TelephonyManager.NETWORK_TYPE_UMTS:
                    mDataIconList = TelephonyIcons.DATA_3G[mInetCondition];
                    mDataTypeIconId = R.drawable.stat_sys_data_connected_3g;
                    mContentDescriptionDataType = mContext.getString(
                            R.string.accessibility_data_connection_3g);
                    break;
                case TelephonyManager.NETWORK_TYPE_HSDPA:
                case TelephonyManager.NETWORK_TYPE_HSUPA:
                case TelephonyManager.NETWORK_TYPE_HSPA:
                case TelephonyManager.NETWORK_TYPE_HSPAP:
                    if (mHspaDataDistinguishable) {
                        mDataIconList = TelephonyIcons.DATA_H[mInetCondition];
                        mDataTypeIconId = R.drawable.stat_sys_data_connected_h;
                        mContentDescriptionDataType = mContext.getString(
                                R.string.accessibility_data_connection_3_5g);
                    } else {
                        mDataIconList = TelephonyIcons.DATA_3G[mInetCondition];
                        mDataTypeIconId = R.drawable.stat_sys_data_connected_3g;
                        mContentDescriptionDataType = mContext.getString(
                                R.string.accessibility_data_connection_3g);
                    }
                    break;
                case TelephonyManager.NETWORK_TYPE_CDMA:
                    // display 1xRTT for IS95A/B
                    mDataIconList = TelephonyIcons.DATA_1X[mInetCondition];
                    mDataTypeIconId = R.drawable.stat_sys_data_connected_1x;
                    mContentDescriptionDataType = mContext.getString(
                            R.string.accessibility_data_connection_cdma);
                    break;
                case TelephonyManager.NETWORK_TYPE_1xRTT:
                    mDataIconList = TelephonyIcons.DATA_1X[mInetCondition];
                    mDataTypeIconId = R.drawable.stat_sys_data_connected_1x;
                    mContentDescriptionDataType = mContext.getString(
                            R.string.accessibility_data_connection_cdma);
                    break;
                case TelephonyManager.NETWORK_TYPE_EVDO_0: //fall through
                case TelephonyManager.NETWORK_TYPE_EVDO_A:
                case TelephonyManager.NETWORK_TYPE_EVDO_B:
                case TelephonyManager.NETWORK_TYPE_EHRPD:
                    mDataIconList = TelephonyIcons.DATA_3G[mInetCondition];
                    mDataTypeIconId = R.drawable.stat_sys_data_connected_3g;
                    mContentDescriptionDataType = mContext.getString(
                            R.string.accessibility_data_connection_3g);
                    break;
                case TelephonyManager.NETWORK_TYPE_LTE:
                    mDataIconList = TelephonyIcons.DATA_4G[mInetCondition];
                    mDataTypeIconId = R.drawable.stat_sys_data_connected_4g;
                    mContentDescriptionDataType = mContext.getString(
                            R.string.accessibility_data_connection_4g);
                    break;
                default:
                    if (!mShowAtLeastThreeGees) {
                        mDataIconList = TelephonyIcons.DATA_G[mInetCondition];
                        mDataTypeIconId = R.drawable.stat_sys_data_connected_g;
                        mContentDescriptionDataType = mContext.getString(
                                R.string.accessibility_data_connection_gprs);
                    } else {
                        mDataIconList = TelephonyIcons.DATA_3G[mInetCondition];
                        mDataTypeIconId = R.drawable.stat_sys_data_connected_3g;
                        mContentDescriptionDataType = mContext.getString(
                                R.string.accessibility_data_connection_3g);
                    }
                    break;
            }
        }

        if ((isCdma() && isCdmaEri()) || mPhone.isNetworkRoaming()) {
            mDataTypeIconId = R.drawable.stat_sys_data_connected_roam;
        }
    }

    boolean isCdmaEri() {
        if (mServiceState != null) {
            final int iconIndex = mServiceState.getCdmaEriIconIndex();
            if (iconIndex != EriInfo.ROAMING_INDICATOR_OFF) {
                final int iconMode = mServiceState.getCdmaEriIconMode();
                if (iconMode == EriInfo.ROAMING_ICON_MODE_NORMAL
                        || iconMode == EriInfo.ROAMING_ICON_MODE_FLASH) {
                    return true;
                }
            }
        }
        return false;
    }

    private final void updateDataIcon() {
        int iconId;
        boolean visible = true;

        if (!isCdma()) {
            // GSM case, we have to check also the sim state
            if (mSimState == IccCard.State.READY || mSimState == IccCard.State.UNKNOWN) {
                if (mDataState == TelephonyManager.DATA_CONNECTED) {
                    switch (mDataActivity) {
                        case TelephonyManager.DATA_ACTIVITY_IN:
                            iconId = mDataIconList[1];
                            break;
                        case TelephonyManager.DATA_ACTIVITY_OUT:
                            iconId = mDataIconList[2];
                            break;
                        case TelephonyManager.DATA_ACTIVITY_INOUT:
                            iconId = mDataIconList[3];
                            break;
                        default:
                            iconId = mDataIconList[0];
                            break;
                    }
                    mDataDirectionIconId = iconId;
                } else {
                    iconId = 0;
                    visible = false;
                }
            } else {
                iconId = R.drawable.stat_sys_no_sim;
                visible = false; // no SIM? no data
            }
        } else {
            // CDMA case, mDataActivity can be also DATA_ACTIVITY_DORMANT
            if (mDataState == TelephonyManager.DATA_CONNECTED) {
                switch (mDataActivity) {
                    case TelephonyManager.DATA_ACTIVITY_IN:
                        iconId = mDataIconList[1];
                        break;
                    case TelephonyManager.DATA_ACTIVITY_OUT:
                        iconId = mDataIconList[2];
                        break;
                    case TelephonyManager.DATA_ACTIVITY_INOUT:
                        iconId = mDataIconList[3];
                        break;
                    case TelephonyManager.DATA_ACTIVITY_DORMANT:
                    default:
                        iconId = mDataIconList[0];
                        break;
                }
            } else {
                iconId = 0;
                visible = false;
            }
        }

        // yuck - this should NOT be done by the status bar
        long ident = Binder.clearCallingIdentity();
        try {
            mBatteryStats.notePhoneDataConnectionState(mPhone.getNetworkType(), visible);
        } catch (RemoteException e) {
        } finally {
            Binder.restoreCallingIdentity(ident);
        }

        mDataDirectionIconId = iconId;
        mDataConnected = visible;
    }

    void updateNetworkName(boolean showSpn, String spn, boolean showPlmn, String plmn) {
        if (false) {
            Slog.d("CarrierLabel", "updateNetworkName showSpn=" + showSpn + " spn=" + spn
                    + " showPlmn=" + showPlmn + " plmn=" + plmn);
        }
        StringBuilder str = new StringBuilder();
        boolean something = false;
        if (showPlmn && plmn != null) {
            str.append(plmn);
            something = true;
        }
        if (showSpn && spn != null) {
            if (something) {
                str.append(mNetworkNameSeparator);
            }
            str.append(spn);
            something = true;
        }
        if (something) {
            mNetworkName = str.toString();
        } else {
            mNetworkName = mNetworkNameDefault;
        }
    }

    // ===== Wifi ===================================================================

    class WifiHandler extends Handler {
        @Override
        public void handleMessage(Message msg) {
            switch (msg.what) {
                case AsyncChannel.CMD_CHANNEL_HALF_CONNECTED:
                    if (msg.arg1 == AsyncChannel.STATUS_SUCCESSFUL) {
                        mWifiChannel.sendMessage(Message.obtain(this,
                                AsyncChannel.CMD_CHANNEL_FULL_CONNECTION));
                    } else {
                        Slog.e(TAG, "Failed to connect to wifi");
                    }
                    break;
                case WifiManager.DATA_ACTIVITY_NOTIFICATION:
                    if (msg.arg1 != mWifiActivity) {
                        mWifiActivity = msg.arg1;
                        refreshViews();
                    }
                    break;
                default:
                    //Ignore
                    break;
            }
        }
    }

    private void updateWifiState(Intent intent) {
        final String action = intent.getAction();
        if (action.equals(WifiManager.WIFI_STATE_CHANGED_ACTION)) {
            mWifiEnabled = intent.getIntExtra(WifiManager.EXTRA_WIFI_STATE,
                    WifiManager.WIFI_STATE_UNKNOWN) == WifiManager.WIFI_STATE_ENABLED;

        } else if (action.equals(WifiManager.NETWORK_STATE_CHANGED_ACTION)) {
            final NetworkInfo networkInfo = (NetworkInfo)
                    intent.getParcelableExtra(WifiManager.EXTRA_NETWORK_INFO);
            boolean wasConnected = mWifiConnected;
            mWifiConnected = networkInfo != null && networkInfo.isConnected();
            // If we just connected, grab the inintial signal strength and ssid
            if (mWifiConnected && !wasConnected) {
                // try getting it out of the intent first
                WifiInfo info = (WifiInfo) intent.getParcelableExtra(WifiManager.EXTRA_WIFI_INFO);
                if (info == null) {
                    info = mWifiManager.getConnectionInfo();
                }
                if (info != null) {
                    mWifiSsid = huntForSsid(info);
                } else {
                    mWifiSsid = null;
                }
            } else if (!mWifiConnected) {
                mWifiSsid = null;
            }
            // Apparently the wifi level is not stable at this point even if we've just connected to
            // the network; we need to wait for an RSSI_CHANGED_ACTION for that. So let's just set
            // it to 0 for now
            mWifiLevel = 0;
            mWifiRssi = -200;
        } else if (action.equals(WifiManager.RSSI_CHANGED_ACTION)) {
            if (mWifiConnected) {
                mWifiRssi = intent.getIntExtra(WifiManager.EXTRA_NEW_RSSI, -200);
                mWifiLevel = WifiManager.calculateSignalLevel(
                        mWifiRssi, WifiIcons.WIFI_LEVEL_COUNT);
            }
        }

        updateWifiIcons();
    }

    private void updateWifiIcons() {
        if (mWifiConnected) {
            mWifiIconId = WifiIcons.WIFI_SIGNAL_STRENGTH[mInetCondition][mWifiLevel];
            mContentDescriptionWifi = mContext.getString(
                    AccessibilityContentDescriptions.WIFI_CONNECTION_STRENGTH[mWifiLevel]);
        } else {
            if (mDataAndWifiStacked) {
                mWifiIconId = 0;
            } else {
                mWifiIconId = mWifiEnabled ? WifiIcons.WIFI_SIGNAL_STRENGTH[0][0] : 0;
            }
            mContentDescriptionWifi = mContext.getString(R.string.accessibility_no_wifi);
        }
    }

    private String huntForSsid(WifiInfo info) {
        String ssid = info.getSSID();
        if (ssid != null) {
            return ssid;
        }
        // OK, it's not in the connectionInfo; we have to go hunting for it
        List<WifiConfiguration> networks = mWifiManager.getConfiguredNetworks();
        for (WifiConfiguration net : networks) {
            if (net.networkId == info.getNetworkId()) {
                return net.SSID;
            }
        }
        return null;
    }


    // ===== Wimax ===================================================================
    private final void updateWimaxState(Intent intent) {
        final String action = intent.getAction();
        boolean wasConnected = mWimaxConnected;
        if (action.equals(WimaxManagerConstants.NET_4G_STATE_CHANGED_ACTION)) {
            int wimaxStatus = intent.getIntExtra(WimaxManagerConstants.EXTRA_4G_STATE,
                    WimaxManagerConstants.NET_4G_STATE_UNKNOWN);
            mIsWimaxEnabled = (wimaxStatus ==
                    WimaxManagerConstants.NET_4G_STATE_ENABLED);
        } else if (action.equals(WimaxManagerConstants.SIGNAL_LEVEL_CHANGED_ACTION)) {
            mWimaxSignal = intent.getIntExtra(WimaxManagerConstants.EXTRA_NEW_SIGNAL_LEVEL, 0);
        } else if (action.equals(WimaxManagerConstants.WIMAX_NETWORK_STATE_CHANGED_ACTION)) {
            mWimaxState = intent.getIntExtra(WimaxManagerConstants.EXTRA_WIMAX_STATE,
                    WimaxManagerConstants.NET_4G_STATE_UNKNOWN);
            mWimaxExtraState = intent.getIntExtra(
                    WimaxManagerConstants.EXTRA_WIMAX_STATE_DETAIL,
                    WimaxManagerConstants.NET_4G_STATE_UNKNOWN);
            mWimaxConnected = (mWimaxState ==
                    WimaxManagerConstants.WIMAX_STATE_CONNECTED);
            mWimaxIdle = (mWimaxExtraState == WimaxManagerConstants.WIMAX_IDLE);
        }
        updateDataNetType();
        updateWimaxIcons();
    }

    private void updateWimaxIcons() {
        if (mIsWimaxEnabled) {
            if (mWimaxConnected) {
                if (mWimaxIdle)
                    mWimaxIconId = WimaxIcons.WIMAX_IDLE;
                else
                    mWimaxIconId = WimaxIcons.WIMAX_SIGNAL_STRENGTH[mInetCondition][mWimaxSignal];
                mContentDescriptionWimax = mContext.getString(
                        AccessibilityContentDescriptions.WIMAX_CONNECTION_STRENGTH[mWimaxSignal]);
            } else {
                mWimaxIconId = WimaxIcons.WIMAX_DISCONNECTED;
                mContentDescriptionWimax = mContext.getString(R.string.accessibility_no_wimax);
            }
        } else {
            mWimaxIconId = 0;
        }
    }

    // ===== Full or limited Internet connectivity ==================================

    private void updateConnectivity(Intent intent) {
        if (CHATTY) {
            Slog.d(TAG, "updateConnectivity: intent=" + intent);
        }

        NetworkInfo info = (NetworkInfo)(intent.getParcelableExtra(
                ConnectivityManager.EXTRA_NETWORK_INFO));
        int connectionStatus = intent.getIntExtra(ConnectivityManager.EXTRA_INET_CONDITION, 0);

        if (CHATTY) {
            Slog.d(TAG, "updateConnectivity: networkInfo=" + info);
            Slog.d(TAG, "updateConnectivity: connectionStatus=" + connectionStatus);
        }

        mInetCondition = (connectionStatus > INET_CONDITION_THRESHOLD ? 1 : 0);

        if (info != null && info.getType() == ConnectivityManager.TYPE_BLUETOOTH) {
            mBluetoothTethered = info.isConnected();
        } else {
            mBluetoothTethered = false;
        }

        // We want to update all the icons, all at once, for any condition change
        updateDataNetType();
        updateWimaxIcons();
        updateDataIcon();
        updateTelephonySignalStrength();
        updateWifiIcons();
    }


    // ===== Update the views =======================================================

    void refreshViews() {
        Context context = mContext;

        int combinedSignalIconId = 0;
        int combinedActivityIconId = 0;
        String combinedLabel = "";
        String wifiLabel = "";
        String mobileLabel = "";
        int N;

        if (!mHasMobileDataFeature) {
            mDataSignalIconId = mPhoneSignalIconId = 0;
            mobileLabel = "";
        } else {
            // We want to show the carrier name if in service and either:
            //   - We are connected to mobile data, or
            //   - We are not connected to mobile data, as long as the *reason* packets are not
            //     being routed over that link is that we have better connectivity via wifi.
            // If data is disconnected for some other reason but wifi is connected, we show nothing.
            // Otherwise (nothing connected) we show "No internet connection".

            if (mDataConnected) {
                mobileLabel = mNetworkName;
            } else if (mWifiConnected) {
                if (hasService()) {
                    mobileLabel = mNetworkName;
                } else {
                    mobileLabel = "";
                }
            } else {
                mobileLabel
                    = context.getString(R.string.status_bar_settings_signal_meter_disconnected);
            }

<<<<<<< HEAD
            combinedActivityIconId = mMobileActivityIconId;
            combinedSignalIconId = mDataSignalIconId; // set by updateDataIcon()
            mContentDescriptionCombinedSignal = mContentDescriptionDataType;
        } else {
            mMobileActivityIconId = 0;
=======
            // Now for things that should only be shown when actually using mobile data.
            if (mDataConnected) {
                combinedSignalIconId = mDataSignalIconId;
                switch (mDataActivity) {
                    case TelephonyManager.DATA_ACTIVITY_IN:
                        mMobileActivityIconId = R.drawable.stat_sys_signal_in;
                        break;
                    case TelephonyManager.DATA_ACTIVITY_OUT:
                        mMobileActivityIconId = R.drawable.stat_sys_signal_out;
                        break;
                    case TelephonyManager.DATA_ACTIVITY_INOUT:
                        mMobileActivityIconId = R.drawable.stat_sys_signal_inout;
                        break;
                    default:
                        mMobileActivityIconId = 0;
                        break;
                }

                combinedLabel = mobileLabel;
                combinedActivityIconId = mMobileActivityIconId;
                combinedSignalIconId = mDataSignalIconId; // set by updateDataIcon()
                mContentDescriptionCombinedSignal = mContentDescriptionDataType;
            }
>>>>>>> df331873
        }

        if (mWifiConnected) {
            if (mWifiSsid == null) {
                wifiLabel = context.getString(R.string.status_bar_settings_signal_meter_wifi_nossid);
                mWifiActivityIconId = 0; // no wifis, no bits
            } else {
                wifiLabel = mWifiSsid;
                if (DEBUG) {
                    wifiLabel += "xxxxXXXXxxxxXXXX";
                }
                switch (mWifiActivity) {
                    case WifiManager.DATA_ACTIVITY_IN:
                        mWifiActivityIconId = R.drawable.stat_sys_wifi_in;
                        break;
                    case WifiManager.DATA_ACTIVITY_OUT:
                        mWifiActivityIconId = R.drawable.stat_sys_wifi_out;
                        break;
                    case WifiManager.DATA_ACTIVITY_INOUT:
                        mWifiActivityIconId = R.drawable.stat_sys_wifi_inout;
                        break;
                    case WifiManager.DATA_ACTIVITY_NONE:
                        mWifiActivityIconId = 0;
                        break;
                }
            }

            mDataTypeIconId = 0;
            combinedActivityIconId = mWifiActivityIconId;
            combinedLabel = wifiLabel;
            combinedSignalIconId = mWifiIconId; // set by updateWifiIcons()
            mContentDescriptionCombinedSignal = mContentDescriptionWifi;
        } else {
            if (mHasMobileDataFeature) {
                wifiLabel = "";
            } else {
                wifiLabel = context.getString(R.string.status_bar_settings_signal_meter_disconnected);
            }
        }

        if (mBluetoothTethered) {
            combinedLabel = mContext.getString(R.string.bluetooth_tethered);
            combinedSignalIconId = mBluetoothTetherIconId;
            mContentDescriptionCombinedSignal = mContext.getString(
                    R.string.accessibility_bluetooth_tether);
        }

        if (mAirplaneMode &&
                (mServiceState == null || (!hasService() && !mServiceState.isEmergencyOnly()))) {
            // Only display the flight-mode icon if not in "emergency calls only" mode.

            // look again; your radios are now airplanes
            mContentDescriptionPhoneSignal = mContext.getString(
                    R.string.accessibility_airplane_mode);
            mPhoneSignalIconId = mDataSignalIconId = R.drawable.stat_sys_signal_flightmode;
            mDataTypeIconId = 0;

            // combined values from connected wifi take precedence over airplane mode
            if (mWifiConnected) {
                // Suppress "No internet connection." from mobile if wifi connected.
                mobileLabel = "";
            } else {
                if (mHasMobileDataFeature) {
                    // let the mobile icon show "No internet connection."
                    wifiLabel = "";
                } else {
                    wifiLabel = context.getString(R.string.status_bar_settings_signal_meter_disconnected);
                    combinedLabel = wifiLabel;
                }
                mContentDescriptionCombinedSignal = mContentDescriptionPhoneSignal;
                combinedSignalIconId = mDataSignalIconId;
            }
        }
        else if (!mDataConnected && !mWifiConnected && !mBluetoothTethered && !mWimaxConnected) {
            // pretty much totally disconnected

            combinedLabel = context.getString(R.string.status_bar_settings_signal_meter_disconnected);
            // On devices without mobile radios, we want to show the wifi icon
            combinedSignalIconId =
                mHasMobileDataFeature ? mDataSignalIconId : mWifiIconId;
            mContentDescriptionCombinedSignal = mHasMobileDataFeature
                ? mContentDescriptionDataType : mContentDescriptionWifi;

            if ((isCdma() && isCdmaEri()) || mPhone.isNetworkRoaming()) {
                mDataTypeIconId = R.drawable.stat_sys_data_connected_roam;
            } else {
                mDataTypeIconId = 0;
            }
        }

        if (DEBUG) {
            Slog.d(TAG, "refreshViews connected={"
                    + (mWifiConnected?" wifi":"")
                    + (mDataConnected?" data":"")
                    + " } level="
                    + ((mSignalStrength == null)?"??":Integer.toString(mSignalStrength.getLevel()))
                    + " combinedSignalIconId=0x"
                    + Integer.toHexString(combinedSignalIconId)
                    + "/" + getResourceName(combinedSignalIconId)
                    + " combinedActivityIconId=0x" + Integer.toHexString(combinedActivityIconId)
                    + " mAirplaneMode=" + mAirplaneMode
                    + " mDataActivity=" + mDataActivity
                    + " mPhoneSignalIconId=0x" + Integer.toHexString(mPhoneSignalIconId)
                    + " mDataDirectionIconId=0x" + Integer.toHexString(mDataDirectionIconId)
                    + " mDataSignalIconId=0x" + Integer.toHexString(mDataSignalIconId)
                    + " mDataTypeIconId=0x" + Integer.toHexString(mDataTypeIconId)
                    + " mWifiIconId=0x" + Integer.toHexString(mWifiIconId)
                    + " mBluetoothTetherIconId=0x" + Integer.toHexString(mBluetoothTetherIconId));
        }

        if (mLastPhoneSignalIconId          != mPhoneSignalIconId
         || mLastDataDirectionOverlayIconId != combinedActivityIconId
         || mLastWifiIconId                 != mWifiIconId
         || mLastWimaxIconId                != mWimaxIconId
         || mLastDataTypeIconId             != mDataTypeIconId)
        {
            // NB: the mLast*s will be updated later
            for (SignalCluster cluster : mSignalClusters) {
                refreshSignalCluster(cluster);
            }
        }

        // the phone icon on phones
        if (mLastPhoneSignalIconId != mPhoneSignalIconId) {
            mLastPhoneSignalIconId = mPhoneSignalIconId;
            N = mPhoneSignalIconViews.size();
            for (int i=0; i<N; i++) {
                final ImageView v = mPhoneSignalIconViews.get(i);
                if (mPhoneSignalIconId == 0) {
                    v.setVisibility(View.GONE);
                } else {
                    v.setVisibility(View.VISIBLE);
                    v.setImageResource(mPhoneSignalIconId);
                    v.setContentDescription(mContentDescriptionPhoneSignal);
                }
            }
        }

        // the data icon on phones
        if (mLastDataDirectionIconId != mDataDirectionIconId) {
            mLastDataDirectionIconId = mDataDirectionIconId;
            N = mDataDirectionIconViews.size();
            for (int i=0; i<N; i++) {
                final ImageView v = mDataDirectionIconViews.get(i);
                v.setImageResource(mDataDirectionIconId);
                v.setContentDescription(mContentDescriptionDataType);
            }
        }

        // the wifi icon on phones
        if (mLastWifiIconId != mWifiIconId) {
            mLastWifiIconId = mWifiIconId;
            N = mWifiIconViews.size();
            for (int i=0; i<N; i++) {
                final ImageView v = mWifiIconViews.get(i);
                if (mWifiIconId == 0) {
                    v.setVisibility(View.GONE);
                } else {
                    v.setVisibility(View.VISIBLE);
                    v.setImageResource(mWifiIconId);
                    v.setContentDescription(mContentDescriptionWifi);
                }
            }
        }

        // the wimax icon on phones
        if (mLastWimaxIconId != mWimaxIconId) {
            mLastWimaxIconId = mWimaxIconId;
            N = mWimaxIconViews.size();
            for (int i=0; i<N; i++) {
                final ImageView v = mWimaxIconViews.get(i);
                if (mWimaxIconId == 0) {
                    v.setVisibility(View.GONE);
                } else {
                    v.setVisibility(View.VISIBLE);
                    v.setImageResource(mWimaxIconId);
                    v.setContentDescription(mContentDescriptionWimax);
                }
           }
        }
        // the combined data signal icon
        if (mLastCombinedSignalIconId != combinedSignalIconId) {
            mLastCombinedSignalIconId = combinedSignalIconId;
            N = mCombinedSignalIconViews.size();
            for (int i=0; i<N; i++) {
                final ImageView v = mCombinedSignalIconViews.get(i);
                v.setImageResource(combinedSignalIconId);
                v.setContentDescription(mContentDescriptionCombinedSignal);
            }
        }

        // the data network type overlay
        if (mLastDataTypeIconId != mDataTypeIconId) {
            mLastDataTypeIconId = mDataTypeIconId;
            N = mDataTypeIconViews.size();
            for (int i=0; i<N; i++) {
                final ImageView v = mDataTypeIconViews.get(i);
                if (mDataTypeIconId == 0) {
                    v.setVisibility(View.GONE);
                } else {
                    v.setVisibility(View.VISIBLE);
                    v.setImageResource(mDataTypeIconId);
                    v.setContentDescription(mContentDescriptionDataType);
                }
            }
        }

        // the data direction overlay
        if (mLastDataDirectionOverlayIconId != combinedActivityIconId) {
            if (DEBUG) {
                Slog.d(TAG, "changing data overlay icon id to " + combinedActivityIconId);
            }
            mLastDataDirectionOverlayIconId = combinedActivityIconId;
            N = mDataDirectionOverlayIconViews.size();
            for (int i=0; i<N; i++) {
                final ImageView v = mDataDirectionOverlayIconViews.get(i);
                if (combinedActivityIconId == 0) {
                    v.setVisibility(View.GONE);
                } else {
                    v.setVisibility(View.VISIBLE);
                    v.setImageResource(combinedActivityIconId);
                    v.setContentDescription(mContentDescriptionDataType);
                }
            }
        }

        // the combinedLabel in the notification panel
        if (!mLastCombinedLabel.equals(combinedLabel)) {
            mLastCombinedLabel = combinedLabel;
            N = mCombinedLabelViews.size();
            for (int i=0; i<N; i++) {
                TextView v = mCombinedLabelViews.get(i);
                v.setText(combinedLabel);
            }
        }

        // wifi label
        N = mWifiLabelViews.size();
        for (int i=0; i<N; i++) {
            TextView v = mWifiLabelViews.get(i);
            if ("".equals(wifiLabel)) {
                v.setVisibility(View.GONE);
            } else {
                v.setVisibility(View.VISIBLE);
                v.setText(wifiLabel);
            }
        }

        // mobile label
        N = mMobileLabelViews.size();
        for (int i=0; i<N; i++) {
            TextView v = mMobileLabelViews.get(i);
            if ("".equals(mobileLabel)) {
                v.setVisibility(View.GONE);
            } else {
                v.setVisibility(View.VISIBLE);
                v.setText(mobileLabel);
            }
        }
    }

    public void dump(FileDescriptor fd, PrintWriter pw, String[] args) {
        pw.println("NetworkController state:");
        pw.println("  - telephony ------");
        pw.print("  hasService()=");
        pw.println(hasService());
        pw.print("  mHspaDataDistinguishable=");
        pw.println(mHspaDataDistinguishable);
        pw.print("  mDataConnected=");
        pw.println(mDataConnected);
        pw.print("  mSimState=");
        pw.println(mSimState);
        pw.print("  mPhoneState=");
        pw.println(mPhoneState);
        pw.print("  mDataState=");
        pw.println(mDataState);
        pw.print("  mDataActivity=");
        pw.println(mDataActivity);
        pw.print("  mDataNetType=");
        pw.print(mDataNetType);
        pw.print("/");
        pw.println(TelephonyManager.getNetworkTypeName(mDataNetType));
        pw.print("  mServiceState=");
        pw.println(mServiceState);
        pw.print("  mSignalStrength=");
        pw.println(mSignalStrength);
        pw.print("  mLastSignalLevel=");
        pw.println(mLastSignalLevel);
        pw.print("  mNetworkName=");
        pw.println(mNetworkName);
        pw.print("  mNetworkNameDefault=");
        pw.println(mNetworkNameDefault);
        pw.print("  mNetworkNameSeparator=");
        pw.println(mNetworkNameSeparator.replace("\n","\\n"));
        pw.print("  mPhoneSignalIconId=0x");
        pw.print(Integer.toHexString(mPhoneSignalIconId));
        pw.print("/");
        pw.println(getResourceName(mPhoneSignalIconId));
        pw.print("  mDataDirectionIconId=");
        pw.print(Integer.toHexString(mDataDirectionIconId));
        pw.print("/");
        pw.println(getResourceName(mDataDirectionIconId));
        pw.print("  mDataSignalIconId=");
        pw.print(Integer.toHexString(mDataSignalIconId));
        pw.print("/");
        pw.println(getResourceName(mDataSignalIconId));
        pw.print("  mDataTypeIconId=");
        pw.print(Integer.toHexString(mDataTypeIconId));
        pw.print("/");
        pw.println(getResourceName(mDataTypeIconId));

        pw.println("  - wifi ------");
        pw.print("  mWifiEnabled=");
        pw.println(mWifiEnabled);
        pw.print("  mWifiConnected=");
        pw.println(mWifiConnected);
        pw.print("  mWifiRssi=");
        pw.println(mWifiRssi);
        pw.print("  mWifiLevel=");
        pw.println(mWifiLevel);
        pw.print("  mWifiSsid=");
        pw.println(mWifiSsid);
        pw.println(String.format("  mWifiIconId=0x%08x/%s",
                    mWifiIconId, getResourceName(mWifiIconId)));
        pw.print("  mWifiActivity=");
        pw.println(mWifiActivity);

        if (mWimaxSupported) {
            pw.println("  - wimax ------");
            pw.print("  mIsWimaxEnabled="); pw.println(mIsWimaxEnabled);
            pw.print("  mWimaxConnected="); pw.println(mWimaxConnected);
            pw.print("  mWimaxIdle="); pw.println(mWimaxIdle);
            pw.println(String.format("  mWimaxIconId=0x%08x/%s",
                        mWimaxIconId, getResourceName(mWimaxIconId)));
            pw.println(String.format("  mWimaxSignal=%d", mWimaxSignal));
            pw.println(String.format("  mWimaxState=%d", mWimaxState));
            pw.println(String.format("  mWimaxExtraState=%d", mWimaxExtraState));
        }

        pw.println("  - Bluetooth ----");
        pw.print("  mBtReverseTethered=");
        pw.println(mBluetoothTethered);

        pw.println("  - connectivity ------");
        pw.print("  mInetCondition=");
        pw.println(mInetCondition);

        pw.println("  - icons ------");
        pw.print("  mLastPhoneSignalIconId=0x");
        pw.print(Integer.toHexString(mLastPhoneSignalIconId));
        pw.print("/");
        pw.println(getResourceName(mLastPhoneSignalIconId));
        pw.print("  mLastDataDirectionIconId=0x");
        pw.print(Integer.toHexString(mLastDataDirectionIconId));
        pw.print("/");
        pw.println(getResourceName(mLastDataDirectionIconId));
        pw.print("  mLastDataDirectionOverlayIconId=0x");
        pw.print(Integer.toHexString(mLastDataDirectionOverlayIconId));
        pw.print("/");
        pw.println(getResourceName(mLastDataDirectionOverlayIconId));
        pw.print("  mLastWifiIconId=0x");
        pw.print(Integer.toHexString(mLastWifiIconId));
        pw.print("/");
        pw.println(getResourceName(mLastWifiIconId));
        pw.print("  mLastCombinedSignalIconId=0x");
        pw.print(Integer.toHexString(mLastCombinedSignalIconId));
        pw.print("/");
        pw.println(getResourceName(mLastCombinedSignalIconId));
        pw.print("  mLastDataTypeIconId=0x");
        pw.print(Integer.toHexString(mLastDataTypeIconId));
        pw.print("/");
        pw.println(getResourceName(mLastDataTypeIconId));
        pw.print("  mLastCombinedLabel=");
        pw.print(mLastCombinedLabel);
        pw.println("");
    }

    private String getResourceName(int resId) {
        if (resId != 0) {
            final Resources res = mContext.getResources();
            try {
                return res.getResourceName(resId);
            } catch (android.content.res.Resources.NotFoundException ex) {
                return "(unknown)";
            }
        } else {
            return "(null)";
        }
    }
}
<|MERGE_RESOLUTION|>--- conflicted
+++ resolved
@@ -465,7 +465,6 @@
 
         if (!hasService()) {
             if (CHATTY) Slog.d(TAG, "updateTelephonySignalStrength: !hasService()");
-<<<<<<< HEAD
 
             if (useSixBar) {
                 mPhoneSignalIconId = R.drawable.stat_sys_signal_0_6bar;
@@ -486,33 +485,13 @@
                     mDataSignalIconId = R.drawable.stat_sys_signal_0;
                 }
 
-=======
-            mPhoneSignalIconId = R.drawable.stat_sys_signal_null;
-            mDataSignalIconId = R.drawable.stat_sys_signal_null;
-        } else {
-            if (mSignalStrength == null) {
-                if (CHATTY) Slog.d(TAG, "updateTelephonySignalStrength: mSignalStrength == null");
-                mPhoneSignalIconId = R.drawable.stat_sys_signal_null;
-                mDataSignalIconId = R.drawable.stat_sys_signal_null;
->>>>>>> df331873
                 mContentDescriptionPhoneSignal = mContext.getString(
                         AccessibilityContentDescriptions.PHONE_SIGNAL_STRENGTH[0]);
             } else {
                 int iconLevel;
                 int[] iconList;
-<<<<<<< HEAD
                 mLastSignalLevel = iconLevel = (useSixBar) ?
                         mSignalStrength.getSixBarLevel() : mSignalStrength.getLevel();
-=======
-                if (isCdma() && mAlwaysShowCdmaRssi) {
-                    mLastSignalLevel = iconLevel = mSignalStrength.getCdmaLevel();
-                    if(DEBUG) Slog.d(TAG, "mAlwaysShowCdmaRssi=" + mAlwaysShowCdmaRssi
-                            + " set to cdmaLevel=" + mSignalStrength.getCdmaLevel()
-                            + " instead of level=" + mSignalStrength.getLevel());
-                } else {
-                    mLastSignalLevel = iconLevel = mSignalStrength.getLevel();
-                }
->>>>>>> df331873
 
                 if (isCdma()) {
                     if (isCdmaEri()) {
@@ -547,16 +526,12 @@
                 mPhoneSignalIconId = iconList[iconLevel];
                 mContentDescriptionPhoneSignal = mContext.getString(
                         AccessibilityContentDescriptions.PHONE_SIGNAL_STRENGTH[iconLevel]);
-<<<<<<< HEAD
 
                 if (useSixBar) {
                     mDataSignalIconId = TelephonyIcons.TELEPHONY_SIGNAL_STRENGTH_6BAR[mInetCondition][iconLevel];
                 } else {
                     mDataSignalIconId = TelephonyIcons.DATA_SIGNAL_STRENGTH[mInetCondition][iconLevel];
                 }
-=======
-                mDataSignalIconId = TelephonyIcons.DATA_SIGNAL_STRENGTH[mInetCondition][iconLevel];
->>>>>>> df331873
             }
         }
     }
@@ -951,66 +926,32 @@
 
         int combinedSignalIconId = 0;
         int combinedActivityIconId = 0;
-        String combinedLabel = "";
-        String wifiLabel = "";
-        String mobileLabel = "";
+        String label = "";
         int N;
 
-        if (!mHasMobileDataFeature) {
-            mDataSignalIconId = mPhoneSignalIconId = 0;
-            mobileLabel = "";
-        } else {
-            // We want to show the carrier name if in service and either:
-            //   - We are connected to mobile data, or
-            //   - We are not connected to mobile data, as long as the *reason* packets are not
-            //     being routed over that link is that we have better connectivity via wifi.
-            // If data is disconnected for some other reason but wifi is connected, we show nothing.
-            // Otherwise (nothing connected) we show "No internet connection".
-
-            if (mDataConnected) {
-                mobileLabel = mNetworkName;
-            } else if (mWifiConnected) {
-                if (hasService()) {
-                    mobileLabel = mNetworkName;
-                } else {
-                    mobileLabel = "";
-                }
-            } else {
-                mobileLabel
-                    = context.getString(R.string.status_bar_settings_signal_meter_disconnected);
-            }
-
-<<<<<<< HEAD
+        if (mDataConnected) {
+            label = mNetworkName;
+            combinedSignalIconId = mDataSignalIconId;
+            switch (mDataActivity) {
+                case TelephonyManager.DATA_ACTIVITY_IN:
+                    mMobileActivityIconId = R.drawable.stat_sys_signal_in;
+                    break;
+                case TelephonyManager.DATA_ACTIVITY_OUT:
+                    mMobileActivityIconId = R.drawable.stat_sys_signal_out;
+                    break;
+                case TelephonyManager.DATA_ACTIVITY_INOUT:
+                    mMobileActivityIconId = R.drawable.stat_sys_signal_inout;
+                    break;
+                default:
+                    mMobileActivityIconId = 0;
+                    break;
+            }
+
             combinedActivityIconId = mMobileActivityIconId;
             combinedSignalIconId = mDataSignalIconId; // set by updateDataIcon()
             mContentDescriptionCombinedSignal = mContentDescriptionDataType;
         } else {
             mMobileActivityIconId = 0;
-=======
-            // Now for things that should only be shown when actually using mobile data.
-            if (mDataConnected) {
-                combinedSignalIconId = mDataSignalIconId;
-                switch (mDataActivity) {
-                    case TelephonyManager.DATA_ACTIVITY_IN:
-                        mMobileActivityIconId = R.drawable.stat_sys_signal_in;
-                        break;
-                    case TelephonyManager.DATA_ACTIVITY_OUT:
-                        mMobileActivityIconId = R.drawable.stat_sys_signal_out;
-                        break;
-                    case TelephonyManager.DATA_ACTIVITY_INOUT:
-                        mMobileActivityIconId = R.drawable.stat_sys_signal_inout;
-                        break;
-                    default:
-                        mMobileActivityIconId = 0;
-                        break;
-                }
-
-                combinedLabel = mobileLabel;
-                combinedActivityIconId = mMobileActivityIconId;
-                combinedSignalIconId = mDataSignalIconId; // set by updateDataIcon()
-                mContentDescriptionCombinedSignal = mContentDescriptionDataType;
-            }
->>>>>>> df331873
         }
 
         if (mWifiConnected) {
