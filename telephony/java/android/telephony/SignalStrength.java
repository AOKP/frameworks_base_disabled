/*
 * Copyright (C) 2009 Qualcomm Innovation Center, Inc.  All Rights Reserved.
 * Copyright (C) 2009 The Android Open Source Project
 *
 * Licensed under the Apache License, Version 2.0 (the "License");
 * you may not use this file except in compliance with the License.
 * You may obtain a copy of the License at
 *
 *      http://www.apache.org/licenses/LICENSE-2.0
 *
 * Unless required by applicable law or agreed to in writing, software
 * distributed under the License is distributed on an "AS IS" BASIS,
 * WITHOUT WARRANTIES OR CONDITIONS OF ANY KIND, either express or implied.
 * See the License for the specific language governing permissions and
 * limitations under the License.
 */

package android.telephony;

import android.os.Bundle;
import android.os.Parcel;
import android.os.Parcelable;
import android.util.Log;

/**
 * Contains phone signal strength related information.
 */
public class SignalStrength implements Parcelable {

    private static final String LOG_TAG = "SignalStrength";
    private static final boolean DBG = false;

    /** @hide */
    public static final int SIGNAL_STRENGTH_NONE_OR_UNKNOWN = 0;
    /** @hide */
    public static final int SIGNAL_STRENGTH_POOR = 1;
    /** @hide */
    public static final int SIGNAL_STRENGTH_MODERATE = 2;
    /** @hide */
    public static final int SIGNAL_STRENGTH_GOOD = 3;
    /** @hide */
    public static final int SIGNAL_STRENGTH_GREAT = 4;
    /** @hide */
    public static final int NUM_SIGNAL_STRENGTH_BINS = 5;
    /** @hide */
    public static final String[] SIGNAL_STRENGTH_NAMES = {
        "none", "poor", "moderate", "good", "great"
    };

    /** @hide */
<<<<<<< HEAD
    public static final int SIXBAR_SIGNAL_STRENGTH_NONE_OR_UNKNOWN = 0;
    /** @hide */
    public static final int SIXBAR_SIGNAL_STRENGTH_ONE = 1;
    /** @hide */
    public static final int SIXBAR_SIGNAL_STRENGTH_TWO = 2;
    /** @hide */
    public static final int SIXBAR_SIGNAL_STRENGTH_THREE = 3;
    /** @hide */
    public static final int SIXBAR_SIGNAL_STRENGTH_FOUR = 4;
    /** @hide */
    public static final int SIXBAR_SIGNAL_STRENGTH_FIVE = 5;
    /** @hide */
    public static final int SIXBAR_SIGNAL_STRENGTH_SIX = 6;

=======
    public static final int INVALID_SNR = 0x7FFFFFFF;
>>>>>>> df331873

    private int mGsmSignalStrength; // Valid values are (0-31, 99) as defined in TS 27.007 8.5
    private int mGsmBitErrorRate;   // bit error rate (0-7, 99) as defined in TS 27.007 8.5
    private int mCdmaDbm;   // This value is the RSSI value
    private int mCdmaEcio;  // This value is the Ec/Io
    private int mEvdoDbm;   // This value is the EVDO RSSI value
    private int mEvdoEcio;  // This value is the EVDO Ec/Io
    private int mEvdoSnr;   // Valid values are 0-8.  8 is the highest signal to noise ratio
    private int mLteSignalStrength;
    private int mLteRsrp;
    private int mLteRsrq;
    private int mLteRssnr;
    private int mLteCqi;

    private boolean isGsm; // This value is set by the ServiceStateTracker onSignalStrengthResult

    /**
     * Create a new SignalStrength from a intent notifier Bundle
     *
     * This method is used by PhoneStateIntentReceiver and maybe by
     * external applications.
     *
     * @param m Bundle from intent notifier
     * @return newly created SignalStrength
     *
     * @hide
     */
    public static SignalStrength newFromBundle(Bundle m) {
        SignalStrength ret;
        ret = new SignalStrength();
        ret.setFromNotifierBundle(m);
        return ret;
    }

    /**
     * Empty constructor
     *
     * @hide
     */
    public SignalStrength() {
        mGsmSignalStrength = 99;
        mGsmBitErrorRate = -1;
        mCdmaDbm = -1;
        mCdmaEcio = -1;
        mEvdoDbm = -1;
        mEvdoEcio = -1;
        mEvdoSnr = -1;
        mLteSignalStrength = -1;
        mLteRsrp = -1;
        mLteRsrq = -1;
        mLteRssnr = INVALID_SNR;
        mLteCqi = -1;
        isGsm = true;
    }

    /**
     * Constructor
     *
     * @hide
     */
    public SignalStrength(int gsmSignalStrength, int gsmBitErrorRate,
            int cdmaDbm, int cdmaEcio,
            int evdoDbm, int evdoEcio, int evdoSnr,
            int lteSignalStrength, int lteRsrp, int lteRsrq, int lteRssnr, int lteCqi,
            boolean gsm) {
        mGsmSignalStrength = gsmSignalStrength;
        mGsmBitErrorRate = gsmBitErrorRate;
        mCdmaDbm = cdmaDbm;
        mCdmaEcio = cdmaEcio;
        mEvdoDbm = evdoDbm;
        mEvdoEcio = evdoEcio;
        mEvdoSnr = evdoSnr;
        mLteSignalStrength = lteSignalStrength;
        mLteRsrp = lteRsrp;
        mLteRsrq = lteRsrq;
        mLteRssnr = lteRssnr;
        mLteCqi = lteCqi;
        isGsm = gsm;
    }

    /**
     * Constructor
     *
     * @hide
     */
    public SignalStrength(int gsmSignalStrength, int gsmBitErrorRate,
            int cdmaDbm, int cdmaEcio,
            int evdoDbm, int evdoEcio, int evdoSnr,
            boolean gsm) {
        this(gsmSignalStrength, gsmBitErrorRate, cdmaDbm, cdmaEcio,
                evdoDbm, evdoEcio, evdoSnr, -1, -1,
                -1, INVALID_SNR, -1, gsm);
    }

    /**
     * Copy constructors
     *
     * @param s Source SignalStrength
     *
     * @hide
     */
    public SignalStrength(SignalStrength s) {
        copyFrom(s);
    }

    /**
     * @hide
     */
    protected void copyFrom(SignalStrength s) {
        mGsmSignalStrength = s.mGsmSignalStrength;
        mGsmBitErrorRate = s.mGsmBitErrorRate;
        mCdmaDbm = s.mCdmaDbm;
        mCdmaEcio = s.mCdmaEcio;
        mEvdoDbm = s.mEvdoDbm;
        mEvdoEcio = s.mEvdoEcio;
        mEvdoSnr = s.mEvdoSnr;
        mLteSignalStrength = s.mLteSignalStrength;
        mLteRsrp = s.mLteRsrp;
        mLteRsrq = s.mLteRsrq;
        mLteRssnr = s.mLteRssnr;
        mLteCqi = s.mLteCqi;
        isGsm = s.isGsm;
    }

    /**
     * Construct a SignalStrength object from the given parcel.
     *
     * @hide
     */
    public SignalStrength(Parcel in) {
        mGsmSignalStrength = in.readInt();
        mGsmBitErrorRate = in.readInt();
        mCdmaDbm = in.readInt();
        mCdmaEcio = in.readInt();
        mEvdoDbm = in.readInt();
        mEvdoEcio = in.readInt();
        mEvdoSnr = in.readInt();
        mLteSignalStrength = in.readInt();
        mLteRsrp = in.readInt();
        mLteRsrq = in.readInt();
        mLteRssnr = in.readInt();
        mLteCqi = in.readInt();
        isGsm = (in.readInt() != 0);
    }

    /**
     * {@link Parcelable#writeToParcel}
     */
    public void writeToParcel(Parcel out, int flags) {
        out.writeInt(mGsmSignalStrength);
        out.writeInt(mGsmBitErrorRate);
        out.writeInt(mCdmaDbm);
        out.writeInt(mCdmaEcio);
        out.writeInt(mEvdoDbm);
        out.writeInt(mEvdoEcio);
        out.writeInt(mEvdoSnr);
        out.writeInt(mLteSignalStrength);
        out.writeInt(mLteRsrp);
        out.writeInt(mLteRsrq);
        out.writeInt(mLteRssnr);
        out.writeInt(mLteCqi);
        out.writeInt(isGsm ? 1 : 0);
    }

    /**
     * {@link Parcelable#describeContents}
     */
    public int describeContents() {
        return 0;
    }

    /**
     * {@link Parcelable.Creator}
     *
     * @hide
     */
    public static final Parcelable.Creator<SignalStrength> CREATOR = new Parcelable.Creator() {
        public SignalStrength createFromParcel(Parcel in) {
            return new SignalStrength(in);
        }

        public SignalStrength[] newArray(int size) {
            return new SignalStrength[size];
        }
    };

    /**
     * Get the GSM Signal Strength, valid values are (0-31, 99) as defined in TS 27.007 8.5
     */
    public int getGsmSignalStrength() {
        return this.mGsmSignalStrength;
    }

    /**
     * Get the GSM bit error rate (0-7, 99) as defined in TS 27.007 8.5
     */
    public int getGsmBitErrorRate() {
        return this.mGsmBitErrorRate;
    }

    /**
     * Get the CDMA RSSI value in dBm
     */
    public int getCdmaDbm() {
        return this.mCdmaDbm;
    }

    /**
     * Get the CDMA Ec/Io value in dB*10
     */
    public int getCdmaEcio() {
        return this.mCdmaEcio;
    }

    /**
     * Get the EVDO RSSI value in dBm
     */
    public int getEvdoDbm() {
        return this.mEvdoDbm;
    }

    /**
     * Get the EVDO Ec/Io value in dB*10
     */
    public int getEvdoEcio() {
        return this.mEvdoEcio;
    }

    /**
     * Get the signal to noise ratio. Valid values are 0-8. 8 is the highest.
     */
    public int getEvdoSnr() {
        return this.mEvdoSnr;
    }

    /**
     * Get signal level as an int from 0..4
     *
     * @hide
     */
    public int getLevel() {
        int level;

        if (isGsm) {
            // TODO Need solve the discrepancy of invalid values between
            // RIL_LTE_SignalStrength and here.
            if ((mLteSignalStrength == -1)
                    && (mLteRsrp == -1)
                    && (mLteRsrq == -1)
                    && (mLteCqi == -1)) {
                level = getGsmLevel();
            } else {
                level = getLteLevel();
            }
        } else {
            int cdmaLevel = getCdmaLevel();
            int evdoLevel = getEvdoLevel();
            if (evdoLevel == SIGNAL_STRENGTH_NONE_OR_UNKNOWN) {
                /* We don't know evdo, use cdma */
                level = getCdmaLevel();
            } else if (cdmaLevel == SIGNAL_STRENGTH_NONE_OR_UNKNOWN) {
                /* We don't know cdma, use evdo */
                level = getEvdoLevel();
            } else {
                /* We know both, use the lowest level */
                level = cdmaLevel < evdoLevel ? cdmaLevel : evdoLevel;
            }
        }
        if (DBG) log("getLevel=" + level);
        return level;
    }

    /**
     * Get signal level for sixbar as an int from 0..6
     *
     * @hide
     */
    public int getSixBarLevel() {
        int level;

        if (isGsm) {
            if ((mLteSignalStrength == -1)
                    && (mLteRsrp == -1)
                    && (mLteRsrq == -1)
                    && (mLteRssnr == -1)
                    && (mLteCqi == -1)) {
                level = getSixBarGsmLevel();
            } else {
                level = getSixBarLteLevel();
            }
        } else {
            int cdmaLevel = getSixBarCdmaLevel();
            int evdoLevel = getSixBarEvdoLevel();
            if (evdoLevel == SIGNAL_STRENGTH_NONE_OR_UNKNOWN) {
                /* We don't know evdo, use cdma */
                level = getSixBarCdmaLevel();
            } else if (cdmaLevel == SIGNAL_STRENGTH_NONE_OR_UNKNOWN) {
                /* We don't know cdma, use evdo */
                level = getSixBarEvdoLevel();
            } else {
                /* We know both, use the lowest level */
                level = cdmaLevel < evdoLevel ? cdmaLevel : evdoLevel;
            }
        }
        if (DBG) log("getSixBarLevel=" + level);
        return level;
    }

    /**
     * Get the signal level as an asu value between 0..31, 99 is unknown
     *
     * @hide
     */
    public int getAsuLevel() {
        int asuLevel;
        if (isGsm) {
            if ((mLteSignalStrength == -1)
                    && (mLteRsrp == -1)
                    && (mLteRsrq == -1)
                    && (mLteCqi == -1)) {
                asuLevel = getGsmAsuLevel();
            } else {
                asuLevel = getLteAsuLevel();
            }
        } else {
            int cdmaAsuLevel = getCdmaAsuLevel();
            int evdoAsuLevel = getEvdoAsuLevel();
            if (evdoAsuLevel == 0) {
                /* We don't know evdo use, cdma */
                asuLevel = cdmaAsuLevel;
            } else if (cdmaAsuLevel == 0) {
                /* We don't know cdma use, evdo */
                asuLevel = evdoAsuLevel;
            } else {
                /* We know both, use the lowest level */
                asuLevel = cdmaAsuLevel < evdoAsuLevel ? cdmaAsuLevel : evdoAsuLevel;
            }
        }
        if (DBG) log("getAsuLevel=" + asuLevel);
        return asuLevel;
    }

    /**
     * Get the signal strength as dBm
     *
     * @hide
     */
    public int getDbm() {
        int dBm;

        if(isGsm()) {
            if ((mLteSignalStrength == -1)
                    && (mLteRsrp == -1)
                    && (mLteRsrq == -1)
                    && (mLteCqi == -1)) {
                dBm = getGsmDbm();
            } else {
                dBm = getLteDbm();
            }
        } else {
            dBm = getCdmaDbm();
        }
        if (DBG) log("getDbm=" + dBm);
        return dBm;
    }

    /**
     * Get Gsm signal strength as dBm
     *
     * @hide
     */
    public int getGsmDbm() {
        int dBm;

        int gsmSignalStrength = getGsmSignalStrength();
        int asu = (gsmSignalStrength == 99 ? -1 : gsmSignalStrength);
        if (asu != -1) {
            dBm = -113 + (2 * asu);
        } else {
            dBm = -1;
        }
        if (DBG) log("getGsmDbm=" + dBm);
        return dBm;
    }

    /**
     * Get gsm as level 0..4
     *
     * @hide
     */
    public int getGsmLevel() {
        int level;

        // ASU ranges from 0 to 31 - TS 27.007 Sec 8.5
        // asu = 0 (-113dB or less) is very weak
        // signal, its better to show 0 bars to the user in such cases.
        // asu = 99 is a special case, where the signal strength is unknown.
        int asu = getGsmSignalStrength();
        if (asu <= 2 || asu == 99) level = SIGNAL_STRENGTH_NONE_OR_UNKNOWN;
        else if (asu >= 12) level = SIGNAL_STRENGTH_GREAT;
        else if (asu >= 8)  level = SIGNAL_STRENGTH_GOOD;
        else if (asu >= 5)  level = SIGNAL_STRENGTH_MODERATE;
        else level = SIGNAL_STRENGTH_POOR;
        if (DBG) log("getGsmLevel=" + level);
        return level;
    }

    /**
     * Get gsm sixbar as level 0..4
     *
     * @hide
     */
    public int getSixBarGsmLevel() {
        int level;

        // ASU ranges from 0 to 31 - TS 27.007 Sec 8.5
        // asu = 0 (-113dB or less) is very weak
        // signal, its better to show 0 bars to the user in such cases.
        // asu = 99 is a special case, where the signal strength is unknown.
        int asu = getGsmSignalStrength();

        if (asu <= 2 || asu == 99) level = SIXBAR_SIGNAL_STRENGTH_NONE_OR_UNKNOWN;
        else if (asu >= 12) level = SIXBAR_SIGNAL_STRENGTH_SIX;
        else if (asu >= 10) level = SIXBAR_SIGNAL_STRENGTH_FIVE;
        else if (asu >= 8)  level = SIXBAR_SIGNAL_STRENGTH_FOUR;
        else if (asu >= 6)  level = SIXBAR_SIGNAL_STRENGTH_THREE;
        else if (asu >= 4)  level = SIXBAR_SIGNAL_STRENGTH_TWO;
        else level = SIXBAR_SIGNAL_STRENGTH_ONE;

        if (DBG) log("getGsmLevel(SixBar)=" + level);
        return level;
    }

    /**
     * Get the gsm signal level as an asu value between 0..31, 99 is unknown
     *
     * @hide
     */
    public int getGsmAsuLevel() {
        // ASU ranges from 0 to 31 - TS 27.007 Sec 8.5
        // asu = 0 (-113dB or less) is very weak
        // signal, its better to show 0 bars to the user in such cases.
        // asu = 99 is a special case, where the signal strength is unknown.
        int level = getGsmSignalStrength();
        if (DBG) log("getGsmAsuLevel=" + level);
        return level;
    }

    /**
     * Get cdma as level 0..4
     *
     * @hide
     */
    public int getCdmaLevel() {
        final int cdmaDbm = getCdmaDbm();
        final int cdmaEcio = getCdmaEcio();
        int levelDbm;
        int levelEcio;

        if (cdmaDbm >= -75) levelDbm = SIGNAL_STRENGTH_GREAT;
        else if (cdmaDbm >= -85) levelDbm = SIGNAL_STRENGTH_GOOD;
        else if (cdmaDbm >= -95) levelDbm = SIGNAL_STRENGTH_MODERATE;
        else if (cdmaDbm >= -100) levelDbm = SIGNAL_STRENGTH_POOR;
        else levelDbm = SIGNAL_STRENGTH_NONE_OR_UNKNOWN;

        // Ec/Io are in dB*10
        if (cdmaEcio >= -90) levelEcio = SIGNAL_STRENGTH_GREAT;
        else if (cdmaEcio >= -110) levelEcio = SIGNAL_STRENGTH_GOOD;
        else if (cdmaEcio >= -130) levelEcio = SIGNAL_STRENGTH_MODERATE;
        else if (cdmaEcio >= -150) levelEcio = SIGNAL_STRENGTH_POOR;
        else levelEcio = SIGNAL_STRENGTH_NONE_OR_UNKNOWN;

        int level = (levelDbm < levelEcio) ? levelDbm : levelEcio;
        if (DBG) log("getCdmaLevel=" + level);
        return level;
    }

    /**
     * Get cdma sixbar as level 0..6
     *
     * @hide
     */
    public int getSixBarCdmaLevel() {
        final int cdmaDbm = getCdmaDbm();
        final int cdmaEcio = getCdmaEcio();
        int levelDbm;
        int levelEcio;

        /*
         * HTC's signal to icon

        0 -> anything worse than -110
        1 -> -110
        2 -> -105
        3 -> -100
        4 -> -95
        5 -> -85
        6 -> -75
         */

        if (cdmaDbm >= -75) levelDbm = SIXBAR_SIGNAL_STRENGTH_SIX;
        else if (cdmaDbm >= -85) levelDbm = SIXBAR_SIGNAL_STRENGTH_FIVE;
        else if (cdmaDbm >= -95) levelDbm = SIXBAR_SIGNAL_STRENGTH_FOUR;
        else if (cdmaDbm >= -100) levelDbm = SIXBAR_SIGNAL_STRENGTH_THREE;
        else if (cdmaDbm >= -105) levelDbm = SIXBAR_SIGNAL_STRENGTH_TWO;
        else if (cdmaDbm >= -110) levelDbm = SIXBAR_SIGNAL_STRENGTH_ONE;
        else levelDbm = SIXBAR_SIGNAL_STRENGTH_NONE_OR_UNKNOWN;

        /*
         * HTC's signal to icon

        0 -> anything worse than -150
        1 -> -150
        2 -> -140
        3 -> -130
        4 -> -120
        5 -> -110
        6 -> -90
         */

        if (cdmaEcio >= -90) levelEcio = SIXBAR_SIGNAL_STRENGTH_SIX;
        else if (cdmaEcio >= -110) levelEcio = SIXBAR_SIGNAL_STRENGTH_FIVE;
        else if (cdmaEcio >= -120) levelEcio = SIXBAR_SIGNAL_STRENGTH_FOUR;
        else if (cdmaEcio >= -130) levelEcio = SIXBAR_SIGNAL_STRENGTH_THREE;
        else if (cdmaEcio >= -140) levelEcio = SIXBAR_SIGNAL_STRENGTH_TWO;
        else if (cdmaEcio >= -150) levelEcio = SIXBAR_SIGNAL_STRENGTH_ONE;
        else levelEcio = SIXBAR_SIGNAL_STRENGTH_NONE_OR_UNKNOWN;

        int level = (levelDbm < levelEcio) ? levelDbm : levelEcio;
        if (DBG) log("getCdmaLevel(SixBar)=" + level);
        return level;
    }

    /**
     * Get the cdma signal level as an asu value between 0..31, 99 is unknown
     *
     * @hide
     */
    public int getCdmaAsuLevel() {
        final int cdmaDbm = getCdmaDbm();
        final int cdmaEcio = getCdmaEcio();
        int cdmaAsuLevel;
        int ecioAsuLevel;

        if (cdmaDbm >= -75) cdmaAsuLevel = 16;
        else if (cdmaDbm >= -82) cdmaAsuLevel = 8;
        else if (cdmaDbm >= -90) cdmaAsuLevel = 4;
        else if (cdmaDbm >= -95) cdmaAsuLevel = 2;
        else if (cdmaDbm >= -100) cdmaAsuLevel = 1;
        else cdmaAsuLevel = 99;

        // Ec/Io are in dB*10
        if (cdmaEcio >= -90) ecioAsuLevel = 16;
        else if (cdmaEcio >= -100) ecioAsuLevel = 8;
        else if (cdmaEcio >= -115) ecioAsuLevel = 4;
        else if (cdmaEcio >= -130) ecioAsuLevel = 2;
        else if (cdmaEcio >= -150) ecioAsuLevel = 1;
        else ecioAsuLevel = 99;

        int level = (cdmaAsuLevel < ecioAsuLevel) ? cdmaAsuLevel : ecioAsuLevel;
        if (DBG) log("getCdmaAsuLevel=" + level);
        return level;
    }

    /**
     * Get Evdo as level 0..4
     *
     * @hide
     */
    public int getEvdoLevel() {
        int evdoDbm = getEvdoDbm();
        int evdoSnr = getEvdoSnr();
        int levelEvdoDbm;
        int levelEvdoSnr;

        if (evdoDbm >= -65) levelEvdoDbm = SIGNAL_STRENGTH_GREAT;
        else if (evdoDbm >= -75) levelEvdoDbm = SIGNAL_STRENGTH_GOOD;
        else if (evdoDbm >= -90) levelEvdoDbm = SIGNAL_STRENGTH_MODERATE;
        else if (evdoDbm >= -105) levelEvdoDbm = SIGNAL_STRENGTH_POOR;
        else levelEvdoDbm = SIGNAL_STRENGTH_NONE_OR_UNKNOWN;

        if (evdoSnr >= 7) levelEvdoSnr = SIGNAL_STRENGTH_GREAT;
        else if (evdoSnr >= 5) levelEvdoSnr = SIGNAL_STRENGTH_GOOD;
        else if (evdoSnr >= 3) levelEvdoSnr = SIGNAL_STRENGTH_MODERATE;
        else if (evdoSnr >= 1) levelEvdoSnr = SIGNAL_STRENGTH_POOR;
        else levelEvdoSnr = SIGNAL_STRENGTH_NONE_OR_UNKNOWN;

        int level = (levelEvdoDbm < levelEvdoSnr) ? levelEvdoDbm : levelEvdoSnr;
        if (DBG) log("getEvdoLevel=" + level);
        return level;
    }

    /**
     * Get Evdo sixbar as level 0..6
     *
     * @hide
     */
    public int getSixBarEvdoLevel() {
        int evdoDbm = getEvdoDbm();
        int evdoSnr = getEvdoSnr();
        int levelEvdoDbm;
        int levelEvdoSnr;

        if (evdoDbm >= -75) levelEvdoDbm = SIXBAR_SIGNAL_STRENGTH_SIX;
        else if (evdoDbm >= -85) levelEvdoDbm = SIXBAR_SIGNAL_STRENGTH_FIVE;
        else if (evdoDbm >= -90) levelEvdoDbm = SIXBAR_SIGNAL_STRENGTH_FOUR;
        else if (evdoDbm >= -95) levelEvdoDbm = SIXBAR_SIGNAL_STRENGTH_THREE;
        else if (evdoDbm >= -100) levelEvdoDbm = SIXBAR_SIGNAL_STRENGTH_TWO;
        else if (evdoDbm >= -105) levelEvdoDbm = SIXBAR_SIGNAL_STRENGTH_ONE;
        else levelEvdoDbm = SIXBAR_SIGNAL_STRENGTH_NONE_OR_UNKNOWN;

        if (evdoSnr >= 8) levelEvdoSnr = SIXBAR_SIGNAL_STRENGTH_SIX;
        else if (evdoSnr >= 6) levelEvdoSnr = SIXBAR_SIGNAL_STRENGTH_FIVE;
        else if (evdoSnr >= 5) levelEvdoSnr = SIXBAR_SIGNAL_STRENGTH_FOUR;
        else if (evdoSnr >= 4) levelEvdoSnr = SIXBAR_SIGNAL_STRENGTH_THREE;
        else if (evdoSnr >= 3) levelEvdoSnr = SIXBAR_SIGNAL_STRENGTH_TWO;
        else if (evdoSnr >= 1) levelEvdoSnr = SIXBAR_SIGNAL_STRENGTH_ONE;
        else levelEvdoSnr = SIXBAR_SIGNAL_STRENGTH_NONE_OR_UNKNOWN;


        int level = (levelEvdoDbm < levelEvdoSnr) ? levelEvdoDbm : levelEvdoSnr;
        if (DBG) log("getEvdoLevel(SixBar)=" + level);
        return level;
    }

    /**
     * Get the evdo signal level as an asu value between 0..31, 99 is unknown
     *
     * @hide
     */
    public int getEvdoAsuLevel() {
        int evdoDbm = getEvdoDbm();
        int evdoSnr = getEvdoSnr();
        int levelEvdoDbm;
        int levelEvdoSnr;

        if (evdoDbm >= -65) levelEvdoDbm = 16;
        else if (evdoDbm >= -75) levelEvdoDbm = 8;
        else if (evdoDbm >= -85) levelEvdoDbm = 4;
        else if (evdoDbm >= -95) levelEvdoDbm = 2;
        else if (evdoDbm >= -105) levelEvdoDbm = 1;
        else levelEvdoDbm = 99;

        if (evdoSnr >= 7) levelEvdoSnr = 16;
        else if (evdoSnr >= 6) levelEvdoSnr = 8;
        else if (evdoSnr >= 5) levelEvdoSnr = 4;
        else if (evdoSnr >= 3) levelEvdoSnr = 2;
        else if (evdoSnr >= 1) levelEvdoSnr = 1;
        else levelEvdoSnr = 99;

        int level = (levelEvdoDbm < levelEvdoSnr) ? levelEvdoDbm : levelEvdoSnr;
        if (DBG) log("getEvdoAsuLevel=" + level);
        return level;
    }

    /**
     * Get LTE as dBm
     *
     * @hide
     */
    public int getLteDbm() {
        return mLteRsrp;
    }

    /**
     * Get LTE as level 0..4
     *
     * @hide
     */
    public int getLteLevel() {
        int levelLteRsrp = 0;
        int levelLteRssnr = 0;

<<<<<<< HEAD
        if (mLteRsrp == -1) levelLteRsrp = SIGNAL_STRENGTH_NONE_OR_UNKNOWN;
        else if (mLteRsrp >= -85) levelLteRsrp = SIGNAL_STRENGTH_GREAT;
        else if (mLteRsrp >= -95) levelLteRsrp = SIGNAL_STRENGTH_GOOD;
        else if (mLteRsrp >= -105) levelLteRsrp = SIGNAL_STRENGTH_MODERATE;
        else if (mLteRsrp >= -115) levelLteRsrp = SIGNAL_STRENGTH_POOR;
        else levelLteRsrp = SIGNAL_STRENGTH_NONE_OR_UNKNOWN;

        if (DBG) log("Lte level: "+levelLteRsrp);
        return levelLteRsrp;
=======
        if (mLteRsrp == -1) levelLteRsrp = 0;
        else if (mLteRsrp >= -95) levelLteRsrp = SIGNAL_STRENGTH_GREAT;
        else if (mLteRsrp >= -105) levelLteRsrp = SIGNAL_STRENGTH_GOOD;
        else if (mLteRsrp >= -115) levelLteRsrp = SIGNAL_STRENGTH_MODERATE;
        else levelLteRsrp = SIGNAL_STRENGTH_POOR;

        if (mLteRssnr == INVALID_SNR) levelLteRssnr = 0;
        else if (mLteRssnr >= 45) levelLteRssnr = SIGNAL_STRENGTH_GREAT;
        else if (mLteRssnr >= 10) levelLteRssnr = SIGNAL_STRENGTH_GOOD;
        else if (mLteRssnr >= -30) levelLteRssnr = SIGNAL_STRENGTH_MODERATE;
        else levelLteRssnr = SIGNAL_STRENGTH_POOR;

        int level;
        if (mLteRsrp == -1)
            level = levelLteRssnr;
        else if (mLteRssnr == INVALID_SNR)
            level = levelLteRsrp;
        else
            level = (levelLteRssnr < levelLteRsrp) ? levelLteRssnr : levelLteRsrp;

        if (DBG) log("Lte rsrp level: "+levelLteRsrp
                + " snr level: " + levelLteRssnr + " level: " + level);
        return level;
>>>>>>> df331873
    }

    /**
     * Get LTE sixbar as level 0..6
     *
     * @hide
     */
    public int getSixBarLteLevel() {
        int levelLteRsrp = 0;

        if (mLteRsrp == -1) levelLteRsrp = SIXBAR_SIGNAL_STRENGTH_NONE_OR_UNKNOWN;
        else if (mLteRsrp >= -85) levelLteRsrp = SIXBAR_SIGNAL_STRENGTH_SIX;
        else if (mLteRsrp >= -91) levelLteRsrp = SIXBAR_SIGNAL_STRENGTH_FIVE;
        else if (mLteRsrp >= -97) levelLteRsrp = SIXBAR_SIGNAL_STRENGTH_FOUR;
        else if (mLteRsrp >= -103) levelLteRsrp = SIXBAR_SIGNAL_STRENGTH_THREE;
        else if (mLteRsrp >= -109) levelLteRsrp = SIXBAR_SIGNAL_STRENGTH_TWO;
        else if (mLteRsrp >= -115) levelLteRsrp = SIXBAR_SIGNAL_STRENGTH_ONE;
        else levelLteRsrp = SIXBAR_SIGNAL_STRENGTH_NONE_OR_UNKNOWN;

        if (DBG) log("Lte level(SixBar): "+levelLteRsrp);
        return levelLteRsrp;
    }

    /**
     * Get the LTE signal level as an asu value between 0..97, 99 is unknown
     * Asu is calculated based on 3GPP RSRP. Refer to 3GPP 27.007 (Ver 10.3.0) Sec 8.69
     *
     * @hide
     */
    public int getLteAsuLevel() {
        int lteAsuLevel = 99;
        int lteDbm = getLteDbm();
        if (lteDbm <= -140) lteAsuLevel = 0;
        else if (lteDbm >= -43) lteAsuLevel = 97;
        else lteAsuLevel = lteDbm + 140;
        if (DBG) log("Lte Asu level: "+lteAsuLevel);
        return lteAsuLevel;
    }

    /**
     * @return true if this is for GSM
     */
    public boolean isGsm() {
        return this.isGsm;
    }

    /**
     * @return hash code
     */
    @Override
    public int hashCode() {
        int primeNum = 31;
        return ((mGsmSignalStrength * primeNum)
                + (mGsmBitErrorRate * primeNum)
                + (mCdmaDbm * primeNum) + (mCdmaEcio * primeNum)
                + (mEvdoDbm * primeNum) + (mEvdoEcio * primeNum) + (mEvdoSnr * primeNum)
                + (mLteSignalStrength * primeNum) + (mLteRsrp * primeNum)
                + (mLteRsrq * primeNum) + (mLteRssnr * primeNum) + (mLteCqi * primeNum)
                + (isGsm ? 1 : 0));
    }

    /**
     * @return true if the signal strengths are the same
     */
    @Override
    public boolean equals (Object o) {
        SignalStrength s;

        try {
            s = (SignalStrength) o;
        } catch (ClassCastException ex) {
            return false;
        }

        if (o == null) {
            return false;
        }

        return (mGsmSignalStrength == s.mGsmSignalStrength
                && mGsmBitErrorRate == s.mGsmBitErrorRate
                && mCdmaDbm == s.mCdmaDbm
                && mCdmaEcio == s.mCdmaEcio
                && mEvdoDbm == s.mEvdoDbm
                && mEvdoEcio == s.mEvdoEcio
                && mEvdoSnr == s.mEvdoSnr
                && mLteSignalStrength == s.mLteSignalStrength
                && mLteRsrp == s.mLteRsrp
                && mLteRsrq == s.mLteRsrq
                && mLteRssnr == s.mLteRssnr
                && mLteCqi == s.mLteCqi
                && isGsm == s.isGsm);
    }

    /**
     * @return string representation.
     */
    @Override
    public String toString() {
        return ("SignalStrength:"
                + " " + mGsmSignalStrength
                + " " + mGsmBitErrorRate
                + " " + mCdmaDbm
                + " " + mCdmaEcio
                + " " + mEvdoDbm
                + " " + mEvdoEcio
                + " " + mEvdoSnr
                + " " + mLteSignalStrength
                + " " + mLteRsrp
                + " " + mLteRsrq
                + " " + mLteRssnr
                + " " + mLteCqi
                + " " + (isGsm ? "gsm|lte" : "cdma"));
    }

    /**
     * Set SignalStrength based on intent notifier map
     *
     * @param m intent notifier map
     * @hide
     */
    private void setFromNotifierBundle(Bundle m) {
        mGsmSignalStrength = m.getInt("GsmSignalStrength");
        mGsmBitErrorRate = m.getInt("GsmBitErrorRate");
        mCdmaDbm = m.getInt("CdmaDbm");
        mCdmaEcio = m.getInt("CdmaEcio");
        mEvdoDbm = m.getInt("EvdoDbm");
        mEvdoEcio = m.getInt("EvdoEcio");
        mEvdoSnr = m.getInt("EvdoSnr");
        mLteSignalStrength = m.getInt("LteSignalStrength");
        mLteRsrp = m.getInt("LteRsrp");
        mLteRsrq = m.getInt("LteRsrq");
        mLteRssnr = m.getInt("LteRssnr");
        mLteCqi = m.getInt("LteCqi");
        isGsm = m.getBoolean("isGsm");
    }

    /**
     * Set intent notifier Bundle based on SignalStrength
     *
     * @param m intent notifier Bundle
     * @hide
     */
    public void fillInNotifierBundle(Bundle m) {
        m.putInt("GsmSignalStrength", mGsmSignalStrength);
        m.putInt("GsmBitErrorRate", mGsmBitErrorRate);
        m.putInt("CdmaDbm", mCdmaDbm);
        m.putInt("CdmaEcio", mCdmaEcio);
        m.putInt("EvdoDbm", mEvdoDbm);
        m.putInt("EvdoEcio", mEvdoEcio);
        m.putInt("EvdoSnr", mEvdoSnr);
        m.putInt("LteSignalStrength", mLteSignalStrength);
        m.putInt("LteRsrp", mLteRsrp);
        m.putInt("LteRsrq", mLteRsrq);
        m.putInt("LteRssnr", mLteRssnr);
        m.putInt("LteCqi", mLteCqi);
        m.putBoolean("isGsm", Boolean.valueOf(isGsm));
    }

    /**
     * log
     */
    private static void log(String s) {
        Log.w(LOG_TAG, s);
    }
}<|MERGE_RESOLUTION|>--- conflicted
+++ resolved
@@ -48,7 +48,6 @@
     };
 
     /** @hide */
-<<<<<<< HEAD
     public static final int SIXBAR_SIGNAL_STRENGTH_NONE_OR_UNKNOWN = 0;
     /** @hide */
     public static final int SIXBAR_SIGNAL_STRENGTH_ONE = 1;
@@ -63,9 +62,7 @@
     /** @hide */
     public static final int SIXBAR_SIGNAL_STRENGTH_SIX = 6;
 
-=======
     public static final int INVALID_SNR = 0x7FFFFFFF;
->>>>>>> df331873
 
     private int mGsmSignalStrength; // Valid values are (0-31, 99) as defined in TS 27.007 8.5
     private int mGsmBitErrorRate;   // bit error rate (0-7, 99) as defined in TS 27.007 8.5
@@ -739,24 +736,13 @@
         int levelLteRsrp = 0;
         int levelLteRssnr = 0;
 
-<<<<<<< HEAD
         if (mLteRsrp == -1) levelLteRsrp = SIGNAL_STRENGTH_NONE_OR_UNKNOWN;
-        else if (mLteRsrp >= -85) levelLteRsrp = SIGNAL_STRENGTH_GREAT;
-        else if (mLteRsrp >= -95) levelLteRsrp = SIGNAL_STRENGTH_GOOD;
-        else if (mLteRsrp >= -105) levelLteRsrp = SIGNAL_STRENGTH_MODERATE;
-        else if (mLteRsrp >= -115) levelLteRsrp = SIGNAL_STRENGTH_POOR;
-        else levelLteRsrp = SIGNAL_STRENGTH_NONE_OR_UNKNOWN;
-
-        if (DBG) log("Lte level: "+levelLteRsrp);
-        return levelLteRsrp;
-=======
-        if (mLteRsrp == -1) levelLteRsrp = 0;
         else if (mLteRsrp >= -95) levelLteRsrp = SIGNAL_STRENGTH_GREAT;
         else if (mLteRsrp >= -105) levelLteRsrp = SIGNAL_STRENGTH_GOOD;
         else if (mLteRsrp >= -115) levelLteRsrp = SIGNAL_STRENGTH_MODERATE;
         else levelLteRsrp = SIGNAL_STRENGTH_POOR;
 
-        if (mLteRssnr == INVALID_SNR) levelLteRssnr = 0;
+        if (mLteRssnr == INVALID_SNR) levelLteRssnr = SIGNAL_STRENGTH_NONE_OR_UNKNOWN;
         else if (mLteRssnr >= 45) levelLteRssnr = SIGNAL_STRENGTH_GREAT;
         else if (mLteRssnr >= 10) levelLteRssnr = SIGNAL_STRENGTH_GOOD;
         else if (mLteRssnr >= -30) levelLteRssnr = SIGNAL_STRENGTH_MODERATE;
@@ -773,7 +759,6 @@
         if (DBG) log("Lte rsrp level: "+levelLteRsrp
                 + " snr level: " + levelLteRssnr + " level: " + level);
         return level;
->>>>>>> df331873
     }
 
     /**
