/*
 * Copyright (C) 2011 The Android Open Source Project
 *
 * Licensed under the Apache License, Version 2.0 (the "License");
 * you may not use this file except in compliance with the License.
 * You may obtain a copy of the License at
 *
 *      http://www.apache.org/licenses/LICENSE-2.0
 *
 * Unless required by applicable law or agreed to in writing, software
 * distributed under the License is distributed on an "AS IS" BASIS,
 * WITHOUT WARRANTIES OR CONDITIONS OF ANY KIND, either express or implied.
 * See the License for the specific language governing permissions and
 * limitations under the License.
 */

#ifndef ANDROID_GUI_SURFACEMEDIASOURCE_H
#define ANDROID_GUI_SURFACEMEDIASOURCE_H

#include <gui/ISurfaceTexture.h>

#include <utils/threads.h>
#include <utils/Vector.h>
#include <media/stagefright/MediaSource.h>
#include <media/stagefright/MediaBuffer.h>


#ifndef DISALLOW_COPY_AND_ASSIGN
// Convenience Macro to make copy constructor and assignment operator private
// (thereby disallowing copying and assigning).
#define DISALLOW_COPY_AND_ASSIGN(TypeName) \
  TypeName(const TypeName&);               \
  void operator=(const TypeName&)
#endif

#ifndef DISALLOW_IMPLICIT_CONSTRUCTORS
// A macro to disallow all the implicit constructors, namely the
// default constructor, copy constructor and operator= functions.
#define DISALLOW_IMPLICIT_CONSTRUCTORS(TypeName) \
  TypeName();                                    \
  DISALLOW_COPY_AND_ASSIGN(TypeName)
#endif

namespace android {
// ----------------------------------------------------------------------------

class IGraphicBufferAlloc;
class String8;
class GraphicBuffer;

class SurfaceMediaSource : public BnSurfaceTexture, public MediaSource,
                                            public MediaBufferObserver {
public:
    enum { MIN_UNDEQUEUED_BUFFERS = 4 };
    enum {
        MIN_ASYNC_BUFFER_SLOTS = MIN_UNDEQUEUED_BUFFERS + 1,
        MIN_SYNC_BUFFER_SLOTS  = MIN_UNDEQUEUED_BUFFERS
    };
    enum { NUM_BUFFER_SLOTS = 32 };
    enum { NO_CONNECTED_API = 0 };

    struct FrameAvailableListener : public virtual RefBase {
        // onFrameAvailable() is called from queueBuffer() is the FIFO is
        // empty. You can use SurfaceMediaSource::getQueuedCount() to
        // figure out if there are more frames waiting.
        // This is called without any lock held can be called concurrently by
        // multiple threads.
        virtual void onFrameAvailable() = 0;
    };

    SurfaceMediaSource(uint32_t bufW, uint32_t bufH);

    virtual ~SurfaceMediaSource();


    // For the MediaSource interface for use by StageFrightRecorder:
    virtual status_t start(MetaData *params = NULL);
    virtual status_t stop();
    virtual status_t read(
            MediaBuffer **buffer, const ReadOptions *options = NULL);
    virtual sp<MetaData> getFormat();

    // Pass the metadata over to the buffer, call when you have the lock
    void passMetadataBufferLocked(MediaBuffer **buffer);
    bool checkBufferMatchesSlot(int slot, MediaBuffer *buffer);

    // Get / Set the frame rate used for encoding. Default fps = 30
    status_t setFrameRate(int32_t fps) ;
    int32_t getFrameRate( ) const;

    // The call for the StageFrightRecorder to tell us that
    // it is done using the MediaBuffer data so that its state
    // can be set to FREE for dequeuing
    virtual void signalBufferReturned(MediaBuffer* buffer);
    // end of MediaSource interface

    uint32_t getBufferCount( ) const { return mBufferCount;}


    // setBufferCount updates the number of available buffer slots.  After
    // calling this all buffer slots are both unallocated and owned by the
    // SurfaceMediaSource object (i.e. they are not owned by the client).
    virtual status_t setBufferCount(int bufferCount);

    virtual status_t requestBuffer(int slot, sp<GraphicBuffer>* buf);

    // dequeueBuffer gets the next buffer slot index for the client to use. If a
    // buffer slot is available then that slot index is written to the location
    // pointed to by the buf argument and a status of OK is returned.  If no
    // slot is available then a status of -EBUSY is returned and buf is
    // unmodified.
    virtual status_t dequeueBuffer(int *buf, uint32_t w, uint32_t h,
            uint32_t format, uint32_t usage);

    // queueBuffer returns a filled buffer to the SurfaceMediaSource. In addition, a
    // timestamp must be provided for the buffer. The timestamp is in
    // nanoseconds, and must be monotonically increasing. Its other semantics
    // (zero point, etc) are client-dependent and should be documented by the
    // client.
#ifdef OMAP_ENHANCEMENT
    virtual status_t queueBuffer(int buf, int64_t timestamp,
            uint32_t* outWidth, uint32_t* outHeight, uint32_t* outTransform,
            const String8& metadata);
#else
    virtual status_t queueBuffer(int buf, int64_t timestamp,
            uint32_t* outWidth, uint32_t* outHeight, uint32_t* outTransform);
#endif
    virtual void cancelBuffer(int buf);

    // onFrameReceivedLocked informs the buffer consumers (StageFrightRecorder)
    // or listeners that a frame has been received
    // The buffer is not made available for dequeueing immediately. We need to
    // wait to hear from StageFrightRecorder to set the buffer FREE
    // Make sure this is called when the mutex is locked
    virtual status_t onFrameReceivedLocked();

    virtual status_t setScalingMode(int mode) { return OK; } // no op for encoding
    virtual int query(int what, int* value);

    // Just confirming to the ISurfaceTexture interface as of now
    virtual status_t setCrop(const Rect& reg) { return OK; }
    virtual status_t setTransform(uint32_t transform) {return OK;}

    // setSynchronousMode set whether dequeueBuffer is synchronous or
    // asynchronous. In synchronous mode, dequeueBuffer blocks until
    // a buffer is available, the currently bound buffer can be dequeued and
    // queued buffers will be retired in order.
    // The default mode is synchronous.
    // TODO: Clarify the minute differences bet sycn /async
    // modes (S.Encoder vis-a-vis SurfaceTexture)
    virtual status_t setSynchronousMode(bool enabled);

#ifdef QCOM_HARDWARE
    // performQcomOperation performs Qcom specific operations. The actual
    // operation to be performed depends on the operation specified.
    //
    // The argument list is filled by the client based on the operation that
    // the client wants to specify.
    //
    // This method will fail if the operation is invalid or the arguments
    // specified in the operation are invalid.
    virtual status_t performQcomOperation(int operation, int arg1, int arg2, int arg3) {}
#endif

    // connect attempts to connect a client API to the SurfaceMediaSource.  This
    // must be called before any other ISurfaceTexture methods are called except
    // for getAllocator.
    //
    // This method will fail if the connect was previously called on the
    // SurfaceMediaSource and no corresponding disconnect call was made.
    virtual status_t connect(int api,
            uint32_t* outWidth, uint32_t* outHeight, uint32_t* outTransform);

    // disconnect attempts to disconnect a client API from the SurfaceMediaSource.
    // Calling this method will cause any subsequent calls to other
    // ISurfaceTexture methods to fail except for getAllocator and connect.
    // Successfully calling connect after this will allow the other methods to
    // succeed again.
    //
    // This method will fail if the the SurfaceMediaSource is not currently
    // connected to the specified client API.
    virtual status_t disconnect(int api);

    // getqueuedCount returns the number of queued frames waiting in the
    // FIFO. In asynchronous mode, this always returns 0 or 1 since
    // frames are not accumulating in the FIFO.
    size_t getQueuedCount() const;

    // setBufferCountServer set the buffer count. If the client has requested
    // a buffer count using setBufferCount, the server-buffer count will
    // take effect once the client sets the count back to zero.
    status_t setBufferCountServer(int bufferCount);

    // getTimestamp retrieves the timestamp associated with the image
    // set by the most recent call to read()
    //
    // The timestamp is in nanoseconds, and is monotonically increasing. Its
    // other semantics (zero point, etc) are source-dependent and should be
    // documented by the source.
    int64_t getTimestamp();

    // setFrameAvailableListener sets the listener object that will be notified
    // when a new frame becomes available.
    void setFrameAvailableListener(const sp<FrameAvailableListener>& listener);

    // getCurrentBuffer returns the buffer associated with the current image.
    sp<GraphicBuffer> getCurrentBuffer() const;

    // dump our state in a String
    void dump(String8& result) const;
    void dump(String8& result, const char* prefix, char* buffer,
                                                    size_t SIZE) const;

    // isMetaDataStoredInVideoBuffers tells the encoder whether we will
    // pass metadata through the buffers. Currently, it is force set to true
    bool isMetaDataStoredInVideoBuffers() const;

#ifdef OMAP_ENHANCEMENT
    // Just confirming to the ISurfaceTexture interface as of now
    virtual status_t setLayout(uint32_t layout) { return OK; }
<<<<<<< HEAD

    // updateAndGetCurrent updates to the current image and gives the ownership
    // of the buffer to the client
    virtual status_t updateAndGetCurrent(sp<GraphicBuffer>* buf);
=======
>>>>>>> e1b6ef91
#endif

protected:

    // freeAllBuffersLocked frees the resources (both GraphicBuffer and EGLImage) for
    // all slots.
    void freeAllBuffersLocked();
    static bool isExternalFormat(uint32_t format);

private:

    status_t setBufferCountServerLocked(int bufferCount);

    enum { INVALID_BUFFER_SLOT = -1 };

    struct BufferSlot {

        BufferSlot()
            : mBufferState(BufferSlot::FREE),
              mRequestBufferCalled(false),
              mTimestamp(0) {
        }

        // mGraphicBuffer points to the buffer allocated for this slot or is
        // NULL if no buffer has been allocated.
        sp<GraphicBuffer> mGraphicBuffer;

        // BufferState represents the different states in which a buffer slot
        // can be.
        enum BufferState {
            // FREE indicates that the buffer is not currently being used and
            // will not be used in the future until it gets dequeued and
            // subseqently queued by the client.
            FREE = 0,

            // DEQUEUED indicates that the buffer has been dequeued by the
            // client, but has not yet been queued or canceled. The buffer is
            // considered 'owned' by the client, and the server should not use
            // it for anything.
            //
            // Note that when in synchronous-mode (mSynchronousMode == true),
            // the buffer that's currently attached to the texture may be
            // dequeued by the client.  That means that the current buffer can
            // be in either the DEQUEUED or QUEUED state.  In asynchronous mode,
            // however, the current buffer is always in the QUEUED state.
            DEQUEUED = 1,

            // QUEUED indicates that the buffer has been queued by the client,
            // and has not since been made available for the client to dequeue.
            // Attaching the buffer to the texture does NOT transition the
            // buffer away from the QUEUED state. However, in Synchronous mode
            // the current buffer may be dequeued by the client under some
            // circumstances. See the note about the current buffer in the
            // documentation for DEQUEUED.
            QUEUED = 2,
        };

        // mBufferState is the current state of this buffer slot.
        BufferState mBufferState;

        // mRequestBufferCalled is used for validating that the client did
        // call requestBuffer() when told to do so. Technically this is not
        // needed but useful for debugging and catching client bugs.
        bool mRequestBufferCalled;

        // mTimestamp is the current timestamp for this buffer slot. This gets
        // to set by queueBuffer each time this slot is queued.
        int64_t mTimestamp;
    };

    // mSlots is the array of buffer slots that must be mirrored on the client
    // side. This allows buffer ownership to be transferred between the client
    // and server without sending a GraphicBuffer over binder. The entire array
    // is initialized to NULL at construction time, and buffers are allocated
    // for a slot when requestBuffer is called with that slot's index.
    BufferSlot mSlots[NUM_BUFFER_SLOTS];

    // mDefaultWidth holds the default width of allocated buffers. It is used
    // in requestBuffers() if a width and height of zero is specified.
    uint32_t mDefaultWidth;

    // mDefaultHeight holds the default height of allocated buffers. It is used
    // in requestBuffers() if a width and height of zero is specified.
    uint32_t mDefaultHeight;

    // mPixelFormat holds the pixel format of allocated buffers. It is used
    // in requestBuffers() if a format of zero is specified.
    uint32_t mPixelFormat;

    // mBufferCount is the number of buffer slots that the client and server
    // must maintain. It defaults to MIN_ASYNC_BUFFER_SLOTS and can be changed
    // by calling setBufferCount or setBufferCountServer
    int mBufferCount;

    // mClientBufferCount is the number of buffer slots requested by the
    // client. The default is zero, which means the client doesn't care how
    // many buffers there are
    int mClientBufferCount;

    // mServerBufferCount buffer count requested by the server-side
    int mServerBufferCount;

    // mCurrentSlot is the buffer slot index of the buffer that is currently
    // being used by buffer consumer
    // (e.g. StageFrightRecorder in the case of SurfaceMediaSource or GLTexture
    // in the case of SurfaceTexture).
    // It is initialized to INVALID_BUFFER_SLOT,
    // indicating that no buffer slot is currently bound to the texture. Note,
    // however, that a value of INVALID_BUFFER_SLOT does not necessarily mean
    // that no buffer is bound to the texture. A call to setBufferCount will
    // reset mCurrentTexture to INVALID_BUFFER_SLOT.
    int mCurrentSlot;


    // mCurrentBuf is the graphic buffer of the current slot to be used by
    // buffer consumer. It's possible that this buffer is not associated
    // with any buffer slot, so we must track it separately in order to
    // properly use IGraphicBufferAlloc::freeAllGraphicBuffersExcept.
    sp<GraphicBuffer> mCurrentBuf;


    // mCurrentTimestamp is the timestamp for the current texture. It
    // gets set to mLastQueuedTimestamp each time updateTexImage is called.
    int64_t mCurrentTimestamp;

    // mGraphicBufferAlloc is the connection to SurfaceFlinger that is used to
    // allocate new GraphicBuffer objects.
    sp<IGraphicBufferAlloc> mGraphicBufferAlloc;

    // mFrameAvailableListener is the listener object that will be called when a
    // new frame becomes available. If it is not NULL it will be called from
    // queueBuffer.
    sp<FrameAvailableListener> mFrameAvailableListener;

    // mSynchronousMode whether we're in synchronous mode or not
    bool mSynchronousMode;

    // mConnectedApi indicates the API that is currently connected to this
    // SurfaceTexture.  It defaults to NO_CONNECTED_API (= 0), and gets updated
    // by the connect and disconnect methods.
    int mConnectedApi;

    // mDequeueCondition condition used for dequeueBuffer in synchronous mode
    mutable Condition mDequeueCondition;


    // mQueue is a FIFO of queued buffers used in synchronous mode
    typedef Vector<int> Fifo;
    Fifo mQueue;

    // mMutex is the mutex used to prevent concurrent access to the member
    // variables of SurfaceMediaSource objects. It must be locked whenever the
    // member variables are accessed.
    mutable Mutex mMutex;

    ////////////////////////// For MediaSource
    // Set to a default of 30 fps if not specified by the client side
    int32_t mFrameRate;

    // mStopped is a flag to check if the recording is going on
    bool mStopped;

    // mNumFramesReceived indicates the number of frames recieved from
    // the client side
    int mNumFramesReceived;
    // mNumFramesEncoded indicates the number of frames passed on to the
    // encoder
    int mNumFramesEncoded;

    // mFirstFrameTimestamp is the timestamp of the first received frame.
    // It is used to offset the output timestamps so recording starts at time 0.
    int64_t mFirstFrameTimestamp;
    // mStartTimeNs is the start time passed into the source at start, used to
    // offset timestamps.
    int64_t mStartTimeNs;

    // mFrameAvailableCondition condition used to indicate whether there
    // is a frame available for dequeuing
    Condition mFrameAvailableCondition;
    Condition mFrameCompleteCondition;

    // Avoid copying and equating and default constructor
    DISALLOW_IMPLICIT_CONSTRUCTORS(SurfaceMediaSource);
};

// ----------------------------------------------------------------------------
}; // namespace android

#endif // ANDROID_GUI_SURFACEMEDIASOURCE_H<|MERGE_RESOLUTION|>--- conflicted
+++ resolved
@@ -218,13 +218,6 @@
 #ifdef OMAP_ENHANCEMENT
     // Just confirming to the ISurfaceTexture interface as of now
     virtual status_t setLayout(uint32_t layout) { return OK; }
-<<<<<<< HEAD
-
-    // updateAndGetCurrent updates to the current image and gives the ownership
-    // of the buffer to the client
-    virtual status_t updateAndGetCurrent(sp<GraphicBuffer>* buf);
-=======
->>>>>>> e1b6ef91
 #endif
 
 protected:
