--- conflicted
+++ resolved
@@ -816,10 +816,6 @@
     <!-- Name of that key handler class -->
     <string name="config_deviceKeyHandlerClass"></string>
 
-<<<<<<< HEAD
-    <!-- Use legacy USB device manager. -->
-    <bool name="config_usesLegacyUsbDeviceManager">false</bool>
-=======
     <!-- Whether to set a system prop (sys.orientation.landscape)
          when rotating for devices that have rotating buttons -->
     <bool name="config_setLandscapeProp">false</bool>
@@ -850,5 +846,4 @@
     <!--Boolean to enable stk functionality on Samsung phones-->
     <bool name="config_samsung_stk">false</bool>
 
->>>>>>> 0371037a
 </resources>